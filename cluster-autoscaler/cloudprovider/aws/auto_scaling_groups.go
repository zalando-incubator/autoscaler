/*
Copyright 2016 The Kubernetes Authors.

Licensed under the Apache License, Version 2.0 (the "License");
you may not use this file except in compliance with the License.
You may obtain a copy of the License at

    http://www.apache.org/licenses/LICENSE-2.0

Unless required by applicable law or agreed to in writing, software
distributed under the License is distributed on an "AS IS" BASIS,
WITHOUT WARRANTIES OR CONDITIONS OF ANY KIND, either express or implied.
See the License for the specific language governing permissions and
limitations under the License.
*/

package aws

import (
	"fmt"
	"reflect"
<<<<<<< HEAD
=======
	"regexp"
>>>>>>> 8c4f3a9d
	"strings"
	"sync"

	"k8s.io/autoscaler/cluster-autoscaler/cloudprovider"
	"k8s.io/autoscaler/cluster-autoscaler/config/dynamic"

	"github.com/aws/aws-sdk-go/aws"
	"github.com/aws/aws-sdk-go/service/autoscaling"
	"k8s.io/klog"
)

const (
	scaleToZeroSupported          = true
	placeholderInstanceNamePrefix = "i-placeholder"
)

type asgCache struct {
	registeredAsgs []*asg
	asgToInstances map[AwsRef][]AwsInstanceRef
	instanceToAsg  map[AwsInstanceRef]*asg
	mutex          sync.Mutex
	service        autoScalingWrapper
	interrupt      chan struct{}

	asgAutoDiscoverySpecs []cloudprovider.ASGAutoDiscoveryConfig
	explicitlyConfigured  map[AwsRef]bool
}

type asg struct {
	AwsRef

	minSize int
	maxSize int
	curSize int

	AvailabilityZones       []string
	LaunchTemplateName      string
	LaunchTemplateVersion   string
	LaunchConfigurationName string
	InstanceTypeOverrides   []string
	Tags                    []*autoscaling.TagDescription
}

func newASGCache(service autoScalingWrapper, explicitSpecs []string, autoDiscoverySpecs []cloudprovider.ASGAutoDiscoveryConfig) (*asgCache, error) {
	registry := &asgCache{
		registeredAsgs:        make([]*asg, 0),
		service:               service,
		asgToInstances:        make(map[AwsRef][]AwsInstanceRef),
		instanceToAsg:         make(map[AwsInstanceRef]*asg),
		interrupt:             make(chan struct{}),
		asgAutoDiscoverySpecs: autoDiscoverySpecs,
		explicitlyConfigured:  make(map[AwsRef]bool),
	}

	if err := registry.parseExplicitAsgs(explicitSpecs); err != nil {
		return nil, err
	}

	return registry, nil
}

// Fetch explicitly configured ASGs. These ASGs should never be unregistered
// during refreshes, even if they no longer exist in AWS.
func (m *asgCache) parseExplicitAsgs(specs []string) error {
	for _, spec := range specs {
		asg, err := m.buildAsgFromSpec(spec)
		if err != nil {
			return fmt.Errorf("failed to parse node group spec: %v", err)
		}
		m.explicitlyConfigured[asg.AwsRef] = true
		m.register(asg)
	}

	return nil
}

// Register ASG. Returns the registered ASG.
func (m *asgCache) register(asg *asg) *asg {
	for i := range m.registeredAsgs {
		if existing := m.registeredAsgs[i]; existing.AwsRef == asg.AwsRef {
			if reflect.DeepEqual(existing, asg) {
				return existing
			}

			klog.V(4).Infof("Updating ASG %s", asg.AwsRef.Name)

			// Explicit registered groups should always use the manually provided min/max
			// values and the not the ones returned by the API
			if !m.explicitlyConfigured[asg.AwsRef] {
				existing.minSize = asg.minSize
				existing.maxSize = asg.maxSize
			}

			existing.curSize = asg.curSize

			// Those information are mainly required to create templates when scaling
			// from zero
			existing.AvailabilityZones = asg.AvailabilityZones
			existing.LaunchConfigurationName = asg.LaunchConfigurationName
			existing.LaunchTemplateName = asg.LaunchTemplateName
			existing.LaunchTemplateVersion = asg.LaunchTemplateVersion
			existing.Tags = asg.Tags

			return existing
		}
	}
	klog.V(1).Infof("Registering ASG %s", asg.AwsRef.Name)
	m.registeredAsgs = append(m.registeredAsgs, asg)
	return asg
}

// Unregister ASG. Returns the unregistered ASG.
func (m *asgCache) unregister(a *asg) *asg {
	updated := make([]*asg, 0, len(m.registeredAsgs))
	var changed *asg
	for _, existing := range m.registeredAsgs {
		if existing.AwsRef == a.AwsRef {
<<<<<<< HEAD
			glog.V(1).Infof("Unregistered ASG %s", a.AwsRef.Name)
=======
			klog.V(1).Infof("Unregistered ASG %s", a.AwsRef.Name)
>>>>>>> 8c4f3a9d
			changed = a
			continue
		}
		updated = append(updated, existing)
	}
	m.registeredAsgs = updated
	return changed
}

func (m *asgCache) buildAsgFromSpec(spec string) (*asg, error) {
	s, err := dynamic.SpecFromString(spec, scaleToZeroSupported)
	if err != nil {
		return nil, fmt.Errorf("failed to parse node group spec: %v", err)
	}
	asg := &asg{
		AwsRef:  AwsRef{Name: s.Name},
		minSize: s.MinSize,
		maxSize: s.MaxSize,
	}
	return asg, nil
}

// Get returns the currently registered ASGs
func (m *asgCache) Get() []*asg {
	m.mutex.Lock()
	defer m.mutex.Unlock()

	return m.registeredAsgs
}

// FindForInstance returns AsgConfig of the given Instance
func (m *asgCache) FindForInstance(instance AwsInstanceRef) *asg {
	m.mutex.Lock()
	defer m.mutex.Unlock()

	return m.findForInstance(instance)
}

func (m *asgCache) findForInstance(instance AwsInstanceRef) *asg {
	if asg, found := m.instanceToAsg[instance]; found {
		return asg
	}

	return nil
}

// InstancesByAsg returns the nodes of an ASG
func (m *asgCache) InstancesByAsg(ref AwsRef) ([]AwsInstanceRef, error) {
	m.mutex.Lock()
	defer m.mutex.Unlock()

	if instances, found := m.asgToInstances[ref]; found {
		return instances, nil
	}

	return nil, fmt.Errorf("error while looking for instances of ASG: %s", ref)
}

func (m *asgCache) SetAsgSize(asg *asg, size int) error {
	m.mutex.Lock()
	defer m.mutex.Unlock()

	return m.setAsgSizeNoLock(asg, size)
}

func (m *asgCache) setAsgSizeNoLock(asg *asg, size int) error {
	params := &autoscaling.SetDesiredCapacityInput{
		AutoScalingGroupName: aws.String(asg.Name),
		DesiredCapacity:      aws.Int64(int64(size)),
		HonorCooldown:        aws.Bool(false),
	}
	klog.V(0).Infof("Setting asg %s size to %d", asg.Name, size)
	_, err := m.service.SetDesiredCapacity(params)
	if err != nil {
		return err
	}

	// Proactively set the ASG size so autoscaler makes better decisions
	asg.curSize = size

	return nil
}

func (m *asgCache) decreaseAsgSizeByOneNoLock(asg *asg) error {
	return m.setAsgSizeNoLock(asg, asg.curSize-1)
}

// DeleteInstances deletes the given instances. All instances must be controlled by the same ASG.
func (m *asgCache) DeleteInstances(instances []*AwsInstanceRef) error {
	m.mutex.Lock()
	defer m.mutex.Unlock()

	if len(instances) == 0 {
		return nil
	}
	commonAsg := m.findForInstance(*instances[0])
	if commonAsg == nil {
		return fmt.Errorf("can't delete instance %s, which is not part of an ASG", instances[0].Name)
	}

	for _, instance := range instances {
		asg := m.findForInstance(*instance)

		if asg != commonAsg {
			instanceIds := make([]string, len(instances))
			for i, instance := range instances {
				instanceIds[i] = instance.Name
			}

			return fmt.Errorf("can't delete instances %s as they belong to at least two different ASGs (%s and %s)", strings.Join(instanceIds, ","), commonAsg.Name, asg.Name)
		}
	}

	for _, instance := range instances {
		// check if the instance is a placeholder - a requested instance that was never created by the node group
		// if it is, just decrease the size of the node group, as there's no specific instance we can remove
		if m.isPlaceholderInstance(instance) {
			klog.V(4).Infof("instance %s is detected as a placeholder, decreasing ASG requested size instead "+
				"of deleting instance", instance.Name)
			m.decreaseAsgSizeByOneNoLock(commonAsg)
		} else {
			params := &autoscaling.TerminateInstanceInAutoScalingGroupInput{
				InstanceId:                     aws.String(instance.Name),
				ShouldDecrementDesiredCapacity: aws.Bool(true),
			}
			resp, err := m.service.TerminateInstanceInAutoScalingGroup(params)
			if err != nil {
				return err
			}
			klog.V(4).Infof(*resp.Activity.Description)
		}

		// Proactively decrement the size so autoscaler makes better decisions
		commonAsg.curSize--
	}
	return nil
}

// isPlaceholderInstance checks if the given instance is only a placeholder
func (m *asgCache) isPlaceholderInstance(instance *AwsInstanceRef) bool {
	matched, _ := regexp.MatchString(fmt.Sprintf("^%s.*\\d+$", placeholderInstanceNamePrefix), instance.Name)
	return matched
}

func (m *asgCache) SetAsgSize(asg *asg, size int) error {
	m.mutex.Lock()
	defer m.mutex.Unlock()

	params := &autoscaling.SetDesiredCapacityInput{
		AutoScalingGroupName: aws.String(asg.Name),
		DesiredCapacity:      aws.Int64(int64(size)),
		HonorCooldown:        aws.Bool(false),
	}
	glog.V(0).Infof("Setting asg %s size to %d", asg.Name, size)
	_, err := m.service.SetDesiredCapacity(params)
	if err != nil {
		return err
	}

	// Proactively set the ASG size so autoscaler makes better decisions
	asg.curSize = size

	return nil
}

// DeleteInstances deletes the given instances. All instances must be controlled by the same ASG.
func (m *asgCache) DeleteInstances(instances []*AwsInstanceRef) error {
	m.mutex.Lock()
	defer m.mutex.Unlock()

	if len(instances) == 0 {
		return nil
	}
	commonAsg := m.findForInstance(*instances[0])
	if commonAsg == nil {
		return fmt.Errorf("can't delete instance %s, which is not part of an ASG", instances[0].Name)
	}

	for _, instance := range instances {
		asg := m.findForInstance(*instance)

		if asg != commonAsg {
			instanceIds := make([]string, len(instances))
			for i, instance := range instances {
				instanceIds[i] = instance.Name
			}

			return fmt.Errorf("can't delete instances %s as they belong to at least two different ASGs (%s and %s)", strings.Join(instanceIds, ","), commonAsg.Name, asg.Name)
		}
	}

	for _, instance := range instances {
		params := &autoscaling.TerminateInstanceInAutoScalingGroupInput{
			InstanceId:                     aws.String(instance.Name),
			ShouldDecrementDesiredCapacity: aws.Bool(true),
		}
		resp, err := m.service.TerminateInstanceInAutoScalingGroup(params)
		if err != nil {
			return err
		}

		// Proactively decrement the size so autoscaler makes better decisions
		commonAsg.curSize--

		glog.V(4).Infof(*resp.Activity.Description)
	}

	return nil
}

// Fetch automatically discovered ASGs. These ASGs should be unregistered if
// they no longer exist in AWS.
func (m *asgCache) fetchAutoAsgNames() ([]string, error) {
	groupNames := make([]string, 0)

	for _, spec := range m.asgAutoDiscoverySpecs {
		names, err := m.service.getAutoscalingGroupNamesByTags(spec.Tags)
		if err != nil {
			return nil, fmt.Errorf("cannot autodiscover ASGs: %s", err)
		}

		groupNames = append(groupNames, names...)
	}

	return groupNames, nil
}

func (m *asgCache) buildAsgNames() ([]string, error) {
	// Collect explicitly specified names
	refreshNames := make([]string, len(m.explicitlyConfigured))
	i := 0
	for k := range m.explicitlyConfigured {
		refreshNames[i] = k.Name
		i++
	}

	// Append auto-discovered names
	autoDiscoveredNames, err := m.fetchAutoAsgNames()
	if err != nil {
		return nil, err
	}
	for _, name := range autoDiscoveredNames {
		autoRef := AwsRef{Name: name}

		if m.explicitlyConfigured[autoRef] {
			// This ASG was already explicitly configured, we only need to fetch it once
			continue
		}

		refreshNames = append(refreshNames, name)
	}

	return refreshNames, nil
}

// regenerate the cached view of explicitly configured and auto-discovered ASGs
func (m *asgCache) regenerate() error {
	m.mutex.Lock()
	defer m.mutex.Unlock()

	newInstanceToAsgCache := make(map[AwsInstanceRef]*asg)
	newAsgToInstancesCache := make(map[AwsRef][]AwsInstanceRef)

	// Build list of knowns ASG names
	refreshNames, err := m.buildAsgNames()
	if err != nil {
		return err
	}

	// Fetch details of all ASGs
	klog.V(4).Infof("Regenerating instance to ASG map for ASGs: %v", refreshNames)
	groups, err := m.service.getAutoscalingGroupsByNames(refreshNames)
	if err != nil {
		return err
	}

	// If currently any ASG has more Desired than running Instances, introduce placeholders
	// for the instances to come up. This is required to track Desired instances that
	// will never come up, like with Spot Request that can't be fulfilled
	groups = m.createPlaceholdersForDesiredNonStartedInstances(groups)

	// Register or update ASGs
	exists := make(map[AwsRef]bool)
	for _, group := range groups {
		asg, err := m.buildAsgFromAWS(group)
		if err != nil {
			return err
		}
		exists[asg.AwsRef] = true

		asg = m.register(asg)

		newAsgToInstancesCache[asg.AwsRef] = make([]AwsInstanceRef, len(group.Instances))

		for i, instance := range group.Instances {
			ref := m.buildInstanceRefFromAWS(instance)
			newInstanceToAsgCache[ref] = asg
			newAsgToInstancesCache[asg.AwsRef][i] = ref
		}
	}

	// Unregister no longer existing auto-discovered ASGs
	for _, asg := range m.registeredAsgs {
		if !exists[asg.AwsRef] && !m.explicitlyConfigured[asg.AwsRef] {
			m.unregister(asg)
		}
	}

	m.asgToInstances = newAsgToInstancesCache
	m.instanceToAsg = newInstanceToAsgCache
	return nil
}

func (m *asgCache) createPlaceholdersForDesiredNonStartedInstances(groups []*autoscaling.Group) []*autoscaling.Group {
	for _, g := range groups {
		desired := *g.DesiredCapacity
		real := int64(len(g.Instances))
		if desired <= real {
			continue
		}

		for i := real; i < desired; i++ {
			id := fmt.Sprintf("%s-%s-%d", placeholderInstanceNamePrefix, *g.AutoScalingGroupName, i)
			klog.V(4).Infof("Instance group %s has only %d instances created while requested count is %d. "+
				"Creating placeholder instance with ID %s.", *g.AutoScalingGroupName, real, desired, id)
			g.Instances = append(g.Instances, &autoscaling.Instance{
				InstanceId:       &id,
				AvailabilityZone: g.AvailabilityZones[0],
			})
		}
	}
	return groups
}

func (m *asgCache) buildAsgFromAWS(g *autoscaling.Group) (*asg, error) {
	spec := dynamic.NodeGroupSpec{
		Name:               aws.StringValue(g.AutoScalingGroupName),
		MinSize:            int(aws.Int64Value(g.MinSize)),
		MaxSize:            int(aws.Int64Value(g.MaxSize)),
		SupportScaleToZero: scaleToZeroSupported,
	}

	if verr := spec.Validate(); verr != nil {
		return nil, fmt.Errorf("failed to create node group spec: %v", verr)
	}

	launchTemplateName, launchTemplateVersion := m.buildLaunchTemplateParams(g)

	var instanceTypeOverrides []string
	if g.MixedInstancesPolicy != nil {
		for _, override := range g.MixedInstancesPolicy.LaunchTemplate.Overrides {
			instanceTypeOverrides = append(instanceTypeOverrides, aws.StringValue(override.InstanceType))
		}
	}

	asg := &asg{
		AwsRef:  AwsRef{Name: spec.Name},
		minSize: spec.MinSize,
		maxSize: spec.MaxSize,

		curSize:                 int(aws.Int64Value(g.DesiredCapacity)),
		AvailabilityZones:       aws.StringValueSlice(g.AvailabilityZones),
		LaunchConfigurationName: aws.StringValue(g.LaunchConfigurationName),
		LaunchTemplateName:      launchTemplateName,
		LaunchTemplateVersion:   launchTemplateVersion,
<<<<<<< HEAD
		InstanceTypeOverrides:   instanceTypeOverrides,
		Tags: g.Tags,
=======
		Tags:                    g.Tags,
>>>>>>> 8c4f3a9d
	}

	return asg, nil
}

func (m *asgCache) buildLaunchTemplateParams(g *autoscaling.Group) (string, string) {
	if g.LaunchTemplate != nil {
		return aws.StringValue(g.LaunchTemplate.LaunchTemplateName), aws.StringValue(g.LaunchTemplate.Version)
	} else if g.MixedInstancesPolicy != nil && g.MixedInstancesPolicy.LaunchTemplate != nil {
		return aws.StringValue(g.MixedInstancesPolicy.LaunchTemplate.LaunchTemplateSpecification.LaunchTemplateName),
			aws.StringValue(g.MixedInstancesPolicy.LaunchTemplate.LaunchTemplateSpecification.Version)
	}

	if g.MixedInstancesPolicy != nil {
		spec := g.MixedInstancesPolicy.LaunchTemplate.LaunchTemplateSpecification
		return aws.StringValue(spec.LaunchTemplateName), aws.StringValue(spec.Version)
	}

	return "", ""
}

func (m *asgCache) buildInstanceRefFromAWS(instance *autoscaling.Instance) AwsInstanceRef {
	providerID := fmt.Sprintf("aws:///%s/%s", aws.StringValue(instance.AvailabilityZone), aws.StringValue(instance.InstanceId))
	return AwsInstanceRef{
		ProviderID: providerID,
		Name:       aws.StringValue(instance.InstanceId),
	}
}

// Cleanup closes the channel to signal the go routine to stop that is handling the cache
func (m *asgCache) Cleanup() {
	close(m.interrupt)
}<|MERGE_RESOLUTION|>--- conflicted
+++ resolved
@@ -19,10 +19,7 @@
 import (
 	"fmt"
 	"reflect"
-<<<<<<< HEAD
-=======
 	"regexp"
->>>>>>> 8c4f3a9d
 	"strings"
 	"sync"
 
@@ -62,7 +59,6 @@
 	LaunchTemplateName      string
 	LaunchTemplateVersion   string
 	LaunchConfigurationName string
-	InstanceTypeOverrides   []string
 	Tags                    []*autoscaling.TagDescription
 }
 
@@ -140,11 +136,7 @@
 	var changed *asg
 	for _, existing := range m.registeredAsgs {
 		if existing.AwsRef == a.AwsRef {
-<<<<<<< HEAD
-			glog.V(1).Infof("Unregistered ASG %s", a.AwsRef.Name)
-=======
 			klog.V(1).Infof("Unregistered ASG %s", a.AwsRef.Name)
->>>>>>> 8c4f3a9d
 			changed = a
 			continue
 		}
@@ -289,72 +281,6 @@
 	return matched
 }
 
-func (m *asgCache) SetAsgSize(asg *asg, size int) error {
-	m.mutex.Lock()
-	defer m.mutex.Unlock()
-
-	params := &autoscaling.SetDesiredCapacityInput{
-		AutoScalingGroupName: aws.String(asg.Name),
-		DesiredCapacity:      aws.Int64(int64(size)),
-		HonorCooldown:        aws.Bool(false),
-	}
-	glog.V(0).Infof("Setting asg %s size to %d", asg.Name, size)
-	_, err := m.service.SetDesiredCapacity(params)
-	if err != nil {
-		return err
-	}
-
-	// Proactively set the ASG size so autoscaler makes better decisions
-	asg.curSize = size
-
-	return nil
-}
-
-// DeleteInstances deletes the given instances. All instances must be controlled by the same ASG.
-func (m *asgCache) DeleteInstances(instances []*AwsInstanceRef) error {
-	m.mutex.Lock()
-	defer m.mutex.Unlock()
-
-	if len(instances) == 0 {
-		return nil
-	}
-	commonAsg := m.findForInstance(*instances[0])
-	if commonAsg == nil {
-		return fmt.Errorf("can't delete instance %s, which is not part of an ASG", instances[0].Name)
-	}
-
-	for _, instance := range instances {
-		asg := m.findForInstance(*instance)
-
-		if asg != commonAsg {
-			instanceIds := make([]string, len(instances))
-			for i, instance := range instances {
-				instanceIds[i] = instance.Name
-			}
-
-			return fmt.Errorf("can't delete instances %s as they belong to at least two different ASGs (%s and %s)", strings.Join(instanceIds, ","), commonAsg.Name, asg.Name)
-		}
-	}
-
-	for _, instance := range instances {
-		params := &autoscaling.TerminateInstanceInAutoScalingGroupInput{
-			InstanceId:                     aws.String(instance.Name),
-			ShouldDecrementDesiredCapacity: aws.Bool(true),
-		}
-		resp, err := m.service.TerminateInstanceInAutoScalingGroup(params)
-		if err != nil {
-			return err
-		}
-
-		// Proactively decrement the size so autoscaler makes better decisions
-		commonAsg.curSize--
-
-		glog.V(4).Infof(*resp.Activity.Description)
-	}
-
-	return nil
-}
-
 // Fetch automatically discovered ASGs. These ASGs should be unregistered if
 // they no longer exist in AWS.
 func (m *asgCache) fetchAutoAsgNames() ([]string, error) {
@@ -493,13 +419,6 @@
 
 	launchTemplateName, launchTemplateVersion := m.buildLaunchTemplateParams(g)
 
-	var instanceTypeOverrides []string
-	if g.MixedInstancesPolicy != nil {
-		for _, override := range g.MixedInstancesPolicy.LaunchTemplate.Overrides {
-			instanceTypeOverrides = append(instanceTypeOverrides, aws.StringValue(override.InstanceType))
-		}
-	}
-
 	asg := &asg{
 		AwsRef:  AwsRef{Name: spec.Name},
 		minSize: spec.MinSize,
@@ -510,12 +429,7 @@
 		LaunchConfigurationName: aws.StringValue(g.LaunchConfigurationName),
 		LaunchTemplateName:      launchTemplateName,
 		LaunchTemplateVersion:   launchTemplateVersion,
-<<<<<<< HEAD
-		InstanceTypeOverrides:   instanceTypeOverrides,
-		Tags: g.Tags,
-=======
 		Tags:                    g.Tags,
->>>>>>> 8c4f3a9d
 	}
 
 	return asg, nil
@@ -529,11 +443,6 @@
 			aws.StringValue(g.MixedInstancesPolicy.LaunchTemplate.LaunchTemplateSpecification.Version)
 	}
 
-	if g.MixedInstancesPolicy != nil {
-		spec := g.MixedInstancesPolicy.LaunchTemplate.LaunchTemplateSpecification
-		return aws.StringValue(spec.LaunchTemplateName), aws.StringValue(spec.Version)
-	}
-
 	return "", ""
 }
 
