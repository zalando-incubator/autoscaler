--- conflicted
+++ resolved
@@ -49,11 +49,7 @@
 	operationPollInterval   = 100 * time.Millisecond
 	maxRecordsReturnedByAPI = 100
 	maxAsgNamesPerDescribe  = 50
-<<<<<<< HEAD
-	refreshInterval         = 1 * time.Minute
-=======
 	refreshInterval         = 10 * time.Second
->>>>>>> 53b5f550
 	megabyte                = 1024 * 1024
 )
 
@@ -538,21 +534,15 @@
 		result[apiv1.LabelInstanceType] = "<multiple>"
 	}
 
-<<<<<<< HEAD
 	result[apiv1.LabelZoneRegion] = template.Region
 	result[apiv1.LabelZoneFailureDomain] = template.Zone
 	result[apiv1.LabelHostname] = nodeName
-=======
-	result[kubeletapis.LabelZoneRegion] = template.Region
-	result[kubeletapis.LabelZoneFailureDomain] = template.Zone
-	result[kubeletapis.LabelHostname] = nodeName
 
 	// TODO remove when we update to a recent version
-	result["node.kubernetes.io/instance-type"] = result[kubeletapis.LabelInstanceType]
+	result["node.kubernetes.io/instance-type"] = result[apiv1.LabelInstanceType]
 	result["topology.kubernetes.io/region"] = template.Region
 	result["topology.kubernetes.io/zone"] = template.Zone
 
->>>>>>> 53b5f550
 	return result
 }
 
