--- conflicted
+++ resolved
@@ -133,14 +133,12 @@
 	MaxBulkSoftTaintCount int
 	// MaxBulkSoftTaintTime sets the maximum duration of single run of PreferNoSchedule tainting.
 	MaxBulkSoftTaintTime time.Duration
-<<<<<<< HEAD
 	// IgnoredTaints is a list of taints to ignore when considering a node template for scheduling.
 	IgnoredTaints []string
 	// AWSUseStaticInstanceList tells if AWS cloud provider use static instance type list or dynamically fetch from remote APIs.
 	AWSUseStaticInstanceList bool
 	// Path to kube configuration if available
 	KubeConfigPath string
-=======
 	// Filtering out schedulable pods before CA scale up by trying to pack the schedulable pods on free capacity on existing nodes.
 	// Setting it to false employs a more lenient filtering approach that does not try to pack the pods on the nodes.
 	// Pods with nominatedNodeName set are always filtered out.
@@ -148,5 +146,4 @@
 	// ScaleUpTemplateFromCloudProvider tells if template node should be built from the up-to-date provider configuration (e.g. ASG launch configuration)
 	// instead of a random existing node.
 	ScaleUpTemplateFromCloudProvider bool
->>>>>>> 34818f6a
 }