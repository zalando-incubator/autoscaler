--- conflicted
+++ resolved
@@ -29,22 +29,13 @@
 	"k8s.io/autoscaler/cluster-autoscaler/config"
 	"k8s.io/autoscaler/cluster-autoscaler/estimator"
 	ca_processors "k8s.io/autoscaler/cluster-autoscaler/processors"
-<<<<<<< HEAD
-=======
 	kube_util "k8s.io/autoscaler/cluster-autoscaler/utils/kubernetes"
->>>>>>> 8c4f3a9d
 	. "k8s.io/autoscaler/cluster-autoscaler/utils/test"
 	"k8s.io/autoscaler/cluster-autoscaler/utils/units"
 	kube_record "k8s.io/client-go/tools/record"
 
 	appsv1 "k8s.io/api/apps/v1"
 	apiv1 "k8s.io/api/core/v1"
-<<<<<<< HEAD
-	extensionsv1 "k8s.io/api/extensions/v1beta1"
-	"k8s.io/apimachinery/pkg/api/resource"
-	"k8s.io/apimachinery/pkg/runtime"
-=======
->>>>>>> 8c4f3a9d
 	"k8s.io/client-go/kubernetes/fake"
 	schedulernodeinfo "k8s.io/kubernetes/pkg/scheduler/nodeinfo"
 
@@ -310,98 +301,6 @@
 		},
 		scaleUpOptionToChoose: groupSizeChange{groupName: "gpu-1-pool", sizeChange: 3},
 		expectedFinalScaleUp:  groupSizeChange{groupName: "gpu-1-pool", sizeChange: 3},
-		options:               options,
-	}
-
-	simpleScaleUpTest(t, config)
-}
-
-func TestScaleUpTemplateFromCloudProider(t *testing.T) {
-	options := defaultOptions
-	options.ScaleUpTemplateFromCloudProvider = true
-
-	config := &scaleTestConfig{
-		nodes: []nodeConfig{
-			{"n1", 100, 100, 0, true, "ng1"},
-			{"n2", 100, 100, 0, true, "ng2"},
-		},
-		pods: []podConfig{
-			{"p1", 80, 0, 0, "n1"},
-			{"p2", 80, 0, 0, "n2"},
-		},
-		extraPods: []podConfig{
-			{"p-new", 500, 0, 0, ""},
-		},
-		templateNodes: []nodeConfig{
-			{"t-n1", 100, 100, 0, true, "ng1"},
-			{"t-n2", 1000, 1000, 0, true, "ng2"},
-		},
-		expectedScaleUpOptions: []groupSizeChange{
-			{groupName: "ng2", sizeChange: 1},
-		},
-		scaleUpOptionToChoose: groupSizeChange{groupName: "ng2", sizeChange: 1},
-		expectedFinalScaleUp:  groupSizeChange{groupName: "ng2", sizeChange: 1},
-		options:               options,
-	}
-
-	simpleScaleUpTest(t, config)
-}
-
-func TestScaleUpTemplateFromCloudProiderReservedResources(t *testing.T) {
-	options := defaultOptions
-	options.ScaleUpTemplateFromCloudProvider = true
-
-	config := &scaleTestConfig{
-		nodes: []nodeConfig{
-			{"n1", 500, 500, 0, true, "ng1"},
-			{"n2", 500, 500, 0, true, "ng2"},
-			{"n3", 500, 500, 0, true, "ng3"},
-		},
-		pods: []podConfig{
-			{"p1", 80, 0, 0, "n1"},
-			{"p2", 80, 0, 0, "n2"},
-			{"p3", 80, 0, 0, "n3"},
-		},
-		extraPods: []podConfig{
-			{"p-new", 400, 400, 0, ""},
-		},
-		templateNodes: []nodeConfig{
-			{"t-n1", 500, 500, 0, true, "ng1"},
-			{"t-n2", 500, 500, 0, true, "ng2"},
-			{"t-n3", 500, 500, 0, true, "ng3"},
-			{"t-n4", 600, 600, 0, true, "ng4"},
-		},
-		reservedResources: map[string]apiv1.ResourceList{
-			"n1": {
-				apiv1.ResourceCPU:    resource.MustParse("200m"),
-				apiv1.ResourceMemory: resource.MustParse("100"),
-			},
-			"n2": {
-				apiv1.ResourceCPU:    resource.MustParse("100m"),
-				apiv1.ResourceMemory: resource.MustParse("200"),
-			},
-			"n3": {
-				apiv1.ResourceCPU:    resource.MustParse("50m"),
-				apiv1.ResourceMemory: resource.MustParse("50"),
-			},
-			"t-n1": {
-				apiv1.ResourceCPU:    resource.MustParse("50m"),
-				apiv1.ResourceMemory: resource.MustParse("50"),
-			},
-			"t-n2": {
-				apiv1.ResourceCPU:    resource.MustParse("50m"),
-				apiv1.ResourceMemory: resource.MustParse("50"),
-			},
-			"t-n3": {
-				apiv1.ResourceCPU:    resource.MustParse("50m"),
-				apiv1.ResourceMemory: resource.MustParse("50"),
-			},
-		},
-		expectedScaleUpOptions: []groupSizeChange{
-			{groupName: "ng4", sizeChange: 1},
-		},
-		scaleUpOptionToChoose: groupSizeChange{groupName: "ng4", sizeChange: 1},
-		expectedFinalScaleUp:  groupSizeChange{groupName: "ng4", sizeChange: 1},
 		options:               options,
 	}
 
@@ -466,16 +365,6 @@
 	nodes := make([]*apiv1.Node, len(config.nodes))
 	for i, n := range config.nodes {
 		node := BuildTestNode(n.name, n.cpu, n.memory)
-		if resources, ok := config.reservedResources[n.name]; ok {
-			for resourceName, reserved := range resources {
-				if nodeAllocatable, ok := node.Status.Capacity[resourceName]; ok {
-					nodeAllocatable = nodeAllocatable.DeepCopy()
-					nodeAllocatable.Sub(reserved)
-					node.Status.Allocatable[resourceName] = nodeAllocatable
-				}
-			}
-		}
-
 		if n.gpu > 0 {
 			AddGpusToNode(node, n.gpu)
 		}
@@ -504,35 +393,6 @@
 		provider.AddNodeGroup(name, 1, 10, len(nodesInGroup))
 		for _, n := range nodesInGroup {
 			provider.AddNode(name, n)
-		}
-	}
-
-	for _, n := range config.templateNodes {
-		node := BuildTestNode(n.name, n.cpu, n.memory)
-		if resources, ok := config.reservedResources[n.name]; ok {
-			for resourceName, reserved := range resources {
-				if nodeAllocatable, ok := node.Status.Capacity[resourceName]; ok {
-					nodeAllocatable = nodeAllocatable.DeepCopy()
-					nodeAllocatable.Sub(reserved)
-					node.Status.Allocatable[resourceName] = nodeAllocatable
-				}
-			}
-		}
-
-		if n.gpu > 0 {
-			AddGpusToNode(node, n.gpu)
-		}
-		SetNodeReadyState(node, true, time.Time{})
-		templateNodeInfo := schedulercache.NodeInfo{}
-		templateNodeInfo.SetNode(node)
-
-		if n.group != "" && provider.GetNodeGroup(n.group) == nil {
-			provider.AddNodeGroup(n.group, 1, 10, 0)
-		}
-
-		if n.group != "" {
-			groups[n.group] = append(groups[n.group], node)
-			provider.SetNodeTemplate(n.group, &templateNodeInfo)
 		}
 	}
 
@@ -906,12 +766,9 @@
 	processors := ca_processors.TestProcessors()
 	processors.NodeGroupListProcessor = &mockAutoprovisioningNodeGroupListProcessor{t}
 	processors.NodeGroupManager = &mockAutoprovisioningNodeGroupManager{t}
-<<<<<<< HEAD
-=======
 
 	nodes := []*apiv1.Node{}
 	nodeInfos, _ := getNodeInfosForGroups(nodes, nil, provider, context.ListerRegistry, []*appsv1.DaemonSet{}, context.PredicateChecker)
->>>>>>> 8c4f3a9d
 
 	scaleUpStatus, err := ScaleUp(&context, processors, clusterState, []*apiv1.Pod{p1}, nodes, []*appsv1.DaemonSet{}, nodeInfos)
 	assert.NoError(t, err)
