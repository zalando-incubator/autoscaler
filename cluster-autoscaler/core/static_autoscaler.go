/*
Copyright 2016 The Kubernetes Authors.

Licensed under the Apache License, Version 2.0 (the "License");
you may not use this file except in compliance with the License.
You may obtain a copy of the License at

    http://www.apache.org/licenses/LICENSE-2.0

Unless required by applicable law or agreed to in writing, software
distributed under the License is distributed on an "AS IS" BASIS,
WITHOUT WARRANTIES OR CONDITIONS OF ANY KIND, either express or implied.
See the License for the specific language governing permissions and
limitations under the License.
*/

package core

import (
	"fmt"
	"reflect"
	"time"

	apiv1 "k8s.io/api/core/v1"
	"k8s.io/apimachinery/pkg/labels"
	"k8s.io/apimachinery/pkg/util/uuid"
	schedulernodeinfo "k8s.io/kubernetes/pkg/scheduler/nodeinfo"

	"k8s.io/autoscaler/cluster-autoscaler/cloudprovider"
	"k8s.io/autoscaler/cluster-autoscaler/clusterstate"
	"k8s.io/autoscaler/cluster-autoscaler/clusterstate/utils"
	"k8s.io/autoscaler/cluster-autoscaler/config"
	"k8s.io/autoscaler/cluster-autoscaler/context"
	core_utils "k8s.io/autoscaler/cluster-autoscaler/core/utils"
	"k8s.io/autoscaler/cluster-autoscaler/estimator"
	"k8s.io/autoscaler/cluster-autoscaler/expander"
	"k8s.io/autoscaler/cluster-autoscaler/metrics"
	ca_processors "k8s.io/autoscaler/cluster-autoscaler/processors"
	"k8s.io/autoscaler/cluster-autoscaler/processors/status"
	"k8s.io/autoscaler/cluster-autoscaler/simulator"
	"k8s.io/autoscaler/cluster-autoscaler/utils/backoff"
	"k8s.io/autoscaler/cluster-autoscaler/utils/deletetaint"
	"k8s.io/autoscaler/cluster-autoscaler/utils/errors"
	"k8s.io/autoscaler/cluster-autoscaler/utils/gpu"
	"k8s.io/autoscaler/cluster-autoscaler/utils/taints"
	"k8s.io/autoscaler/cluster-autoscaler/utils/tpu"

	"k8s.io/klog"
)

const (
	// How old the oldest unschedulable pod should be before starting scale up.
	unschedulablePodTimeBuffer = 2 * time.Second
	// How old the oldest unschedulable pod with GPU should be before starting scale up.
	// The idea is that nodes with GPU are very expensive and we're ready to sacrifice
	// a bit more latency to wait for more pods and make a more informed scale-up decision.
	unschedulablePodWithGpuTimeBuffer = 30 * time.Second
	// How long should Cluster Autoscaler wait for nodes to become ready after start.
	nodesNotReadyAfterStartTimeout = 10 * time.Minute
)

// StaticAutoscaler is an autoscaler which has all the core functionality of a CA but without the reconfiguration feature
type StaticAutoscaler struct {
	// AutoscalingContext consists of validated settings and options for this autoscaler
	*context.AutoscalingContext
	// ClusterState for maintaining the state of cluster nodes.
	clusterStateRegistry    *clusterstate.ClusterStateRegistry
	startTime               time.Time
	lastScaleUpTime         time.Time
	lastScaleDownDeleteTime time.Time
	lastScaleDownFailTime   time.Time
	scaleDown               *ScaleDown
	processors              *ca_processors.AutoscalingProcessors
	processorCallbacks      *staticAutoscalerProcessorCallbacks
	initialized             bool
	// Caches nodeInfo computed for previously seen nodes
	nodeInfoCache map[string]*schedulernodeinfo.NodeInfo
	ignoredTaints taints.TaintKeySet
}

type staticAutoscalerProcessorCallbacks struct {
	disableScaleDownForLoop bool
	extraValues             map[string]interface{}
}

func newStaticAutoscalerProcessorCallbacks() *staticAutoscalerProcessorCallbacks {
	callbacks := &staticAutoscalerProcessorCallbacks{}
	callbacks.reset()
	return callbacks
}

func (callbacks *staticAutoscalerProcessorCallbacks) DisableScaleDownForLoop() {
	callbacks.disableScaleDownForLoop = true
}

func (callbacks *staticAutoscalerProcessorCallbacks) SetExtraValue(key string, value interface{}) {
	callbacks.extraValues[key] = value
}

func (callbacks *staticAutoscalerProcessorCallbacks) GetExtraValue(key string) (value interface{}, found bool) {
	value, found = callbacks.extraValues[key]
	return
}

func (callbacks *staticAutoscalerProcessorCallbacks) reset() {
	callbacks.disableScaleDownForLoop = false
	callbacks.extraValues = make(map[string]interface{})
}

// NewStaticAutoscaler creates an instance of Autoscaler filled with provided parameters
func NewStaticAutoscaler(
	opts config.AutoscalingOptions,
	predicateChecker simulator.PredicateChecker,
	clusterSnapshot simulator.ClusterSnapshot,
	autoscalingKubeClients *context.AutoscalingKubeClients,
	processors *ca_processors.AutoscalingProcessors,
	cloudProvider cloudprovider.CloudProvider,
	expanderStrategy expander.Strategy,
	estimatorBuilder estimator.EstimatorBuilder,
	backoff backoff.Backoff) *StaticAutoscaler {

	processorCallbacks := newStaticAutoscalerProcessorCallbacks()
	autoscalingContext := context.NewAutoscalingContext(
		opts,
		predicateChecker,
		clusterSnapshot,
		autoscalingKubeClients,
		cloudProvider,
		expanderStrategy,
		estimatorBuilder,
		processorCallbacks)

	clusterStateConfig := clusterstate.ClusterStateRegistryConfig{
		MaxTotalUnreadyPercentage: opts.MaxTotalUnreadyPercentage,
		OkTotalUnreadyCount:       opts.OkTotalUnreadyCount,
		MaxNodeProvisionTime:      opts.MaxNodeProvisionTime,
	}

	ignoredTaints := make(taints.TaintKeySet)
	for _, taintKey := range opts.IgnoredTaints {
		klog.V(4).Infof("Ignoring taint %s on all NodeGroups", taintKey)
		ignoredTaints[taintKey] = true
	}

	clusterStateRegistry := clusterstate.NewClusterStateRegistry(autoscalingContext.CloudProvider, clusterStateConfig, autoscalingContext.LogRecorder, backoff)

	scaleDown := NewScaleDown(autoscalingContext, clusterStateRegistry)

	// Disable node info cache since it'll produce worse results than our implementation
	var nodeInfoCache map[string]*schedulernodeinfo.NodeInfo
	if !autoscalingContext.ScaleUpTemplateFromCloudProvider {
		nodeInfoCache = make(map[string]*schedulernodeinfo.NodeInfo)
	}

	return &StaticAutoscaler{
		AutoscalingContext:      autoscalingContext,
		startTime:               time.Now(),
		lastScaleUpTime:         time.Now(),
		lastScaleDownDeleteTime: time.Now(),
		lastScaleDownFailTime:   time.Now(),
		scaleDown:               scaleDown,
		processors:              processors,
		processorCallbacks:      processorCallbacks,
		clusterStateRegistry:    clusterStateRegistry,
<<<<<<< HEAD
		nodeInfoCache:           make(map[string]*schedulernodeinfo.NodeInfo),
		ignoredTaints:           ignoredTaints,
=======
		nodeInfoCache:           nodeInfoCache,
>>>>>>> 34818f6a
	}
}

// Start starts components running in background.
func (a *StaticAutoscaler) Start() error {
	a.clusterStateRegistry.Start()
	return nil
}

// cleanUpIfRequired removes ToBeDeleted taints added by a previous run of CA
// the taints are removed only once per runtime
func (a *StaticAutoscaler) cleanUpIfRequired() {
	if a.initialized {
		return
	}

	// CA can die at any time. Removing taints that might have been left from the previous run.
	if readyNodes, err := a.ReadyNodeLister().List(); err != nil {
		klog.Errorf("Failed to list ready nodes, not cleaning up taints: %v", err)
	} else {
		deletetaint.CleanAllToBeDeleted(readyNodes,
			a.AutoscalingContext.ClientSet, a.Recorder)
		if a.AutoscalingContext.AutoscalingOptions.MaxBulkSoftTaintCount == 0 {
			// Clean old taints if soft taints handling is disabled
			deletetaint.CleanAllDeletionCandidates(readyNodes,
				a.AutoscalingContext.ClientSet, a.Recorder)
		}
	}
	a.initialized = true
}

func (a *StaticAutoscaler) initializeClusterSnapshot(nodes []*apiv1.Node, scheduledPods []*apiv1.Pod) errors.AutoscalerError {
	a.ClusterSnapshot.Clear()

	knownNodes := make(map[string]bool)
	for _, node := range nodes {
		if err := a.ClusterSnapshot.AddNode(node); err != nil {
			klog.Errorf("Failed to add node %s to cluster snapshot: %v", node.Name, err)
			return errors.ToAutoscalerError(errors.InternalError, err)
		}
		knownNodes[node.Name] = true
	}
	for _, pod := range scheduledPods {
		if knownNodes[pod.Spec.NodeName] {
			if err := a.ClusterSnapshot.AddPod(pod, pod.Spec.NodeName); err != nil {
				klog.Errorf("Failed to add pod %s scheduled to node %s to cluster snapshot: %v", pod.Name, pod.Spec.NodeName, err)
				return errors.ToAutoscalerError(errors.InternalError, err)
			}
		}
	}
	return nil
}

// RunOnce iterates over node groups and scales them up/down if necessary
func (a *StaticAutoscaler) RunOnce(currentTime time.Time) errors.AutoscalerError {
	a.cleanUpIfRequired()
	a.processorCallbacks.reset()
	a.clusterStateRegistry.PeriodicCleanup()

	unschedulablePodLister := a.UnschedulablePodLister()
	scheduledPodLister := a.ScheduledPodLister()
	pdbLister := a.PodDisruptionBudgetLister()
	scaleDown := a.scaleDown
	autoscalingContext := a.AutoscalingContext

	klog.V(4).Info("Starting main loop")

	stateUpdateStart := time.Now()

	// Get nodes and pods currently living on cluster
	allNodes, readyNodes, typedErr := a.obtainNodeLists(a.CloudProvider)
	if typedErr != nil {
		klog.Errorf("Failed to get node list: %v", typedErr)
		return typedErr
	}
	originalScheduledPods, err := scheduledPodLister.List()
	if err != nil {
		klog.Errorf("Failed to list scheduled pods: %v", err)
		return errors.ToAutoscalerError(errors.ApiCallError, err)
	}

	if a.actOnEmptyCluster(allNodes, readyNodes, currentTime) {
		return nil
	}

	daemonsets, err := a.ListerRegistry.DaemonSetLister().List(labels.Everything())
	if err != nil {
		klog.Errorf("Failed to get daemonset list: %v", err)
		return errors.ToAutoscalerError(errors.ApiCallError, err)
	}

	// Call CloudProvider.Refresh before any other calls to cloud provider.
	err = a.AutoscalingContext.CloudProvider.Refresh(allNodes)
	if err != nil {
		klog.Errorf("Failed to refresh cloud provider config: %v", err)
		return errors.ToAutoscalerError(errors.CloudProviderError, err)
	}

<<<<<<< HEAD
	nonExpendableScheduledPods := core_utils.FilterOutExpendablePods(originalScheduledPods, a.ExpendablePodsPriorityCutoff)
	// Initialize cluster state to ClusterSnapshot
	if typedErr := a.initializeClusterSnapshot(allNodes, nonExpendableScheduledPods); typedErr != nil {
		return typedErr.AddPrefix("Initialize ClusterSnapshot")
	}

	nodeInfosForGroups, autoscalerError := core_utils.GetNodeInfosForGroups(
		readyNodes, a.nodeInfoCache, autoscalingContext.CloudProvider, autoscalingContext.ListerRegistry, daemonsets, autoscalingContext.PredicateChecker, a.ignoredTaints)
=======
	nodeInfosForGroups, autoscalerError := getNodeInfosForGroups(
		readyNodes, a.nodeInfoCache, autoscalingContext.CloudProvider, autoscalingContext.ListerRegistry, daemonsets, autoscalingContext.PredicateChecker,
		autoscalingContext.AutoscalingOptions.ScaleUpTemplateFromCloudProvider)
>>>>>>> 34818f6a
	if autoscalerError != nil {
		klog.Errorf("Failed to get node infos for groups: %v", autoscalerError)
		return autoscalerError.AddPrefix("failed to build node infos for node groups: ")
	}

	if typedErr := a.updateClusterState(allNodes, nodeInfosForGroups, currentTime); typedErr != nil {
		klog.Errorf("Failed to update cluster state: %v", typedErr)
		return typedErr
	}
	metrics.UpdateDurationFromStart(metrics.UpdateState, stateUpdateStart)

	scaleUpStatus := &status.ScaleUpStatus{Result: status.ScaleUpNotTried}
	scaleUpStatusProcessorAlreadyCalled := false
	scaleDownStatus := &status.ScaleDownStatus{Result: status.ScaleDownNotTried}
	scaleDownStatusProcessorAlreadyCalled := false

	defer func() {
		// Update status information when the loop is done (regardless of reason)
		if autoscalingContext.WriteStatusConfigMap {
			status := a.clusterStateRegistry.GetStatus(currentTime)
			utils.WriteStatusConfigMap(autoscalingContext.ClientSet, autoscalingContext.ConfigNamespace,
				status.GetReadableString(), a.AutoscalingContext.LogRecorder)
		}

		// This deferred processor execution allows the processors to handle a situation when a scale-(up|down)
		// wasn't even attempted because e.g. the iteration exited earlier.
		if !scaleUpStatusProcessorAlreadyCalled && a.processors != nil && a.processors.ScaleUpStatusProcessor != nil {
			a.processors.ScaleUpStatusProcessor.Process(a.AutoscalingContext, scaleUpStatus)
		}
		if !scaleDownStatusProcessorAlreadyCalled && a.processors != nil && a.processors.ScaleDownStatusProcessor != nil {
			scaleDownStatus.SetUnremovableNodesInfo(scaleDown.unremovableNodeReasons, scaleDown.nodeUtilizationMap, scaleDown.context.CloudProvider)
			a.processors.ScaleDownStatusProcessor.Process(a.AutoscalingContext, scaleDownStatus)
		}

		err := a.processors.AutoscalingStatusProcessor.Process(a.AutoscalingContext, a.clusterStateRegistry, currentTime)
		if err != nil {
			klog.Errorf("AutoscalingStatusProcessor error: %v.", err)
		}
	}()

	// Check if there are any nodes that failed to register in Kubernetes
	// master.
	unregisteredNodes := a.clusterStateRegistry.GetUnregisteredNodes()
	if len(unregisteredNodes) > 0 {
		klog.V(1).Infof("%d unregistered nodes present", len(unregisteredNodes))
		removedAny, err := removeOldUnregisteredNodes(unregisteredNodes, autoscalingContext,
<<<<<<< HEAD
			a.clusterStateRegistry, currentTime, autoscalingContext.LogRecorder)
=======
			currentTime, autoscalingContext.LogRecorder)
>>>>>>> 34818f6a
		// There was a problem with removing unregistered nodes. Retry in the next loop.
		if err != nil {
			klog.Warningf("Failed to remove unregistered nodes: %v", err)
		}
		if removedAny {
			klog.V(0).Infof("Some unregistered nodes were removed, skipping iteration")
			return nil
		}
	}

	if !a.clusterStateRegistry.IsClusterHealthy() {
		klog.Warning("Cluster is not ready for autoscaling")
		scaleDown.CleanUpUnneededNodes()
		autoscalingContext.LogRecorder.Eventf(apiv1.EventTypeWarning, "ClusterUnhealthy", "Cluster is unhealthy")
		return nil
	}

	a.deleteCreatedNodesWithErrors()

	// Check if there has been a constant difference between the number of nodes in k8s and
	// the number of nodes on the cloud provider side.
	// TODO: andrewskim - add protection for ready AWS nodes.
	fixedSomething, err := fixNodeGroupSize(autoscalingContext, a.clusterStateRegistry, currentTime)
	if err != nil {
		klog.Errorf("Failed to fix node group sizes: %v", err)
		return errors.ToAutoscalerError(errors.CloudProviderError, err)
	}
	if fixedSomething {
		klog.V(0).Infof("Some node group target size was fixed, skipping the iteration")
		return nil
	}

	metrics.UpdateLastTime(metrics.Autoscaling, time.Now())

	unschedulablePods, err := unschedulablePodLister.List()
	if err != nil {
		klog.Errorf("Failed to list unscheduled pods: %v", err)
		return errors.ToAutoscalerError(errors.ApiCallError, err)
	}
	metrics.UpdateUnschedulablePodsCount(len(unschedulablePods))

	unschedulablePods = tpu.ClearTPURequests(unschedulablePods)

	// todo: move split and append below to separate PodListProcessor
	// Some unschedulable pods can be waiting for lower priority pods preemption so they have nominated node to run.
	// Such pods don't require scale up but should be considered during scale down.
	unschedulablePods, unschedulableWaitingForLowerPriorityPreemption := core_utils.FilterOutExpendableAndSplit(unschedulablePods, allNodes, a.ExpendablePodsPriorityCutoff)

	// modify the snapshot simulating scheduling of pods waiting for preemption.
	// this is not strictly correct as we are not simulating preemption itself but it matches
	// CA logic from before migration to scheduler framework. So let's keep it for now
	for _, p := range unschedulableWaitingForLowerPriorityPreemption {
		if err := a.ClusterSnapshot.AddPod(p, p.Status.NominatedNodeName); err != nil {
			klog.Errorf("Failed to update snapshot with pod %s waiting for preemption", err)
			return errors.ToAutoscalerError(errors.InternalError, err)
		}
	}

	// add upcoming nodes to ClusterSnapshot
	upcomingNodes := getUpcomingNodeInfos(a.clusterStateRegistry, nodeInfosForGroups)
	for _, upcomingNode := range upcomingNodes {
		err = a.ClusterSnapshot.AddNodeWithPods(upcomingNode.Node(), upcomingNode.Pods())
		if err != nil {
			klog.Errorf("Failed to add upcoming node %s to cluster snapshot: %v", upcomingNode.Node().Name, err)
			return errors.ToAutoscalerError(errors.InternalError, err)
		}
	}

	unschedulablePodsToHelp, _ := a.processors.PodListProcessor.Process(a.AutoscalingContext, unschedulablePods)

	// finally, filter out pods that are too "young" to safely be considered for a scale-up (delay is configurable)
	unschedulablePodsToHelp = a.filterOutYoungPods(unschedulablePodsToHelp, currentTime)

	if len(unschedulablePodsToHelp) == 0 {
		scaleUpStatus.Result = status.ScaleUpNotNeeded
		klog.V(1).Info("No unschedulable pods")
	} else if a.MaxNodesTotal > 0 && len(readyNodes) >= a.MaxNodesTotal {
		scaleUpStatus.Result = status.ScaleUpNoOptionsAvailable
		klog.V(1).Info("Max total nodes in cluster reached")
	} else if allPodsAreNew(unschedulablePodsToHelp, currentTime) {
		// The assumption here is that these pods have been created very recently and probably there
		// is more pods to come. In theory we could check the newest pod time but then if pod were created
		// slowly but at the pace of 1 every 2 seconds then no scale up would be triggered for long time.
		// We also want to skip a real scale down (just like if the pods were handled).
		a.processorCallbacks.DisableScaleDownForLoop()
		scaleUpStatus.Result = status.ScaleUpInCooldown
		klog.V(1).Info("Unschedulable pods are very new, waiting one iteration for more")
	} else {
		scaleUpStart := time.Now()
		metrics.UpdateLastTime(metrics.ScaleUp, scaleUpStart)

		scaleUpStatus, typedErr = ScaleUp(autoscalingContext, a.processors, a.clusterStateRegistry, unschedulablePodsToHelp, readyNodes, daemonsets, nodeInfosForGroups, a.ignoredTaints)

		metrics.UpdateDurationFromStart(metrics.ScaleUp, scaleUpStart)

		if a.processors != nil && a.processors.ScaleUpStatusProcessor != nil {
			a.processors.ScaleUpStatusProcessor.Process(autoscalingContext, scaleUpStatus)
			scaleUpStatusProcessorAlreadyCalled = true
		}

		if typedErr != nil {
			klog.Errorf("Failed to scale up: %v", typedErr)
			return typedErr
		}
		if scaleUpStatus.Result == status.ScaleUpSuccessful {
			a.lastScaleUpTime = currentTime
			// No scale down in this iteration.
			scaleDownStatus.Result = status.ScaleDownInCooldown
			return nil
		}
	}

	if a.ScaleDownEnabled {
		pdbs, err := pdbLister.List()
		if err != nil {
			scaleDownStatus.Result = status.ScaleDownError
			klog.Errorf("Failed to list pod disruption budgets: %v", err)
			return errors.ToAutoscalerError(errors.ApiCallError, err)
		}

		unneededStart := time.Now()

		klog.V(4).Infof("Calculating unneeded nodes")

		scaleDown.CleanUp(currentTime)

		var scaleDownCandidates []*apiv1.Node
		var podDestinations []*apiv1.Node

		// podDestinations and scaleDownCandidates are initialized based on allNodes variable, which contains only
		// registered nodes in cluster.
		// It does not include any upcoming nodes which can be part of clusterSnapshot. As an alternative to using
		// allNodes here, we could use nodes from clusterSnapshot and explicitly filter out upcoming nodes here but it
		// is of little (if any) benefit.

		if a.processors == nil || a.processors.ScaleDownNodeProcessor == nil {
			scaleDownCandidates = allNodes
			podDestinations = allNodes
		} else {
			var err errors.AutoscalerError
			scaleDownCandidates, err = a.processors.ScaleDownNodeProcessor.GetScaleDownCandidates(
				autoscalingContext, allNodes)
			if err != nil {
				klog.Error(err)
				return err
			}
			podDestinations, err = a.processors.ScaleDownNodeProcessor.GetPodDestinationCandidates(autoscalingContext, allNodes)
			if err != nil {
				klog.Error(err)
				return err
			}
		}

		// We use scheduledPods (not originalScheduledPods) here, so artificial scheduled pods introduced by processors
		// (e.g unscheduled pods with nominated node name) can block scaledown of given node.
		if typedErr := scaleDown.UpdateUnneededNodes(podDestinations, scaleDownCandidates, currentTime, pdbs); typedErr != nil {
			scaleDownStatus.Result = status.ScaleDownError
			klog.Errorf("Failed to scale down: %v", typedErr)
			return typedErr
		}

		metrics.UpdateDurationFromStart(metrics.FindUnneeded, unneededStart)

		if klog.V(4) {
			for key, val := range scaleDown.unneededNodes {
				klog.Infof("%s is unneeded since %s duration %s", key, val.String(), currentTime.Sub(val).String())
			}
		}

		scaleDownInCooldown := a.processorCallbacks.disableScaleDownForLoop ||
			a.lastScaleUpTime.Add(a.ScaleDownDelayAfterAdd).After(currentTime) ||
			a.lastScaleDownFailTime.Add(a.ScaleDownDelayAfterFailure).After(currentTime) ||
			a.lastScaleDownDeleteTime.Add(a.ScaleDownDelayAfterDelete).After(currentTime)
		// In dry run only utilization is updated
		calculateUnneededOnly := scaleDownInCooldown || scaleDown.nodeDeletionTracker.IsNonEmptyNodeDeleteInProgress()

		klog.V(4).Infof("Scale down status: unneededOnly=%v lastScaleUpTime=%s "+
			"lastScaleDownDeleteTime=%v lastScaleDownFailTime=%s scaleDownForbidden=%v "+
			"isDeleteInProgress=%v scaleDownInCooldown=%v",
			calculateUnneededOnly, a.lastScaleUpTime,
			a.lastScaleDownDeleteTime, a.lastScaleDownFailTime, a.processorCallbacks.disableScaleDownForLoop,
			scaleDown.nodeDeletionTracker.IsNonEmptyNodeDeleteInProgress(), scaleDownInCooldown)
		metrics.UpdateScaleDownInCooldown(scaleDownInCooldown)

		if scaleDownInCooldown {
			scaleDownStatus.Result = status.ScaleDownInCooldown
		} else if scaleDown.nodeDeletionTracker.IsNonEmptyNodeDeleteInProgress() {
			scaleDownStatus.Result = status.ScaleDownInProgress
		} else {
			klog.V(4).Infof("Starting scale down")

			// We want to delete unneeded Node Groups only if there was no recent scale up,
			// and there is no current delete in progress and there was no recent errors.
			removedNodeGroups, err := a.processors.NodeGroupManager.RemoveUnneededNodeGroups(autoscalingContext)
			if err != nil {
				klog.Errorf("Error while removing unneeded node groups: %v", err)
			}

			scaleDownStart := time.Now()
			metrics.UpdateLastTime(metrics.ScaleDown, scaleDownStart)
			scaleDownStatus, typedErr := scaleDown.TryToScaleDown(currentTime, pdbs)
			metrics.UpdateDurationFromStart(metrics.ScaleDown, scaleDownStart)

			scaleDownStatus.RemovedNodeGroups = removedNodeGroups

			if scaleDownStatus.Result == status.ScaleDownNodeDeleted {
				a.lastScaleDownDeleteTime = currentTime
				a.clusterStateRegistry.Recalculate()
			}

			if (scaleDownStatus.Result == status.ScaleDownNoNodeDeleted ||
				scaleDownStatus.Result == status.ScaleDownNoUnneeded) &&
				a.AutoscalingContext.AutoscalingOptions.MaxBulkSoftTaintCount != 0 {
				scaleDown.SoftTaintUnneededNodes(allNodes)
			}

			if a.processors != nil && a.processors.ScaleDownStatusProcessor != nil {
				scaleDownStatus.SetUnremovableNodesInfo(scaleDown.unremovableNodeReasons, scaleDown.nodeUtilizationMap, scaleDown.context.CloudProvider)
				a.processors.ScaleDownStatusProcessor.Process(autoscalingContext, scaleDownStatus)
				scaleDownStatusProcessorAlreadyCalled = true
			}

			if typedErr != nil {
				klog.Errorf("Failed to scale down: %v", typedErr)
				a.lastScaleDownFailTime = currentTime
				return typedErr
			}
		}
	}
	return nil
}

// Sets the target size of node groups to the current number of nodes in them
// if the difference was constant for a prolonged time. Returns true if managed
// to fix something.
func fixNodeGroupSize(context *context.AutoscalingContext, clusterStateRegistry *clusterstate.ClusterStateRegistry, currentTime time.Time) (bool, error) {
	fixed := false
	for _, nodeGroup := range context.CloudProvider.NodeGroups() {
		incorrectSize := clusterStateRegistry.GetIncorrectNodeGroupSize(nodeGroup.Id())
		if incorrectSize == nil {
			continue
		}
		if incorrectSize.FirstObserved.Add(context.MaxNodeProvisionTime).Before(currentTime) {
			delta := incorrectSize.CurrentSize - incorrectSize.ExpectedSize
			if delta < 0 {
				klog.V(0).Infof("Decreasing size of %s, expected=%d current=%d delta=%d", nodeGroup.Id(),
					incorrectSize.ExpectedSize,
					incorrectSize.CurrentSize,
					delta)
				if err := nodeGroup.DecreaseTargetSize(delta); err != nil {
					return fixed, fmt.Errorf("failed to decrease %s: %v", nodeGroup.Id(), err)
				}
				fixed = true
			}
		}
	}
	return fixed, nil
}

// Removes unregistered nodes if needed. Returns true if anything was removed and error if such occurred.
func removeOldUnregisteredNodes(unregisteredNodes []clusterstate.UnregisteredNode, context *context.AutoscalingContext,
	csr *clusterstate.ClusterStateRegistry, currentTime time.Time, logRecorder *utils.LogEventRecorder) (bool, error) {
	removedAny := false
	for _, unregisteredNode := range unregisteredNodes {
		if unregisteredNode.UnregisteredSince.Add(context.MaxNodeProvisionTime).Before(currentTime) {
			klog.V(0).Infof("Removing unregistered node %v", unregisteredNode.Node.Name)
			nodeGroup, err := context.CloudProvider.NodeGroupForNode(unregisteredNode.Node)
			if err != nil {
				klog.Warningf("Failed to get node group for %s: %v", unregisteredNode.Node.Name, err)
				return removedAny, err
			}
			if nodeGroup == nil || reflect.ValueOf(nodeGroup).IsNil() {
				klog.Warningf("No node group for node %s, skipping", unregisteredNode.Node.Name)
				continue
			}
			size, err := nodeGroup.TargetSize()
			if err != nil {
				klog.Warningf("Failed to get node group size; unregisteredNode=%v; nodeGroup=%v; err=%v", unregisteredNode.Node.Name, nodeGroup.Id(), err)
				continue
			}
			if nodeGroup.MinSize() >= size {
				klog.Warningf("Failed to remove node %s: node group min size reached, skipping unregistered node removal", unregisteredNode.Node.Name)
				continue
			}
			err = nodeGroup.DeleteNodes([]*apiv1.Node{unregisteredNode.Node})
			csr.InvalidateNodeInstancesCacheEntry(nodeGroup)
			if err != nil {
				klog.Warningf("Failed to remove node %s: %v", unregisteredNode.Node.Name, err)
				logRecorder.Eventf(apiv1.EventTypeWarning, "DeleteUnregisteredFailed",
					"Failed to remove node %s: %v", unregisteredNode.Node.Name, err)
				return removedAny, err
			}
			logRecorder.Eventf(apiv1.EventTypeNormal, "DeleteUnregistered",
				"Removed unregistered node %v", unregisteredNode.Node.Name)
			removedAny = true
		}
	}
	return removedAny, nil
}

func (a *StaticAutoscaler) deleteCreatedNodesWithErrors() {
	// We always schedule deleting of incoming errornous nodes
	// TODO[lukaszos] Consider adding logic to not retry delete every loop iteration
	nodes := a.clusterStateRegistry.GetCreatedNodesWithErrors()

	nodeGroups := a.nodeGroupsById()
	nodesToBeDeletedByNodeGroupId := make(map[string][]*apiv1.Node)

	for _, node := range nodes {
		nodeGroup, err := a.CloudProvider.NodeGroupForNode(node)
		if err != nil {
			id := "<nil>"
			if node != nil {
				id = node.Spec.ProviderID
			}
			klog.Warningf("Cannot determine nodeGroup for node %v; %v", id, err)
			continue
		}
		nodesToBeDeletedByNodeGroupId[nodeGroup.Id()] = append(nodesToBeDeletedByNodeGroupId[nodeGroup.Id()], node)
	}

	for nodeGroupId, nodesToBeDeleted := range nodesToBeDeletedByNodeGroupId {
		var err error
		klog.V(1).Infof("Deleting %v from %v node group because of create errors", len(nodesToBeDeleted), nodeGroupId)

		nodeGroup := nodeGroups[nodeGroupId]
		if nodeGroup == nil {
			err = fmt.Errorf("node group %s not found", nodeGroupId)
		} else {
			err = nodeGroup.DeleteNodes(nodesToBeDeleted)
		}

		if err != nil {
			klog.Warningf("Error while trying to delete nodes from %v: %v", nodeGroupId, err)
		}

		a.clusterStateRegistry.InvalidateNodeInstancesCacheEntry(nodeGroup)
	}
}

func (a *StaticAutoscaler) nodeGroupsById() map[string]cloudprovider.NodeGroup {
	nodeGroups := make(map[string]cloudprovider.NodeGroup)
	for _, nodeGroup := range a.CloudProvider.NodeGroups() {
		nodeGroups[nodeGroup.Id()] = nodeGroup
	}
	return nodeGroups
}

// don't consider pods newer than newPodScaleUpDelay seconds old as unschedulable
func (a *StaticAutoscaler) filterOutYoungPods(allUnschedulablePods []*apiv1.Pod, currentTime time.Time) []*apiv1.Pod {
	var oldUnschedulablePods []*apiv1.Pod
	newPodScaleUpDelay := a.AutoscalingOptions.NewPodScaleUpDelay
	for _, pod := range allUnschedulablePods {
		podAge := currentTime.Sub(pod.CreationTimestamp.Time)
		if podAge > newPodScaleUpDelay {
			oldUnschedulablePods = append(oldUnschedulablePods, pod)
		} else {
			klog.V(3).Infof("Pod %s is %.3f seconds old, too new to consider unschedulable", pod.Name, podAge.Seconds())

		}
	}
	return oldUnschedulablePods
}

// ExitCleanUp performs all necessary clean-ups when the autoscaler's exiting.
func (a *StaticAutoscaler) ExitCleanUp() {
	a.processors.CleanUp()

	if !a.AutoscalingContext.WriteStatusConfigMap {
		return
	}
	utils.DeleteStatusConfigMap(a.AutoscalingContext.ClientSet, a.AutoscalingContext.ConfigNamespace)

	a.clusterStateRegistry.Stop()
}

func (a *StaticAutoscaler) obtainNodeLists(cp cloudprovider.CloudProvider) ([]*apiv1.Node, []*apiv1.Node, errors.AutoscalerError) {
	allNodes, err := a.AllNodeLister().List()
	if err != nil {
		klog.Errorf("Failed to list all nodes: %v", err)
		return nil, nil, errors.ToAutoscalerError(errors.ApiCallError, err)
	}
	readyNodes, err := a.ReadyNodeLister().List()
	if err != nil {
		klog.Errorf("Failed to list ready nodes: %v", err)
		return nil, nil, errors.ToAutoscalerError(errors.ApiCallError, err)
	}

	// Handle GPU case - allocatable GPU may be equal to 0 up to 15 minutes after
	// node registers as ready. See https://github.com/kubernetes/kubernetes/issues/54959
	// Treat those nodes as unready until GPU actually becomes available and let
	// our normal handling for booting up nodes deal with this.
	// TODO: Remove this call when we handle dynamically provisioned resources.
	allNodes, readyNodes = gpu.FilterOutNodesWithUnreadyGpus(cp.GPULabel(), allNodes, readyNodes)
	allNodes, readyNodes = taints.FilterOutNodesWithIgnoredTaints(a.ignoredTaints, allNodes, readyNodes)
	return allNodes, readyNodes, nil
}

// actOnEmptyCluster returns true if the cluster was empty and thus acted upon
func (a *StaticAutoscaler) actOnEmptyCluster(allNodes, readyNodes []*apiv1.Node, currentTime time.Time) bool {
	if a.AutoscalingContext.AutoscalingOptions.ScaleUpFromZero {
		return false
	}
	if len(allNodes) == 0 {
		a.onEmptyCluster("Cluster has no nodes.", true)
		return true
	}
	if len(readyNodes) == 0 {
		// Cluster Autoscaler may start running before nodes are ready.
		// Timeout ensures no ClusterUnhealthy events are published immediately in this case.
		a.onEmptyCluster("Cluster has no ready nodes.", currentTime.After(a.startTime.Add(nodesNotReadyAfterStartTimeout)))
		return true
	}
	// the cluster is not empty
	return false
}

func (a *StaticAutoscaler) updateClusterState(allNodes []*apiv1.Node, nodeInfosForGroups map[string]*schedulernodeinfo.NodeInfo, currentTime time.Time) errors.AutoscalerError {
	err := a.clusterStateRegistry.UpdateNodes(allNodes, nodeInfosForGroups, currentTime)
	if err != nil {
		klog.Errorf("Failed to update node registry: %v", err)
		a.scaleDown.CleanUpUnneededNodes()
		return errors.ToAutoscalerError(errors.CloudProviderError, err)
	}
	core_utils.UpdateClusterStateMetrics(a.clusterStateRegistry)

	return nil
}

func (a *StaticAutoscaler) onEmptyCluster(status string, emitEvent bool) {
	klog.Warningf(status)
	a.scaleDown.CleanUpUnneededNodes()
	// updates metrics related to empty cluster's state.
	metrics.UpdateClusterSafeToAutoscale(false)
	metrics.UpdateNodesCount(0, 0, 0, 0, 0)
	if a.AutoscalingContext.WriteStatusConfigMap {
		utils.WriteStatusConfigMap(a.AutoscalingContext.ClientSet, a.AutoscalingContext.ConfigNamespace, status, a.AutoscalingContext.LogRecorder)
	}
	if emitEvent {
		a.AutoscalingContext.LogRecorder.Eventf(apiv1.EventTypeWarning, "ClusterUnhealthy", status)
	}
}

func allPodsAreNew(pods []*apiv1.Pod, currentTime time.Time) bool {
	if core_utils.GetOldestCreateTime(pods).Add(unschedulablePodTimeBuffer).After(currentTime) {
		return true
	}
	found, oldest := core_utils.GetOldestCreateTimeWithGpu(pods)
	return found && oldest.Add(unschedulablePodWithGpuTimeBuffer).After(currentTime)
}

func deepCopyNodeInfo(nodeTemplate *schedulernodeinfo.NodeInfo, index int) *schedulernodeinfo.NodeInfo {
	node := nodeTemplate.Node().DeepCopy()
	node.Name = fmt.Sprintf("%s-%d", node.Name, index)
	node.UID = uuid.NewUUID()
	nodeInfo := schedulernodeinfo.NewNodeInfo()
	nodeInfo.SetNode(node)
	for _, podTemplate := range nodeTemplate.Pods() {
		pod := podTemplate.DeepCopy()
		pod.Name = fmt.Sprintf("%s-%d", podTemplate.Name, index)
		pod.UID = uuid.NewUUID()
		nodeInfo.AddPod(pod)
	}
	return nodeInfo
}

func getUpcomingNodeInfos(registry *clusterstate.ClusterStateRegistry, nodeInfos map[string]*schedulernodeinfo.NodeInfo) []*schedulernodeinfo.NodeInfo {
	upcomingNodes := make([]*schedulernodeinfo.NodeInfo, 0)
	for nodeGroup, numberOfNodes := range registry.GetUpcomingNodes() {
		nodeTemplate, found := nodeInfos[nodeGroup]
		if !found {
			klog.Warningf("Couldn't find template for node group %s", nodeGroup)
			continue
		}
		for i := 0; i < numberOfNodes; i++ {
			// Ensure new nodes have different names because nodeName
			// will be used as a map key. Also deep copy pods (daemonsets &
			// any pods added by cloud provider on template).
			upcomingNodes = append(upcomingNodes, deepCopyNodeInfo(nodeTemplate, i))
		}
	}
	return upcomingNodes
}<|MERGE_RESOLUTION|>--- conflicted
+++ resolved
@@ -162,12 +162,8 @@
 		processors:              processors,
 		processorCallbacks:      processorCallbacks,
 		clusterStateRegistry:    clusterStateRegistry,
-<<<<<<< HEAD
-		nodeInfoCache:           make(map[string]*schedulernodeinfo.NodeInfo),
+		nodeInfoCache:           nodeInfoCache,
 		ignoredTaints:           ignoredTaints,
-=======
-		nodeInfoCache:           nodeInfoCache,
->>>>>>> 34818f6a
 	}
 }
 
@@ -266,7 +262,6 @@
 		return errors.ToAutoscalerError(errors.CloudProviderError, err)
 	}
 
-<<<<<<< HEAD
 	nonExpendableScheduledPods := core_utils.FilterOutExpendablePods(originalScheduledPods, a.ExpendablePodsPriorityCutoff)
 	// Initialize cluster state to ClusterSnapshot
 	if typedErr := a.initializeClusterSnapshot(allNodes, nonExpendableScheduledPods); typedErr != nil {
@@ -274,12 +269,7 @@
 	}
 
 	nodeInfosForGroups, autoscalerError := core_utils.GetNodeInfosForGroups(
-		readyNodes, a.nodeInfoCache, autoscalingContext.CloudProvider, autoscalingContext.ListerRegistry, daemonsets, autoscalingContext.PredicateChecker, a.ignoredTaints)
-=======
-	nodeInfosForGroups, autoscalerError := getNodeInfosForGroups(
-		readyNodes, a.nodeInfoCache, autoscalingContext.CloudProvider, autoscalingContext.ListerRegistry, daemonsets, autoscalingContext.PredicateChecker,
-		autoscalingContext.AutoscalingOptions.ScaleUpTemplateFromCloudProvider)
->>>>>>> 34818f6a
+		readyNodes, a.nodeInfoCache, autoscalingContext.CloudProvider, autoscalingContext.ListerRegistry, daemonsets, autoscalingContext.PredicateChecker, a.ignoredTaints, autoscalingContext.AutoscalingOptions.ScaleUpTemplateFromCloudProvider)
 	if autoscalerError != nil {
 		klog.Errorf("Failed to get node infos for groups: %v", autoscalerError)
 		return autoscalerError.AddPrefix("failed to build node infos for node groups: ")
@@ -326,11 +316,7 @@
 	if len(unregisteredNodes) > 0 {
 		klog.V(1).Infof("%d unregistered nodes present", len(unregisteredNodes))
 		removedAny, err := removeOldUnregisteredNodes(unregisteredNodes, autoscalingContext,
-<<<<<<< HEAD
 			a.clusterStateRegistry, currentTime, autoscalingContext.LogRecorder)
-=======
-			currentTime, autoscalingContext.LogRecorder)
->>>>>>> 34818f6a
 		// There was a problem with removing unregistered nodes. Retry in the next loop.
 		if err != nil {
 			klog.Warningf("Failed to remove unregistered nodes: %v", err)
