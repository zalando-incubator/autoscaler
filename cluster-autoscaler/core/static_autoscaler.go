/*
Copyright 2016 The Kubernetes Authors.

Licensed under the Apache License, Version 2.0 (the "License");
you may not use this file except in compliance with the License.
You may obtain a copy of the License at

    http://www.apache.org/licenses/LICENSE-2.0

Unless required by applicable law or agreed to in writing, software
distributed under the License is distributed on an "AS IS" BASIS,
WITHOUT WARRANTIES OR CONDITIONS OF ANY KIND, either express or implied.
See the License for the specific language governing permissions and
limitations under the License.
*/

package core

import (
	"fmt"
	"time"

<<<<<<< HEAD
=======
	"github.com/golang/glog"
>>>>>>> 53b5f550
	apiv1 "k8s.io/api/core/v1"
	"k8s.io/apimachinery/pkg/labels"
	"k8s.io/autoscaler/cluster-autoscaler/cloudprovider"
	"k8s.io/autoscaler/cluster-autoscaler/clusterstate"
	"k8s.io/autoscaler/cluster-autoscaler/clusterstate/utils"
	"k8s.io/autoscaler/cluster-autoscaler/config"
	"k8s.io/autoscaler/cluster-autoscaler/context"
	"k8s.io/autoscaler/cluster-autoscaler/estimator"
	"k8s.io/autoscaler/cluster-autoscaler/expander"
	"k8s.io/autoscaler/cluster-autoscaler/metrics"
	ca_processors "k8s.io/autoscaler/cluster-autoscaler/processors"
	"k8s.io/autoscaler/cluster-autoscaler/processors/status"
	"k8s.io/autoscaler/cluster-autoscaler/simulator"
	"k8s.io/autoscaler/cluster-autoscaler/utils/backoff"
	"k8s.io/autoscaler/cluster-autoscaler/utils/deletetaint"
	"k8s.io/autoscaler/cluster-autoscaler/utils/errors"
	"k8s.io/autoscaler/cluster-autoscaler/utils/gpu"
	"k8s.io/autoscaler/cluster-autoscaler/utils/tpu"
<<<<<<< HEAD

	"k8s.io/klog"
	schedulernodeinfo "k8s.io/kubernetes/pkg/scheduler/nodeinfo"
=======
>>>>>>> 53b5f550
)

const (
	// How old the oldest unschedulable pod should be before starting scale up.
	unschedulablePodTimeBuffer = 2 * time.Second
	// How old the oldest unschedulable pod with GPU should be before starting scale up.
	// The idea is that nodes with GPU are very expensive and we're ready to sacrifice
	// a bit more latency to wait for more pods and make a more informed scale-up decision.
	unschedulablePodWithGpuTimeBuffer = 30 * time.Second
	// How long should Cluster Autoscaler wait for nodes to become ready after start.
	nodesNotReadyAfterStartTimeout = 10 * time.Minute
)

// StaticAutoscaler is an autoscaler which has all the core functionality of a CA but without the reconfiguration feature
type StaticAutoscaler struct {
	// AutoscalingContext consists of validated settings and options for this autoscaler
	*context.AutoscalingContext
	// ClusterState for maintaining the state of cluster nodes.
	clusterStateRegistry    *clusterstate.ClusterStateRegistry
	startTime               time.Time
	lastScaleUpTime         time.Time
	lastScaleDownDeleteTime time.Time
	lastScaleDownFailTime   time.Time
	scaleDown               *ScaleDown
	processors              *ca_processors.AutoscalingProcessors
	initialized             bool
	// Caches nodeInfo computed for previously seen nodes
	nodeInfoCache map[string]*schedulernodeinfo.NodeInfo
}

// NewStaticAutoscaler creates an instance of Autoscaler filled with provided parameters
func NewStaticAutoscaler(
	opts config.AutoscalingOptions,
	predicateChecker *simulator.PredicateChecker,
	autoscalingKubeClients *context.AutoscalingKubeClients,
	processors *ca_processors.AutoscalingProcessors,
	cloudProvider cloudprovider.CloudProvider,
	expanderStrategy expander.Strategy,
	estimatorBuilder estimator.EstimatorBuilder,
	backoff backoff.Backoff) *StaticAutoscaler {
	autoscalingContext := context.NewAutoscalingContext(opts, predicateChecker, autoscalingKubeClients, cloudProvider, expanderStrategy, estimatorBuilder)

	clusterStateConfig := clusterstate.ClusterStateRegistryConfig{
		MaxTotalUnreadyPercentage: opts.MaxTotalUnreadyPercentage,
		OkTotalUnreadyCount:       opts.OkTotalUnreadyCount,
		MaxNodeProvisionTime:      opts.MaxNodeProvisionTime,
	}
	clusterStateRegistry := clusterstate.NewClusterStateRegistry(autoscalingContext.CloudProvider, clusterStateConfig, autoscalingContext.LogRecorder, backoff)

	scaleDown := NewScaleDown(autoscalingContext, clusterStateRegistry)

	// Disable node info cache since it'll produce worse results than our implementation
	var nodeInfoCache map[string]*schedulernodeinfo.NodeInfo
	if !autoscalingContext.ScaleUpTemplateFromCloudProvider {
		nodeInfoCache = make(map[string]*schedulernodeinfo.NodeInfo)
	}

	return &StaticAutoscaler{
		AutoscalingContext:      autoscalingContext,
		startTime:               time.Now(),
		lastScaleUpTime:         time.Now(),
		lastScaleDownDeleteTime: time.Now(),
		lastScaleDownFailTime:   time.Now(),
		scaleDown:               scaleDown,
		processors:              processors,
		clusterStateRegistry:    clusterStateRegistry,
		nodeInfoCache:           nodeInfoCache,
	}
}

// cleanUpIfRequired removes ToBeDeleted taints added by a previous run of CA
// the taints are removed only once per runtime
func (a *StaticAutoscaler) cleanUpIfRequired() {
	if a.initialized {
		return
	}

	// CA can die at any time. Removing taints that might have been left from the previous run.
	if readyNodes, err := a.ReadyNodeLister().List(); err != nil {
		klog.Errorf("Failed to list ready nodes, not cleaning up taints: %v", err)
	} else {
		deletetaint.CleanAllToBeDeleted(readyNodes, a.AutoscalingContext.ClientSet, a.Recorder)
		if a.AutoscalingContext.AutoscalingOptions.MaxBulkSoftTaintCount == 0 {
			// Clean old taints if soft taints handling is disabled
			deletetaint.CleanAllDeletionCandidates(readyNodes, a.AutoscalingContext.ClientSet, a.Recorder)
		}
	}
	a.initialized = true
}

// RunOnce iterates over node groups and scales them up/down if necessary
func (a *StaticAutoscaler) RunOnce(currentTime time.Time) errors.AutoscalerError {
	a.cleanUpIfRequired()

	unschedulablePodLister := a.UnschedulablePodLister()
	scheduledPodLister := a.ScheduledPodLister()
	pdbLister := a.PodDisruptionBudgetLister()
	scaleDown := a.scaleDown
	autoscalingContext := a.AutoscalingContext

	klog.V(4).Info("Starting main loop")

	stateUpdateStart := time.Now()
	allNodes, readyNodes, typedErr := a.obtainNodeLists()
	if typedErr != nil {
		return typedErr
	}
	if a.actOnEmptyCluster(allNodes, readyNodes, currentTime) {
		return nil
	}

	daemonsets, err := a.ListerRegistry.DaemonSetLister().List(labels.Everything())
	if err != nil {
		klog.Errorf("Failed to get daemonset list")
		return errors.ToAutoscalerError(errors.ApiCallError, err)
	}

	// Call CloudProvider.Refresh before any other calls to cloud provider.
	err = a.AutoscalingContext.CloudProvider.Refresh(allNodes)
	if err != nil {
		klog.Errorf("Failed to refresh cloud provider config: %v", err)
		return errors.ToAutoscalerError(errors.CloudProviderError, err)
	}

	nodeInfosForGroups, autoscalerError := getNodeInfosForGroups(
		readyNodes, a.nodeInfoCache, autoscalingContext.CloudProvider, autoscalingContext.ListerRegistry, daemonsets, autoscalingContext.PredicateChecker,
		autoscalingContext.AutoscalingOptions.ScaleUpTemplateFromCloudProvider)
	if autoscalerError != nil {
		return autoscalerError.AddPrefix("failed to build node infos for node groups: ")
	}

	typedErr = a.updateClusterState(allNodes, nodeInfosForGroups, currentTime)
	if typedErr != nil {
		return typedErr
	}
	metrics.UpdateDurationFromStart(metrics.UpdateState, stateUpdateStart)

	scaleUpStatus := &status.ScaleUpStatus{Result: status.ScaleUpNotTried}
	scaleUpStatusProcessorAlreadyCalled := false
	scaleDownStatus := &status.ScaleDownStatus{Result: status.ScaleDownNotTried}
	scaleDownStatusProcessorAlreadyCalled := false

	defer func() {
		// Update status information when the loop is done (regardless of reason)
		if autoscalingContext.WriteStatusConfigMap {
			status := a.clusterStateRegistry.GetStatus(currentTime)
			utils.WriteStatusConfigMap(autoscalingContext.ClientSet, autoscalingContext.ConfigNamespace,
				status.GetReadableString(), a.AutoscalingContext.LogRecorder)
		}

		// This deferred processor execution allows the processors to handle a situation when a scale-(up|down)
		// wasn't even attempted because e.g. the iteration exited earlier.
		if !scaleUpStatusProcessorAlreadyCalled && a.processors != nil && a.processors.ScaleUpStatusProcessor != nil {
			a.processors.ScaleUpStatusProcessor.Process(a.AutoscalingContext, scaleUpStatus)
		}
		if !scaleDownStatusProcessorAlreadyCalled && a.processors != nil && a.processors.ScaleDownStatusProcessor != nil {
			a.processors.ScaleDownStatusProcessor.Process(a.AutoscalingContext, scaleDownStatus)
		}

		err := a.processors.AutoscalingStatusProcessor.Process(a.AutoscalingContext, a.clusterStateRegistry, currentTime)
		if err != nil {
			klog.Errorf("AutoscalingStatusProcessor error: %v.", err)
		}
	}()

	// Check if there are any nodes that failed to register in Kubernetes
	// master.
	unregisteredNodes := a.clusterStateRegistry.GetUnregisteredNodes()
	if len(unregisteredNodes) > 0 {
		klog.V(1).Infof("%d unregistered nodes present", len(unregisteredNodes))
		removedAny, err := removeOldUnregisteredNodes(unregisteredNodes, autoscalingContext,
			currentTime, autoscalingContext.LogRecorder)
		// There was a problem with removing unregistered nodes. Retry in the next loop.
		if err != nil {
			if removedAny {
				klog.Warningf("Some unregistered nodes were removed, but got error: %v", err)
			} else {
				klog.Errorf("Failed to remove unregistered nodes: %v", err)

			}
			return errors.ToAutoscalerError(errors.CloudProviderError, err)
		}
		// Some nodes were removed. Let's skip this iteration, the next one should be better.
		if removedAny {
			klog.V(0).Infof("Some unregistered nodes were removed, skipping iteration")
			return nil
		}
	}

	if !a.clusterStateRegistry.IsClusterHealthy() {
		klog.Warning("Cluster is not ready for autoscaling")
		scaleDown.CleanUpUnneededNodes()
		autoscalingContext.LogRecorder.Eventf(apiv1.EventTypeWarning, "ClusterUnhealthy", "Cluster is unhealthy")
		return nil
	}

	a.deleteCreatedNodesWithErrors()

	// Check if there has been a constant difference between the number of nodes in k8s and
	// the number of nodes on the cloud provider side.
	// TODO: andrewskim - add protection for ready AWS nodes.
	fixedSomething, err := fixNodeGroupSize(autoscalingContext, a.clusterStateRegistry, currentTime)
	if err != nil {
		klog.Errorf("Failed to fix node group sizes: %v", err)
		return errors.ToAutoscalerError(errors.CloudProviderError, err)
	}
	if fixedSomething {
		klog.V(0).Infof("Some node group target size was fixed, skipping the iteration")
		return nil
	}

	metrics.UpdateLastTime(metrics.Autoscaling, time.Now())

	allUnschedulablePods, err := unschedulablePodLister.List()
	if err != nil {
		klog.Errorf("Failed to list unscheduled pods: %v", err)
		return errors.ToAutoscalerError(errors.ApiCallError, err)
	}
	metrics.UpdateUnschedulablePodsCount(len(allUnschedulablePods))

	allScheduled, err := scheduledPodLister.List()
	if err != nil {
		klog.Errorf("Failed to list scheduled pods: %v", err)
		return errors.ToAutoscalerError(errors.ApiCallError, err)
	}

	allUnschedulablePods, allScheduled, err = a.processors.PodListProcessor.Process(a.AutoscalingContext, allUnschedulablePods, allScheduled, allNodes)
	if err != nil {
		klog.Errorf("Failed to process pod list: %v", err)
		return errors.ToAutoscalerError(errors.InternalError, err)
	}

	ConfigurePredicateCheckerForLoop(allUnschedulablePods, allScheduled, a.PredicateChecker)

	// We need to check whether pods marked as unschedulable are actually unschedulable.
	// It's likely we added a new node and the scheduler just haven't managed to put the
	// pod on in yet. In this situation we don't want to trigger another scale-up.
	//
	// It's also important to prevent uncontrollable cluster growth if CA's simulated
	// scheduler differs in opinion with real scheduler. Example of such situation:
	// - CA and Scheduler has slightly different configuration
	// - Scheduler can't schedule a pod and marks it as unschedulable
	// - CA added a node which should help the pod
	// - Scheduler doesn't schedule the pod on the new node
	//   because according to it logic it doesn't fit there
	// - CA see the pod is still unschedulable, so it adds another node to help it
	//
	// With the check enabled the last point won't happen because CA will ignore a pod
	// which is supposed to schedule on an existing node.
	scaleDownForbidden := false

	unschedulablePodsWithoutTPUs := tpu.ClearTPURequests(allUnschedulablePods)

	// Some unschedulable pods can be waiting for lower priority pods preemption so they have nominated node to run.
	// Such pods don't require scale up but should be considered during scale down.
	unschedulablePods, unschedulableWaitingForLowerPriorityPreemption := filterOutExpendableAndSplit(unschedulablePodsWithoutTPUs, a.ExpendablePodsPriorityCutoff)

	klog.V(4).Infof("Filtering out schedulables")
	filterOutSchedulableStart := time.Now()
	var unschedulablePodsToHelp []*apiv1.Pod
	if a.FilterOutSchedulablePodsUsesPacking {
		unschedulablePodsToHelp = filterOutSchedulableByPacking(unschedulablePods, readyNodes, allScheduled,
			unschedulableWaitingForLowerPriorityPreemption, a.PredicateChecker, a.ExpendablePodsPriorityCutoff)
	} else {
		unschedulablePodsToHelp = filterOutSchedulableSimple(unschedulablePods, readyNodes, allScheduled,
			unschedulableWaitingForLowerPriorityPreemption, a.PredicateChecker, a.ExpendablePodsPriorityCutoff)
	}

	metrics.UpdateDurationFromStart(metrics.FilterOutSchedulable, filterOutSchedulableStart)

	if len(unschedulablePodsToHelp) != len(unschedulablePods) {
		klog.V(2).Info("Schedulable pods present")
		scaleDownForbidden = true
	} else {
		klog.V(4).Info("No schedulable pods")
	}

	// finally, filter out pods that are too "young" to safely be considered for a scale-up (delay is configurable)
	unschedulablePodsToHelp = a.filterOutYoungPods(unschedulablePodsToHelp, currentTime)

	if len(unschedulablePodsToHelp) == 0 {
		scaleUpStatus.Result = status.ScaleUpNotNeeded
		klog.V(1).Info("No unschedulable pods")
	} else if a.MaxNodesTotal > 0 && len(readyNodes) >= a.MaxNodesTotal {
		scaleUpStatus.Result = status.ScaleUpNoOptionsAvailable
		klog.V(1).Info("Max total nodes in cluster reached")
	} else if allPodsAreNew(unschedulablePodsToHelp, currentTime) {
		// The assumption here is that these pods have been created very recently and probably there
		// is more pods to come. In theory we could check the newest pod time but then if pod were created
		// slowly but at the pace of 1 every 2 seconds then no scale up would be triggered for long time.
		// We also want to skip a real scale down (just like if the pods were handled).
		scaleDownForbidden = true
		scaleUpStatus.Result = status.ScaleUpInCooldown
		klog.V(1).Info("Unschedulable pods are very new, waiting one iteration for more")
	} else {
<<<<<<< HEAD
=======
		daemonsets, err := a.ListerRegistry.DaemonSetLister().List(labels.Everything())
		if err != nil {
			glog.Errorf("Failed to get daemonset list")
			return errors.ToAutoscalerError(errors.ApiCallError, err)
		}

>>>>>>> 53b5f550
		scaleUpStart := time.Now()
		metrics.UpdateLastTime(metrics.ScaleUp, scaleUpStart)

		scaleUpStatus, typedErr = ScaleUp(autoscalingContext, a.processors, a.clusterStateRegistry, unschedulablePodsToHelp, readyNodes, daemonsets, nodeInfosForGroups)

		metrics.UpdateDurationFromStart(metrics.ScaleUp, scaleUpStart)

		if a.processors != nil && a.processors.ScaleUpStatusProcessor != nil {
			a.processors.ScaleUpStatusProcessor.Process(autoscalingContext, scaleUpStatus)
			scaleUpStatusProcessorAlreadyCalled = true
		}

		if typedErr != nil {
			klog.Errorf("Failed to scale up: %v", typedErr)
			return typedErr
		}
		if scaleUpStatus.Result == status.ScaleUpSuccessful {
			a.lastScaleUpTime = currentTime
			// No scale down in this iteration.
			scaleDownStatus.Result = status.ScaleDownInCooldown
			return nil
		}
	}

	if a.ScaleDownEnabled {
		pdbs, err := pdbLister.List()
		if err != nil {
			scaleDownStatus.Result = status.ScaleDownError
			klog.Errorf("Failed to list pod disruption budgets: %v", err)
			return errors.ToAutoscalerError(errors.ApiCallError, err)
		}

		unneededStart := time.Now()

		klog.V(4).Infof("Calculating unneeded nodes")

		scaleDown.CleanUp(currentTime)
		potentiallyUnneeded := getPotentiallyUnneededNodes(autoscalingContext, allNodes)

		typedErr := scaleDown.UpdateUnneededNodes(allNodes, potentiallyUnneeded, append(allScheduled, unschedulableWaitingForLowerPriorityPreemption...), currentTime, pdbs)
		if typedErr != nil {
			scaleDownStatus.Result = status.ScaleDownError
			klog.Errorf("Failed to scale down: %v", typedErr)
			return typedErr
		}

		metrics.UpdateDurationFromStart(metrics.FindUnneeded, unneededStart)

		if klog.V(4) {
			for key, val := range scaleDown.unneededNodes {
				klog.Infof("%s is unneeded since %s duration %s", key, val.String(), currentTime.Sub(val).String())
			}
		}

		scaleDownInCooldown := scaleDownForbidden ||
			a.lastScaleUpTime.Add(a.ScaleDownDelayAfterAdd).After(currentTime) ||
			a.lastScaleDownFailTime.Add(a.ScaleDownDelayAfterFailure).After(currentTime) ||
			a.lastScaleDownDeleteTime.Add(a.ScaleDownDelayAfterDelete).After(currentTime)
		// In dry run only utilization is updated
		calculateUnneededOnly := scaleDownInCooldown || scaleDown.nodeDeleteStatus.IsDeleteInProgress()

		klog.V(4).Infof("Scale down status: unneededOnly=%v lastScaleUpTime=%s "+
			"lastScaleDownDeleteTime=%v lastScaleDownFailTime=%s scaleDownForbidden=%v isDeleteInProgress=%v",
			calculateUnneededOnly, a.lastScaleUpTime, a.lastScaleDownDeleteTime, a.lastScaleDownFailTime,
			scaleDownForbidden, scaleDown.nodeDeleteStatus.IsDeleteInProgress())

		if scaleDownInCooldown {
			scaleDownStatus.Result = status.ScaleDownInCooldown
		} else if scaleDown.nodeDeleteStatus.IsDeleteInProgress() {
			scaleDownStatus.Result = status.ScaleDownInProgress
		} else {
			klog.V(4).Infof("Starting scale down")

			// We want to delete unneeded Node Groups only if there was no recent scale up,
			// and there is no current delete in progress and there was no recent errors.
			a.processors.NodeGroupManager.RemoveUnneededNodeGroups(autoscalingContext)

			scaleDownStart := time.Now()
			metrics.UpdateLastTime(metrics.ScaleDown, scaleDownStart)
			scaleDownStatus, typedErr := scaleDown.TryToScaleDown(allNodes, allScheduled, pdbs, currentTime)
			metrics.UpdateDurationFromStart(metrics.ScaleDown, scaleDownStart)

			if scaleDownStatus.Result == status.ScaleDownNodeDeleted {
				a.lastScaleDownDeleteTime = currentTime
				a.clusterStateRegistry.Recalculate()
			}

			if (scaleDownStatus.Result == status.ScaleDownNoNodeDeleted ||
				scaleDownStatus.Result == status.ScaleDownNoUnneeded) &&
				a.AutoscalingContext.AutoscalingOptions.MaxBulkSoftTaintCount != 0 {
				scaleDown.SoftTaintUnneededNodes(allNodes)
			}

			if a.processors != nil && a.processors.ScaleDownStatusProcessor != nil {
				a.processors.ScaleDownStatusProcessor.Process(autoscalingContext, scaleDownStatus)
				scaleDownStatusProcessorAlreadyCalled = true
			}

			if typedErr != nil {
				klog.Errorf("Failed to scale down: %v", typedErr)
				a.lastScaleDownFailTime = currentTime
				return typedErr
			}
		}
	}
	return nil
}

func (a *StaticAutoscaler) deleteCreatedNodesWithErrors() {
	// We always schedule deleting of incoming errornous nodes
	// TODO[lukaszos] Consider adding logic to not retry delete every loop iteration
	nodes := a.clusterStateRegistry.GetCreatedNodesWithOutOfResourcesErrors()

	nodeGroups := a.nodeGroupsById()
	nodesToBeDeletedByNodeGroupId := make(map[string][]*apiv1.Node)

	for _, node := range nodes {
		nodeGroup, err := a.CloudProvider.NodeGroupForNode(node)
		if err != nil {
			id := "<nil>"
			if node != nil {
				id = node.Spec.ProviderID
			}
			klog.Warningf("Cannot determine nodeGroup for node %v; %v", id, err)
			continue
		}
		nodesToBeDeletedByNodeGroupId[nodeGroup.Id()] = append(nodesToBeDeletedByNodeGroupId[nodeGroup.Id()], node)
	}

	for nodeGroupId, nodesToBeDeleted := range nodesToBeDeletedByNodeGroupId {
		var err error
		klog.V(1).Infof("Deleting %v from %v node group because of create errors", len(nodesToBeDeleted), nodeGroupId)

		nodeGroup := nodeGroups[nodeGroupId]
		if nodeGroup == nil {
			err = fmt.Errorf("Node group %s not found", nodeGroup)
		} else {
			err = nodeGroup.DeleteNodes(nodesToBeDeleted)
		}

		if err != nil {
			klog.Warningf("Error while trying to delete nodes from %v: %v", nodeGroup.Id(), err)
		}
	}
}

func (a *StaticAutoscaler) nodeGroupsById() map[string]cloudprovider.NodeGroup {
	nodeGroups := make(map[string]cloudprovider.NodeGroup)
	for _, nodeGroup := range a.CloudProvider.NodeGroups() {
		nodeGroups[nodeGroup.Id()] = nodeGroup
	}
	return nodeGroups
}

// don't consider pods newer than newPodScaleUpDelay seconds old as unschedulable
func (a *StaticAutoscaler) filterOutYoungPods(allUnschedulablePods []*apiv1.Pod, currentTime time.Time) []*apiv1.Pod {
	var oldUnschedulablePods []*apiv1.Pod
	newPodScaleUpDelay := a.AutoscalingOptions.NewPodScaleUpDelay
	for _, pod := range allUnschedulablePods {
		podAge := currentTime.Sub(pod.CreationTimestamp.Time)
		if podAge > newPodScaleUpDelay {
			oldUnschedulablePods = append(oldUnschedulablePods, pod)
		} else {
			klog.V(3).Infof("Pod %s is %.3f seconds old, too new to consider unschedulable", pod.Name, podAge.Seconds())

		}
	}
	return oldUnschedulablePods
}

// ExitCleanUp performs all necessary clean-ups when the autoscaler's exiting.
func (a *StaticAutoscaler) ExitCleanUp() {
	a.processors.CleanUp()

	if !a.AutoscalingContext.WriteStatusConfigMap {
		return
	}
	utils.DeleteStatusConfigMap(a.AutoscalingContext.ClientSet, a.AutoscalingContext.ConfigNamespace)
}

func (a *StaticAutoscaler) obtainNodeLists() ([]*apiv1.Node, []*apiv1.Node, errors.AutoscalerError) {
	allNodes, err := a.AllNodeLister().List()
	if err != nil {
		klog.Errorf("Failed to list all nodes: %v", err)
		return nil, nil, errors.ToAutoscalerError(errors.ApiCallError, err)
	}
	readyNodes, err := a.ReadyNodeLister().List()
	if err != nil {
		klog.Errorf("Failed to list ready nodes: %v", err)
		return nil, nil, errors.ToAutoscalerError(errors.ApiCallError, err)
	}

	// Handle GPU case - allocatable GPU may be equal to 0 up to 15 minutes after
	// node registers as ready. See https://github.com/kubernetes/kubernetes/issues/54959
	// Treat those nodes as unready until GPU actually becomes available and let
	// our normal handling for booting up nodes deal with this.
	// TODO: Remove this call when we handle dynamically provisioned resources.
	allNodes, readyNodes = gpu.FilterOutNodesWithUnreadyGpus(allNodes, readyNodes)
	return allNodes, readyNodes, nil
}

// actOnEmptyCluster returns true if the cluster was empty and thus acted upon
func (a *StaticAutoscaler) actOnEmptyCluster(allNodes, readyNodes []*apiv1.Node, currentTime time.Time) bool {
	if len(allNodes) == 0 {
		a.onEmptyCluster("Cluster has no nodes.", true)
		return true
	}
	if len(readyNodes) == 0 {
		// Cluster Autoscaler may start running before nodes are ready.
		// Timeout ensures no ClusterUnhealthy events are published immediately in this case.
		a.onEmptyCluster("Cluster has no ready nodes.", currentTime.After(a.startTime.Add(nodesNotReadyAfterStartTimeout)))
		return true
	}
	// the cluster is not empty
	return false
}

func (a *StaticAutoscaler) updateClusterState(allNodes []*apiv1.Node, nodeInfosForGroups map[string]*schedulernodeinfo.NodeInfo, currentTime time.Time) errors.AutoscalerError {
	err := a.clusterStateRegistry.UpdateNodes(allNodes, nodeInfosForGroups, currentTime)
	if err != nil {
		klog.Errorf("Failed to update node registry: %v", err)
		a.scaleDown.CleanUpUnneededNodes()
		return errors.ToAutoscalerError(errors.CloudProviderError, err)
	}
	UpdateClusterStateMetrics(a.clusterStateRegistry)

	return nil
}

func (a *StaticAutoscaler) onEmptyCluster(status string, emitEvent bool) {
	klog.Warningf(status)
	a.scaleDown.CleanUpUnneededNodes()
	updateEmptyClusterStateMetrics()
	if a.AutoscalingContext.WriteStatusConfigMap {
		utils.WriteStatusConfigMap(a.AutoscalingContext.ClientSet, a.AutoscalingContext.ConfigNamespace, status, a.AutoscalingContext.LogRecorder)
	}
	if emitEvent {
		a.AutoscalingContext.LogRecorder.Eventf(apiv1.EventTypeWarning, "ClusterUnhealthy", status)
	}
}

func allPodsAreNew(pods []*apiv1.Pod, currentTime time.Time) bool {
	if getOldestCreateTime(pods).Add(unschedulablePodTimeBuffer).After(currentTime) {
		return true
	}
	found, oldest := getOldestCreateTimeWithGpu(pods)
	return found && oldest.Add(unschedulablePodWithGpuTimeBuffer).After(currentTime)
}<|MERGE_RESOLUTION|>--- conflicted
+++ resolved
@@ -20,10 +20,7 @@
 	"fmt"
 	"time"
 
-<<<<<<< HEAD
-=======
 	"github.com/golang/glog"
->>>>>>> 53b5f550
 	apiv1 "k8s.io/api/core/v1"
 	"k8s.io/apimachinery/pkg/labels"
 	"k8s.io/autoscaler/cluster-autoscaler/cloudprovider"
@@ -42,12 +39,9 @@
 	"k8s.io/autoscaler/cluster-autoscaler/utils/errors"
 	"k8s.io/autoscaler/cluster-autoscaler/utils/gpu"
 	"k8s.io/autoscaler/cluster-autoscaler/utils/tpu"
-<<<<<<< HEAD
 
 	"k8s.io/klog"
 	schedulernodeinfo "k8s.io/kubernetes/pkg/scheduler/nodeinfo"
-=======
->>>>>>> 53b5f550
 )
 
 const (
@@ -343,15 +337,12 @@
 		scaleUpStatus.Result = status.ScaleUpInCooldown
 		klog.V(1).Info("Unschedulable pods are very new, waiting one iteration for more")
 	} else {
-<<<<<<< HEAD
-=======
 		daemonsets, err := a.ListerRegistry.DaemonSetLister().List(labels.Everything())
 		if err != nil {
 			glog.Errorf("Failed to get daemonset list")
 			return errors.ToAutoscalerError(errors.ApiCallError, err)
 		}
 
->>>>>>> 53b5f550
 		scaleUpStart := time.Now()
 		metrics.UpdateLastTime(metrics.ScaleUp, scaleUpStart)
 
