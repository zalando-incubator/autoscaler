--- conflicted
+++ resolved
@@ -24,11 +24,7 @@
 
 var (
 	// AvailableExpanders is a list of available expander options
-<<<<<<< HEAD
-	AvailableExpanders = []string{RandomExpanderName, MostPodsExpanderName, LeastWasteExpanderName, PriceBasedExpanderName, PriorityBasedExpanderName}
-=======
-	AvailableExpanders = []string{RandomExpanderName, MostPodsExpanderName, LeastWasteExpanderName, PriceBasedExpanderName, HighestPriorityExpanderName}
->>>>>>> 34818f6a
+	AvailableExpanders = []string{RandomExpanderName, MostPodsExpanderName, LeastWasteExpanderName, PriceBasedExpanderName, PriorityBasedExpanderName, HighestPriorityExpanderName}
 	// RandomExpanderName selects a node group at random
 	RandomExpanderName = "random"
 	// MostPodsExpanderName selects a node group that fits the most pods
@@ -38,13 +34,10 @@
 	// PriceBasedExpanderName selects a node group that is the most cost-effective and consistent with
 	// the preferred node size for the cluster
 	PriceBasedExpanderName = "price"
-<<<<<<< HEAD
 	// PriorityBasedExpanderName selects a node group based on a user-configured priorities assigned to group names
 	PriorityBasedExpanderName = "priority"
-=======
 	// HighestPriorityExpanderName selects the node group with the highest priority
 	HighestPriorityExpanderName = "highest-priority"
->>>>>>> 34818f6a
 )
 
 // Option describes an option to expand the cluster.
