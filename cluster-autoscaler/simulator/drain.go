/*
Copyright 2015 The Kubernetes Authors.

Licensed under the Apache License, Version 2.0 (the "License");
you may not use this file except in compliance with the License.
You may obtain a copy of the License at

    http://www.apache.org/licenses/LICENSE-2.0

Unless required by applicable law or agreed to in writing, software
distributed under the License is distributed on an "AS IS" BASIS,
WITHOUT WARRANTIES OR CONDITIONS OF ANY KIND, either express or implied.
See the License for the specific language governing permissions and
limitations under the License.
*/

package simulator

import (
	"fmt"
	"strings"
	"time"

	apiv1 "k8s.io/api/core/v1"
	policyv1 "k8s.io/api/policy/v1beta1"
	metav1 "k8s.io/apimachinery/pkg/apis/meta/v1"
	"k8s.io/apimachinery/pkg/labels"
	"k8s.io/autoscaler/cluster-autoscaler/utils/drain"
	kube_util "k8s.io/autoscaler/cluster-autoscaler/utils/kubernetes"
	schedulernodeinfo "k8s.io/kubernetes/pkg/scheduler/nodeinfo"
)

// FastGetPodsToMove returns a list of pods that should be moved elsewhere if the node
// is drained. Raises error if there is an unreplicated pod.
// IMPORTANT: job pods are considered unmovable in the Zalando fork so they'll result in an error as well.
// Based on kubectl drain code. It makes an assumption that RC, DS, Jobs and RS were deleted
// along with their pods (no abandoned pods with dangling created-by annotation). Useful for fast
// checks.
func FastGetPodsToMove(nodeInfo *schedulernodeinfo.NodeInfo, skipNodesWithSystemPods bool, skipNodesWithLocalStorage bool,
<<<<<<< HEAD
	pdbs []*policyv1.PodDisruptionBudget) ([]*apiv1.Pod, *drain.BlockingPod, error) {
	pods, blockingPod, err := drain.GetPodsForDeletionOnNodeDrain(
=======
	pdbs []*policyv1.PodDisruptionBudget) ([]*apiv1.Pod, error) {

	// Ideally this should be in drain.GetPodsForDeletionOnNodeDrain, but I don't want to modify
	// its already complicated signature and logic because of the merge conflicts later. Let's
	// plop it here instead.
	err := checkJobPods(nodeInfo.Pods())
	if err != nil {
		return nil, err
	}

	pods, err := drain.GetPodsForDeletionOnNodeDrain(
>>>>>>> 34818f6a
		nodeInfo.Pods(),
		pdbs,
		skipNodesWithSystemPods,
		skipNodesWithLocalStorage,
		false,
		nil,
		0,
		time.Now())

	if err != nil {
		return pods, blockingPod, err
	}
	if pdbBlockingPod, err := checkPdbs(pods, pdbs); err != nil {
		return []*apiv1.Pod{}, pdbBlockingPod, err
	}

	return pods, nil, nil
}

// DetailedGetPodsForMove returns a list of pods that should be moved elsewhere if the node
// is drained. Raises error if there is an unreplicated pod.
// IMPORTANT: job pods are considered unmovable in the Zalando fork so they'll result in an error as well.
// Based on kubectl drain code. It checks whether RC, DS, Jobs and RS that created these pods
// still exist.
func DetailedGetPodsForMove(nodeInfo *schedulernodeinfo.NodeInfo, skipNodesWithSystemPods bool,
	skipNodesWithLocalStorage bool, listers kube_util.ListerRegistry, minReplicaCount int32,
<<<<<<< HEAD
	pdbs []*policyv1.PodDisruptionBudget) ([]*apiv1.Pod, *drain.BlockingPod, error) {
	pods, blockingPod, err := drain.GetPodsForDeletionOnNodeDrain(
=======
	pdbs []*policyv1.PodDisruptionBudget) ([]*apiv1.Pod, error) {

	// Ideally this should be in drain.GetPodsForDeletionOnNodeDrain, but I don't want to modify
	// its already complicated signature and logic because of the merge conflicts later. Let's
	// plop it here instead.
	err := checkJobPods(nodeInfo.Pods())
	if err != nil {
		return nil, err
	}

	pods, err := drain.GetPodsForDeletionOnNodeDrain(
>>>>>>> 34818f6a
		nodeInfo.Pods(),
		pdbs,
		skipNodesWithSystemPods,
		skipNodesWithLocalStorage,
		true,
		listers,
		minReplicaCount,
		time.Now())
	if err != nil {
		return pods, blockingPod, err
	}
	if pdbBlockingPod, err := checkPdbs(pods, pdbs); err != nil {
		return []*apiv1.Pod{}, pdbBlockingPod, err
	}

	return pods, nil, nil
}

<<<<<<< HEAD
func checkPdbs(pods []*apiv1.Pod, pdbs []*policyv1.PodDisruptionBudget) (*drain.BlockingPod, error) {
=======
func checkJobPods(pods []*apiv1.Pod) error {
	for _, pod := range pods {
		for _, ownerReference := range pod.OwnerReferences {
			if strings.HasPrefix(ownerReference.APIVersion, "batch/") && ownerReference.Kind == "Job" {
				return fmt.Errorf("job pod %s/%s is unmovable", pod.Namespace, pod.Name)
			}
		}
	}
	return nil
}

func checkPdbs(pods []*apiv1.Pod, pdbs []*policyv1.PodDisruptionBudget) error {
>>>>>>> 34818f6a
	// TODO: make it more efficient.
	for _, pdb := range pdbs {
		selector, err := metav1.LabelSelectorAsSelector(pdb.Spec.Selector)
		if err != nil {
			return nil, err
		}
		for _, pod := range pods {
			if pod.Namespace == pdb.Namespace && selector.Matches(labels.Set(pod.Labels)) {
				if pdb.Status.DisruptionsAllowed < 1 {
					return &drain.BlockingPod{Pod: pod, Reason: drain.NotEnoughPdb}, fmt.Errorf("not enough pod disruption budget to move %s/%s", pod.Namespace, pod.Name)
				}
			}
		}
	}
	return nil, nil
}<|MERGE_RESOLUTION|>--- conflicted
+++ resolved
@@ -37,11 +37,7 @@
 // along with their pods (no abandoned pods with dangling created-by annotation). Useful for fast
 // checks.
 func FastGetPodsToMove(nodeInfo *schedulernodeinfo.NodeInfo, skipNodesWithSystemPods bool, skipNodesWithLocalStorage bool,
-<<<<<<< HEAD
 	pdbs []*policyv1.PodDisruptionBudget) ([]*apiv1.Pod, *drain.BlockingPod, error) {
-	pods, blockingPod, err := drain.GetPodsForDeletionOnNodeDrain(
-=======
-	pdbs []*policyv1.PodDisruptionBudget) ([]*apiv1.Pod, error) {
 
 	// Ideally this should be in drain.GetPodsForDeletionOnNodeDrain, but I don't want to modify
 	// its already complicated signature and logic because of the merge conflicts later. Let's
@@ -51,8 +47,7 @@
 		return nil, err
 	}
 
-	pods, err := drain.GetPodsForDeletionOnNodeDrain(
->>>>>>> 34818f6a
+	pods, blockingPod, err := drain.GetPodsForDeletionOnNodeDrain(
 		nodeInfo.Pods(),
 		pdbs,
 		skipNodesWithSystemPods,
@@ -79,11 +74,7 @@
 // still exist.
 func DetailedGetPodsForMove(nodeInfo *schedulernodeinfo.NodeInfo, skipNodesWithSystemPods bool,
 	skipNodesWithLocalStorage bool, listers kube_util.ListerRegistry, minReplicaCount int32,
-<<<<<<< HEAD
 	pdbs []*policyv1.PodDisruptionBudget) ([]*apiv1.Pod, *drain.BlockingPod, error) {
-	pods, blockingPod, err := drain.GetPodsForDeletionOnNodeDrain(
-=======
-	pdbs []*policyv1.PodDisruptionBudget) ([]*apiv1.Pod, error) {
 
 	// Ideally this should be in drain.GetPodsForDeletionOnNodeDrain, but I don't want to modify
 	// its already complicated signature and logic because of the merge conflicts later. Let's
@@ -93,8 +84,7 @@
 		return nil, err
 	}
 
-	pods, err := drain.GetPodsForDeletionOnNodeDrain(
->>>>>>> 34818f6a
+	pods, blockingPod, err := drain.GetPodsForDeletionOnNodeDrain(
 		nodeInfo.Pods(),
 		pdbs,
 		skipNodesWithSystemPods,
@@ -113,9 +103,6 @@
 	return pods, nil, nil
 }
 
-<<<<<<< HEAD
-func checkPdbs(pods []*apiv1.Pod, pdbs []*policyv1.PodDisruptionBudget) (*drain.BlockingPod, error) {
-=======
 func checkJobPods(pods []*apiv1.Pod) error {
 	for _, pod := range pods {
 		for _, ownerReference := range pod.OwnerReferences {
@@ -127,8 +114,7 @@
 	return nil
 }
 
-func checkPdbs(pods []*apiv1.Pod, pdbs []*policyv1.PodDisruptionBudget) error {
->>>>>>> 34818f6a
+func checkPdbs(pods []*apiv1.Pod, pdbs []*policyv1.PodDisruptionBudget) (*drain.BlockingPod, error) {
 	// TODO: make it more efficient.
 	for _, pdb := range pdbs {
 		selector, err := metav1.LabelSelectorAsSelector(pdb.Spec.Selector)
