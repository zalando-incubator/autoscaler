--- conflicted
+++ resolved
@@ -98,13 +98,6 @@
 	var resp *http.Response
 	resp, err = autorest.SendWithSender(client, req,
 		azure.DoRetryWithRegistration(client.Client))
-<<<<<<< HEAD
-	if err != nil {
-		return
-	}
-	err = autorest.Respond(resp, azure.WithErrorUnlessStatusCode(http.StatusOK, http.StatusCreated))
-=======
->>>>>>> 8c4f3a9d
 	if err != nil {
 		return
 	}
@@ -181,13 +174,6 @@
 	if err != nil {
 		return
 	}
-<<<<<<< HEAD
-	err = autorest.Respond(resp, azure.WithErrorUnlessStatusCode(http.StatusOK, http.StatusAccepted, http.StatusNoContent))
-	if err != nil {
-		return
-	}
-=======
->>>>>>> 8c4f3a9d
 	future.Future, err = azure.NewFutureFromResponse(resp)
 	return
 }
@@ -426,13 +412,6 @@
 	var resp *http.Response
 	resp, err = autorest.SendWithSender(client, req,
 		azure.DoRetryWithRegistration(client.Client))
-<<<<<<< HEAD
-	if err != nil {
-		return
-	}
-	err = autorest.Respond(resp, azure.WithErrorUnlessStatusCode(http.StatusOK))
-=======
->>>>>>> 8c4f3a9d
 	if err != nil {
 		return
 	}
