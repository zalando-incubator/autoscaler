--- conflicted
+++ resolved
@@ -173,14 +173,11 @@
 	return e.expiration.Before(curTime())
 }
 
-<<<<<<< HEAD
-=======
 // ExpiresAt returns the expiration time of the credential
 func (e *Expiry) ExpiresAt() time.Time {
 	return e.expiration
 }
 
->>>>>>> 8c4f3a9d
 // A Credentials provides concurrency safe retrieval of AWS credentials Value.
 // Credentials will cache the credentials value until they expire. Once the value
 // expires the next Get will attempt to retrieve valid credentials.
