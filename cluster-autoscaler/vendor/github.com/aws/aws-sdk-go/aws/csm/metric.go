--- conflicted
+++ resolved
@@ -58,8 +58,6 @@
 	SSLLatency               *int `json:"SslLatency,omitempty"`
 
 	MaxRetriesExceeded *int `json:"MaxRetriesExceeded,omitempty"`
-<<<<<<< HEAD
-=======
 }
 
 func (m *metric) TruncateFields() {
@@ -108,5 +106,4 @@
 		m.FinalSDKException = aws.String(te.exception)
 		m.FinalSDKExceptionMessage = aws.String(te.message)
 	}
->>>>>>> 8c4f3a9d
 }