--- conflicted
+++ resolved
@@ -90,11 +90,7 @@
 	rep.metricsCh.Push(m)
 }
 
-<<<<<<< HEAD
-func setError(m *metric, err awserr.Error) {
-=======
 func getMetricException(err awserr.Error) metricException {
->>>>>>> 8c4f3a9d
 	msg := err.Error()
 	code := err.Code()
 
@@ -102,14 +98,9 @@
 	case "RequestError",
 		"SerializationError",
 		request.CanceledErrorCode:
-<<<<<<< HEAD
-		m.SDKException = &code
-		m.SDKExceptionMessage = &msg
-=======
 		return sdkException{
 			requestException{exception: code, message: msg},
 		}
->>>>>>> 8c4f3a9d
 	default:
 		return awsException{
 			requestException{exception: code, message: msg},
@@ -128,10 +119,7 @@
 		API:                aws.String(r.Operation.Name),
 		Service:            aws.String(r.ClientInfo.ServiceID),
 		Timestamp:          (*metricTime)(&now),
-<<<<<<< HEAD
-=======
 		UserAgent:          aws.String(r.HTTPRequest.Header.Get("User-Agent")),
->>>>>>> 8c4f3a9d
 		Type:               aws.String("ApiCall"),
 		AttemptCount:       aws.Int(r.RetryCount + 1),
 		Region:             r.Config.Region,
@@ -251,14 +239,15 @@
 		return
 	}
 
-<<<<<<< HEAD
-	apiCallHandler := request.NamedHandler{Name: APICallMetricHandlerName, Fn: rep.sendAPICallMetric}
-	apiCallAttemptHandler := request.NamedHandler{Name: APICallAttemptMetricHandlerName, Fn: rep.sendAPICallAttemptMetric}
-
-	handlers.Complete.PushFrontNamed(apiCallHandler)
-	handlers.Complete.PushFrontNamed(apiCallAttemptHandler)
-
-	handlers.AfterRetry.PushFrontNamed(apiCallAttemptHandler)
+	handlers.Complete.PushFrontNamed(request.NamedHandler{
+		Name: APICallMetricHandlerName,
+		Fn:   rep.sendAPICallMetric,
+	})
+
+	handlers.CompleteAttempt.PushFrontNamed(request.NamedHandler{
+		Name: APICallAttemptMetricHandlerName,
+		Fn:   rep.sendAPICallAttemptMetric,
+	})
 }
 
 // boolIntValue return 1 for true and 0 for false.
@@ -267,24 +256,5 @@
 		return 1
 	}
 
-=======
-	handlers.Complete.PushFrontNamed(request.NamedHandler{
-		Name: APICallMetricHandlerName,
-		Fn:   rep.sendAPICallMetric,
-	})
-
-	handlers.CompleteAttempt.PushFrontNamed(request.NamedHandler{
-		Name: APICallAttemptMetricHandlerName,
-		Fn:   rep.sendAPICallAttemptMetric,
-	})
-}
-
-// boolIntValue return 1 for true and 0 for false.
-func boolIntValue(b bool) int {
-	if b {
-		return 1
-	}
-
->>>>>>> 8c4f3a9d
 	return 0
 }