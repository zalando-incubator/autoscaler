package session

import (
	"fmt"

	"github.com/aws/aws-sdk-go/aws/awserr"
	"github.com/aws/aws-sdk-go/aws/credentials"

	"github.com/aws/aws-sdk-go/internal/ini"
)

const (
	// Static Credentials group
	accessKeyIDKey  = `aws_access_key_id`     // group required
	secretAccessKey = `aws_secret_access_key` // group required
	sessionTokenKey = `aws_session_token`     // optional

	// Assume Role Credentials group
	roleArnKey          = `role_arn`          // group required
	sourceProfileKey    = `source_profile`    // group required (or credential_source)
	credentialSourceKey = `credential_source` // group required (or source_profile)
	externalIDKey       = `external_id`       // optional
	mfaSerialKey        = `mfa_serial`        // optional
	roleSessionNameKey  = `role_session_name` // optional

	// Additional Config fields
	regionKey = `region`

	// endpoint discovery group
	enableEndpointDiscoveryKey = `endpoint_discovery_enabled` // optional
<<<<<<< HEAD
=======
	// External Credential Process
	credentialProcessKey = `credential_process`
>>>>>>> 8c4f3a9d

	// DefaultSharedConfigProfile is the default profile to be used when
	// loading configuration from the config files if another profile name
	// is not provided.
	DefaultSharedConfigProfile = `default`
)

type assumeRoleConfig struct {
	RoleARN          string
	SourceProfile    string
	CredentialSource string
	ExternalID       string
	MFASerial        string
	RoleSessionName  string
}

// sharedConfig represents the configuration fields of the SDK config files.
type sharedConfig struct {
	// Credentials values from the config file. Both aws_access_key_id
	// and aws_secret_access_key must be provided together in the same file
	// to be considered valid. The values will be ignored if not a complete group.
	// aws_session_token is an optional field that can be provided if both of the
	// other two fields are also provided.
	//
	//	aws_access_key_id
	//	aws_secret_access_key
	//	aws_session_token
	Creds credentials.Value

	AssumeRole       assumeRoleConfig
	AssumeRoleSource *sharedConfig

	// An external process to request credentials
	CredentialProcess string

	// Region is the region the SDK should use for looking up AWS service endpoints
	// and signing requests.
	//
	//	region
	Region string

	// EnableEndpointDiscovery can be enabled in the shared config by setting
	// endpoint_discovery_enabled to true
	//
	//	endpoint_discovery_enabled = true
	EnableEndpointDiscovery *bool
}

type sharedConfigFile struct {
	Filename string
	IniData  ini.Sections
}

// loadSharedConfig retrieves the configuration from the list of files
// using the profile provided. The order the files are listed will determine
// precedence. Values in subsequent files will overwrite values defined in
// earlier files.
//
// For example, given two files A and B. Both define credentials. If the order
// of the files are A then B, B's credential values will be used instead of A's.
//
// See sharedConfig.setFromFile for information how the config files
// will be loaded.
func loadSharedConfig(profile string, filenames []string) (sharedConfig, error) {
	if len(profile) == 0 {
		profile = DefaultSharedConfigProfile
	}

	files, err := loadSharedConfigIniFiles(filenames)
	if err != nil {
		return sharedConfig{}, err
	}

	cfg := sharedConfig{}
	if err = cfg.setFromIniFiles(profile, files); err != nil {
		return sharedConfig{}, err
	}

	if len(cfg.AssumeRole.SourceProfile) > 0 {
		if err := cfg.setAssumeRoleSource(profile, files); err != nil {
			return sharedConfig{}, err
		}
	}

	return cfg, nil
}

func loadSharedConfigIniFiles(filenames []string) ([]sharedConfigFile, error) {
	files := make([]sharedConfigFile, 0, len(filenames))

	for _, filename := range filenames {
		sections, err := ini.OpenFile(filename)
		if aerr, ok := err.(awserr.Error); ok && aerr.Code() == ini.ErrCodeUnableToReadFile {
			// Skip files which can't be opened and read for whatever reason
			continue
		} else if err != nil {
			return nil, SharedConfigLoadError{Filename: filename, Err: err}
		}

		files = append(files, sharedConfigFile{
			Filename: filename, IniData: sections,
		})
	}

	return files, nil
}

func (cfg *sharedConfig) setAssumeRoleSource(origProfile string, files []sharedConfigFile) error {
	var assumeRoleSrc sharedConfig

	if len(cfg.AssumeRole.CredentialSource) > 0 {
		// setAssumeRoleSource is only called when source_profile is found.
		// If both source_profile and credential_source are set, then
		// ErrSharedConfigSourceCollision will be returned
		return ErrSharedConfigSourceCollision
	}

	// Multiple level assume role chains are not support
	if cfg.AssumeRole.SourceProfile == origProfile {
		assumeRoleSrc = *cfg
		assumeRoleSrc.AssumeRole = assumeRoleConfig{}
	} else {
		err := assumeRoleSrc.setFromIniFiles(cfg.AssumeRole.SourceProfile, files)
		if err != nil {
			return err
		}
	}

	if len(assumeRoleSrc.Creds.AccessKeyID) == 0 {
		return SharedConfigAssumeRoleError{RoleARN: cfg.AssumeRole.RoleARN}
	}

	cfg.AssumeRoleSource = &assumeRoleSrc

	return nil
}

func (cfg *sharedConfig) setFromIniFiles(profile string, files []sharedConfigFile) error {
	// Trim files from the list that don't exist.
	for _, f := range files {
		if err := cfg.setFromIniFile(profile, f); err != nil {
			if _, ok := err.(SharedConfigProfileNotExistsError); ok {
				// Ignore proviles missings
				continue
			}
			return err
		}
	}

	return nil
}

// setFromFile loads the configuration from the file using
// the profile provided. A sharedConfig pointer type value is used so that
// multiple config file loadings can be chained.
//
// Only loads complete logically grouped values, and will not set fields in cfg
// for incomplete grouped values in the config. Such as credentials. For example
// if a config file only includes aws_access_key_id but no aws_secret_access_key
// the aws_access_key_id will be ignored.
func (cfg *sharedConfig) setFromIniFile(profile string, file sharedConfigFile) error {
	section, ok := file.IniData.GetSection(profile)
	if !ok {
		// Fallback to to alternate profile name: profile <name>
		section, ok = file.IniData.GetSection(fmt.Sprintf("profile %s", profile))
		if !ok {
			return SharedConfigProfileNotExistsError{Profile: profile, Err: nil}
		}
	}

	// Shared Credentials
	akid := section.String(accessKeyIDKey)
	secret := section.String(secretAccessKey)
	if len(akid) > 0 && len(secret) > 0 {
		cfg.Creds = credentials.Value{
			AccessKeyID:     akid,
			SecretAccessKey: secret,
			SessionToken:    section.String(sessionTokenKey),
			ProviderName:    fmt.Sprintf("SharedConfigCredentials: %s", file.Filename),
		}
	}

	// Assume Role
	roleArn := section.String(roleArnKey)
	srcProfile := section.String(sourceProfileKey)
	credentialSource := section.String(credentialSourceKey)
	hasSource := len(srcProfile) > 0 || len(credentialSource) > 0
	if len(roleArn) > 0 && hasSource {
		cfg.AssumeRole = assumeRoleConfig{
			RoleARN:          roleArn,
			SourceProfile:    srcProfile,
			CredentialSource: credentialSource,
			ExternalID:       section.String(externalIDKey),
			MFASerial:        section.String(mfaSerialKey),
			RoleSessionName:  section.String(roleSessionNameKey),
		}
	}

	// `credential_process`
	if credProc := section.String(credentialProcessKey); len(credProc) > 0 {
		cfg.CredentialProcess = credProc
	}

	// Region
	if v := section.String(regionKey); len(v) > 0 {
		cfg.Region = v
	}

	// Endpoint discovery
	if section.Has(enableEndpointDiscoveryKey) {
		v := section.Bool(enableEndpointDiscoveryKey)
		cfg.EnableEndpointDiscovery = &v
	}

	return nil
}

// SharedConfigLoadError is an error for the shared config file failed to load.
type SharedConfigLoadError struct {
	Filename string
	Err      error
}

// Code is the short id of the error.
func (e SharedConfigLoadError) Code() string {
	return "SharedConfigLoadError"
}

// Message is the description of the error
func (e SharedConfigLoadError) Message() string {
	return fmt.Sprintf("failed to load config file, %s", e.Filename)
}

// OrigErr is the underlying error that caused the failure.
func (e SharedConfigLoadError) OrigErr() error {
	return e.Err
}

// Error satisfies the error interface.
func (e SharedConfigLoadError) Error() string {
	return awserr.SprintError(e.Code(), e.Message(), "", e.Err)
}

// SharedConfigProfileNotExistsError is an error for the shared config when
// the profile was not find in the config file.
type SharedConfigProfileNotExistsError struct {
	Profile string
	Err     error
}

// Code is the short id of the error.
func (e SharedConfigProfileNotExistsError) Code() string {
	return "SharedConfigProfileNotExistsError"
}

// Message is the description of the error
func (e SharedConfigProfileNotExistsError) Message() string {
	return fmt.Sprintf("failed to get profile, %s", e.Profile)
}

// OrigErr is the underlying error that caused the failure.
func (e SharedConfigProfileNotExistsError) OrigErr() error {
	return e.Err
}

// Error satisfies the error interface.
func (e SharedConfigProfileNotExistsError) Error() string {
	return awserr.SprintError(e.Code(), e.Message(), "", e.Err)
}

// SharedConfigAssumeRoleError is an error for the shared config when the
// profile contains assume role information, but that information is invalid
// or not complete.
type SharedConfigAssumeRoleError struct {
	RoleARN string
}

// Code is the short id of the error.
func (e SharedConfigAssumeRoleError) Code() string {
	return "SharedConfigAssumeRoleError"
}

// Message is the description of the error
func (e SharedConfigAssumeRoleError) Message() string {
	return fmt.Sprintf("failed to load assume role for %s, source profile has no shared credentials",
		e.RoleARN)
}

// OrigErr is the underlying error that caused the failure.
func (e SharedConfigAssumeRoleError) OrigErr() error {
	return nil
}

// Error satisfies the error interface.
func (e SharedConfigAssumeRoleError) Error() string {
	return awserr.SprintError(e.Code(), e.Message(), "", nil)
}<|MERGE_RESOLUTION|>--- conflicted
+++ resolved
@@ -28,11 +28,8 @@
 
 	// endpoint discovery group
 	enableEndpointDiscoveryKey = `endpoint_discovery_enabled` // optional
-<<<<<<< HEAD
-=======
 	// External Credential Process
 	credentialProcessKey = `credential_process`
->>>>>>> 8c4f3a9d
 
 	// DefaultSharedConfigProfile is the default profile to be used when
 	// loading configuration from the config files if another profile name
