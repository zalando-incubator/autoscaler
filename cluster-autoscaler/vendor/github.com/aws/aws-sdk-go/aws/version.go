--- conflicted
+++ resolved
@@ -5,8 +5,4 @@
 const SDKName = "aws-sdk-go"
 
 // SDKVersion is the version of this SDK
-<<<<<<< HEAD
-const SDKVersion = "1.15.88"
-=======
-const SDKVersion = "1.16.26"
->>>>>>> 8c4f3a9d
+const SDKVersion = "1.16.26"