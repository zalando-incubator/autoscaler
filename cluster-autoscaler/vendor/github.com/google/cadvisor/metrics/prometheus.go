--- conflicted
+++ resolved
@@ -146,10 +146,7 @@
 				},
 			},
 		},
-<<<<<<< HEAD
-=======
 		includedMetrics: includedMetrics,
->>>>>>> 8c4f3a9d
 	}
 	if includedMetrics.Has(container.CpuUsageMetrics) {
 		c.containerMetrics = append(c.containerMetrics, []containerMetric{
@@ -295,26 +292,6 @@
 				getValues: func(s *info.ContainerStats) metricValues {
 					return metricValues{
 						{
-<<<<<<< HEAD
-							value:  float64(s.TaskStats.NrSleeping),
-							labels: []string{"sleeping"},
-						},
-						{
-							value:  float64(s.TaskStats.NrRunning),
-							labels: []string{"running"},
-						},
-						{
-							value:  float64(s.TaskStats.NrStopped),
-							labels: []string{"stopped"},
-						},
-						{
-							value:  float64(s.TaskStats.NrUninterruptible),
-							labels: []string{"uninterruptible"},
-						},
-						{
-							value:  float64(s.TaskStats.NrIoWait),
-							labels: []string{"iowaiting"},
-=======
 							value:     float64(s.TaskStats.NrSleeping),
 							labels:    []string{"sleeping"},
 							timestamp: s.Timestamp,
@@ -338,7 +315,6 @@
 							value:     float64(s.TaskStats.NrIoWait),
 							labels:    []string{"iowaiting"},
 							timestamp: s.Timestamp,
->>>>>>> 8c4f3a9d
 						},
 					}
 				},
@@ -367,13 +343,6 @@
 				valueType: prometheus.GaugeValue,
 				getValues: func(s *info.ContainerStats) metricValues {
 					return metricValues{{value: float64(s.Memory.MappedFile), timestamp: s.Timestamp}}
-				},
-			}, {
-				name:      "container_memory_mapped_file",
-				help:      "Size of memory mapped files in bytes.",
-				valueType: prometheus.GaugeValue,
-				getValues: func(s *info.ContainerStats) metricValues {
-					return metricValues{{value: float64(s.Memory.MappedFile)}}
 				},
 			}, {
 				name:      "container_memory_swap",
@@ -924,19 +893,10 @@
 				},
 			},
 		}...)
-<<<<<<< HEAD
-	}
-	if includedMetrics.Has(container.NetworkUdpUsageMetrics) {
-		c.containerMetrics = append(c.containerMetrics, []containerMetric{
-			{
-				name:        "container_network_udp_usage_total",
-				help:        "udp connection usage statistic for container",
-=======
 		c.containerMetrics = append(c.containerMetrics, []containerMetric{
 			{
 				name:        "container_network_tcp6_usage_total",
 				help:        "tcp6 connection usage statistic for container",
->>>>>>> 8c4f3a9d
 				valueType:   prometheus.GaugeValue,
 				extraLabels: []string{"tcp_state"},
 				getValues: func(s *info.ContainerStats) metricValues {
@@ -998,10 +958,6 @@
 						},
 					}
 				},
-<<<<<<< HEAD
-			},
-		}...)
-=======
 			},
 		}...)
 	}
@@ -1090,7 +1046,6 @@
 				},
 			},
 		}...)
->>>>>>> 8c4f3a9d
 	}
 
 	return c
@@ -1157,19 +1112,6 @@
 	return set
 }
 
-<<<<<<< HEAD
-// BaseContainerLabels implements ContainerLabelsFunc. It only exports the
-// container name, first alias, and image name.
-func BaseContainerLabels(container *info.ContainerInfo) map[string]string {
-	set := map[string]string{LabelID: container.Name}
-	if len(container.Aliases) > 0 {
-		set[LabelName] = container.Aliases[0]
-	}
-	if image := container.Spec.Image; len(image) > 0 {
-		set[LabelImage] = image
-	}
-	return set
-=======
 // BaseContainerLabels returns a ContainerLabelsFunc that exports the container
 // name, first alias, image name as well as white listed label values.
 func BaseContainerLabels(whiteList []string) func(container *info.ContainerInfo) map[string]string {
@@ -1193,7 +1135,6 @@
 		}
 		return set
 	}
->>>>>>> 8c4f3a9d
 }
 
 func (c *PrometheusCollector) collectContainersInfo(ch chan<- prometheus.Metric) {
@@ -1244,17 +1185,10 @@
 		}
 
 		// Now for the actual metrics
-<<<<<<< HEAD
-		if len(container.Stats) == 0 {
-			continue
-		}
-		stats := container.Stats[0]
-=======
 		if len(cont.Stats) == 0 {
 			continue
 		}
 		stats := cont.Stats[0]
->>>>>>> 8c4f3a9d
 		for _, cm := range c.containerMetrics {
 			if cm.condition != nil && !cm.condition(cont.Spec) {
 				continue
