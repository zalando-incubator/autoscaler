--- conflicted
+++ resolved
@@ -467,11 +467,7 @@
 	// In the future, we plan to support more data source types and the behavior
 	// of the provisioner may change.
 	// +optional
-<<<<<<< HEAD
-	DataSource *TypedLocalObjectReference `json:"dataSource" protobuf:"bytes,7,opt,name=dataSource"`
-=======
 	DataSource *TypedLocalObjectReference `json:"dataSource,omitempty" protobuf:"bytes,7,opt,name=dataSource"`
->>>>>>> 8c4f3a9d
 }
 
 // PersistentVolumeClaimConditionType is a valid value of PersistentVolumeClaimCondition.Type
@@ -2934,12 +2930,6 @@
 	// to run this pod.  If no RuntimeClass resource matches the named class, the pod will not be run.
 	// If unset or empty, the "legacy" RuntimeClass will be used, which is an implicit class with an
 	// empty definition that uses the default runtime handler.
-<<<<<<< HEAD
-	// More info: https://github.com/kubernetes/community/blob/master/keps/sig-node/0014-runtime-class.md
-	// This is an alpha feature and may change in the future.
-	// +optional
-	RuntimeClassName *string `json:"runtimeClassName,omitempty" protobuf:"bytes,29,opt,name=runtimeClassName"`
-=======
 	// More info: https://git.k8s.io/enhancements/keps/sig-node/runtime-class.md
 	// This is an alpha feature and may change in the future.
 	// +optional
@@ -2949,7 +2939,6 @@
 	// Optional: Defaults to true.
 	// +optional
 	EnableServiceLinks *bool `json:"enableServiceLinks,omitempty" protobuf:"varint,30,opt,name=enableServiceLinks"`
->>>>>>> 8c4f3a9d
 }
 
 const (
