/*
Copyright 2014 The Kubernetes Authors.

Licensed under the Apache License, Version 2.0 (the "License");
you may not use this file except in compliance with the License.
You may obtain a copy of the License at

    http://www.apache.org/licenses/LICENSE-2.0

Unless required by applicable law or agreed to in writing, software
distributed under the License is distributed on an "AS IS" BASIS,
WITHOUT WARRANTIES OR CONDITIONS OF ANY KIND, either express or implied.
See the License for the specific language governing permissions and
limitations under the License.
*/

package validation

import (
	"fmt"
	"math"
	"net"
	"regexp"
	"strconv"
	"strings"

	"k8s.io/apimachinery/pkg/util/validation/field"
)

const qnameCharFmt string = "[A-Za-z0-9]"
const qnameExtCharFmt string = "[-A-Za-z0-9_.]"
const qualifiedNameFmt string = "(" + qnameCharFmt + qnameExtCharFmt + "*)?" + qnameCharFmt
const qualifiedNameErrMsg string = "must consist of alphanumeric characters, '-', '_' or '.', and must start and end with an alphanumeric character"
const qualifiedNameMaxLength int = 63

var qualifiedNameRegexp = regexp.MustCompile("^" + qualifiedNameFmt + "$")

// IsQualifiedName tests whether the value passed is what Kubernetes calls a
// "qualified name".  This is a format used in various places throughout the
// system.  If the value is not valid, a list of error strings is returned.
// Otherwise an empty list (or nil) is returned.
func IsQualifiedName(value string) []string {
	var errs []string
	parts := strings.Split(value, "/")
	var name string
	switch len(parts) {
	case 1:
		name = parts[0]
	case 2:
		var prefix string
		prefix, name = parts[0], parts[1]
		if len(prefix) == 0 {
			errs = append(errs, "prefix part "+EmptyError())
		} else if msgs := IsDNS1123Subdomain(prefix); len(msgs) != 0 {
			errs = append(errs, prefixEach(msgs, "prefix part ")...)
		}
	default:
		return append(errs, "a qualified name "+RegexError(qualifiedNameErrMsg, qualifiedNameFmt, "MyName", "my.name", "123-abc")+
			" with an optional DNS subdomain prefix and '/' (e.g. 'example.com/MyName')")
	}

	if len(name) == 0 {
		errs = append(errs, "name part "+EmptyError())
	} else if len(name) > qualifiedNameMaxLength {
		errs = append(errs, "name part "+MaxLenError(qualifiedNameMaxLength))
	}
	if !qualifiedNameRegexp.MatchString(name) {
		errs = append(errs, "name part "+RegexError(qualifiedNameErrMsg, qualifiedNameFmt, "MyName", "my.name", "123-abc"))
	}
	return errs
}

// IsFullyQualifiedName checks if the name is fully qualified.
func IsFullyQualifiedName(fldPath *field.Path, name string) field.ErrorList {
	var allErrors field.ErrorList
	if len(name) == 0 {
		return append(allErrors, field.Required(fldPath, ""))
	}
	if errs := IsDNS1123Subdomain(name); len(errs) > 0 {
		return append(allErrors, field.Invalid(fldPath, name, strings.Join(errs, ",")))
	}
	if len(strings.Split(name, ".")) < 3 {
		return append(allErrors, field.Invalid(fldPath, name, "should be a domain with at least three segments separated by dots"))
	}
	return allErrors
}

const labelValueFmt string = "(" + qualifiedNameFmt + ")?"
const labelValueErrMsg string = "a valid label must be an empty string or consist of alphanumeric characters, '-', '_' or '.', and must start and end with an alphanumeric character"

// LabelValueMaxLength is a label's max length
const LabelValueMaxLength int = 63

var labelValueRegexp = regexp.MustCompile("^" + labelValueFmt + "$")

// IsValidLabelValue tests whether the value passed is a valid label value.  If
// the value is not valid, a list of error strings is returned.  Otherwise an
// empty list (or nil) is returned.
func IsValidLabelValue(value string) []string {
	var errs []string
	if len(value) > LabelValueMaxLength {
		errs = append(errs, MaxLenError(LabelValueMaxLength))
	}
	if !labelValueRegexp.MatchString(value) {
		errs = append(errs, RegexError(labelValueErrMsg, labelValueFmt, "MyValue", "my_value", "12345"))
	}
	return errs
}

const dns1123LabelFmt string = "[a-z0-9]([-a-z0-9]*[a-z0-9])?"
const dns1123LabelErrMsg string = "a DNS-1123 label must consist of lower case alphanumeric characters or '-', and must start and end with an alphanumeric character"

// DNS1123LabelMaxLength is a label's max length in DNS (RFC 1123)
const DNS1123LabelMaxLength int = 63

var dns1123LabelRegexp = regexp.MustCompile("^" + dns1123LabelFmt + "$")

// IsDNS1123Label tests for a string that conforms to the definition of a label in
// DNS (RFC 1123).
func IsDNS1123Label(value string) []string {
	var errs []string
	if len(value) > DNS1123LabelMaxLength {
		errs = append(errs, MaxLenError(DNS1123LabelMaxLength))
	}
	if !dns1123LabelRegexp.MatchString(value) {
		errs = append(errs, RegexError(dns1123LabelErrMsg, dns1123LabelFmt, "my-name", "123-abc"))
	}
	return errs
}

const dns1123SubdomainFmt string = dns1123LabelFmt + "(\\." + dns1123LabelFmt + ")*"
const dns1123SubdomainErrorMsg string = "a DNS-1123 subdomain must consist of lower case alphanumeric characters, '-' or '.', and must start and end with an alphanumeric character"

// DNS1123SubdomainMaxLength is a subdomain's max length in DNS (RFC 1123)
const DNS1123SubdomainMaxLength int = 253

var dns1123SubdomainRegexp = regexp.MustCompile("^" + dns1123SubdomainFmt + "$")

// IsDNS1123Subdomain tests for a string that conforms to the definition of a
// subdomain in DNS (RFC 1123).
func IsDNS1123Subdomain(value string) []string {
	var errs []string
	if len(value) > DNS1123SubdomainMaxLength {
		errs = append(errs, MaxLenError(DNS1123SubdomainMaxLength))
	}
	if !dns1123SubdomainRegexp.MatchString(value) {
		errs = append(errs, RegexError(dns1123SubdomainErrorMsg, dns1123SubdomainFmt, "example.com"))
	}
	return errs
}

const dns1035LabelFmt string = "[a-z]([-a-z0-9]*[a-z0-9])?"
const dns1035LabelErrMsg string = "a DNS-1035 label must consist of lower case alphanumeric characters or '-', start with an alphabetic character, and end with an alphanumeric character"

// DNS1035LabelMaxLength is a label's max length in DNS (RFC 1035)
const DNS1035LabelMaxLength int = 63

var dns1035LabelRegexp = regexp.MustCompile("^" + dns1035LabelFmt + "$")

// IsDNS1035Label tests for a string that conforms to the definition of a label in
// DNS (RFC 1035).
func IsDNS1035Label(value string) []string {
	var errs []string
	if len(value) > DNS1035LabelMaxLength {
		errs = append(errs, MaxLenError(DNS1035LabelMaxLength))
	}
	if !dns1035LabelRegexp.MatchString(value) {
		errs = append(errs, RegexError(dns1035LabelErrMsg, dns1035LabelFmt, "my-name", "abc-123"))
	}
	return errs
}

// wildcard definition - RFC 1034 section 4.3.3.
// examples:
// - valid: *.bar.com, *.foo.bar.com
// - invalid: *.*.bar.com, *.foo.*.com, *bar.com, f*.bar.com, *
const wildcardDNS1123SubdomainFmt = "\\*\\." + dns1123SubdomainFmt
const wildcardDNS1123SubdomainErrMsg = "a wildcard DNS-1123 subdomain must start with '*.', followed by a valid DNS subdomain, which must consist of lower case alphanumeric characters, '-' or '.' and end with an alphanumeric character"

// IsWildcardDNS1123Subdomain tests for a string that conforms to the definition of a
// wildcard subdomain in DNS (RFC 1034 section 4.3.3).
func IsWildcardDNS1123Subdomain(value string) []string {
	wildcardDNS1123SubdomainRegexp := regexp.MustCompile("^" + wildcardDNS1123SubdomainFmt + "$")

	var errs []string
	if len(value) > DNS1123SubdomainMaxLength {
		errs = append(errs, MaxLenError(DNS1123SubdomainMaxLength))
	}
	if !wildcardDNS1123SubdomainRegexp.MatchString(value) {
		errs = append(errs, RegexError(wildcardDNS1123SubdomainErrMsg, wildcardDNS1123SubdomainFmt, "*.example.com"))
	}
	return errs
}

const cIdentifierFmt string = "[A-Za-z_][A-Za-z0-9_]*"
const identifierErrMsg string = "a valid C identifier must start with alphabetic character or '_', followed by a string of alphanumeric characters or '_'"

var cIdentifierRegexp = regexp.MustCompile("^" + cIdentifierFmt + "$")

// IsCIdentifier tests for a string that conforms the definition of an identifier
// in C. This checks the format, but not the length.
func IsCIdentifier(value string) []string {
	if !cIdentifierRegexp.MatchString(value) {
		return []string{RegexError(identifierErrMsg, cIdentifierFmt, "my_name", "MY_NAME", "MyName")}
	}
	return nil
}

// IsValidPortNum tests that the argument is a valid, non-zero port number.
func IsValidPortNum(port int) []string {
	if 1 <= port && port <= 65535 {
		return nil
	}
	return []string{InclusiveRangeError(1, 65535)}
}

// IsInRange tests that the argument is in an inclusive range.
func IsInRange(value int, min int, max int) []string {
	if value >= min && value <= max {
		return nil
	}
	return []string{InclusiveRangeError(min, max)}
}

// Now in libcontainer UID/GID limits is 0 ~ 1<<31 - 1
// TODO: once we have a type for UID/GID we should make these that type.
const (
	minUserID  = 0
	maxUserID  = math.MaxInt32
	minGroupID = 0
	maxGroupID = math.MaxInt32
)

// IsValidGroupID tests that the argument is a valid Unix GID.
func IsValidGroupID(gid int64) []string {
	if minGroupID <= gid && gid <= maxGroupID {
		return nil
	}
	return []string{InclusiveRangeError(minGroupID, maxGroupID)}
}

// IsValidUserID tests that the argument is a valid Unix UID.
func IsValidUserID(uid int64) []string {
	if minUserID <= uid && uid <= maxUserID {
		return nil
	}
	return []string{InclusiveRangeError(minUserID, maxUserID)}
}

var portNameCharsetRegex = regexp.MustCompile("^[-a-z0-9]+$")
var portNameOneLetterRegexp = regexp.MustCompile("[a-z]")

// IsValidPortName check that the argument is valid syntax. It must be
// non-empty and no more than 15 characters long. It may contain only [-a-z0-9]
// and must contain at least one letter [a-z]. It must not start or end with a
// hyphen, nor contain adjacent hyphens.
//
// Note: We only allow lower-case characters, even though RFC 6335 is case
// insensitive.
func IsValidPortName(port string) []string {
	var errs []string
	if len(port) > 15 {
		errs = append(errs, MaxLenError(15))
	}
	if !portNameCharsetRegex.MatchString(port) {
		errs = append(errs, "must contain only alpha-numeric characters (a-z, 0-9), and hyphens (-)")
	}
	if !portNameOneLetterRegexp.MatchString(port) {
		errs = append(errs, "must contain at least one letter or number (a-z, 0-9)")
	}
	if strings.Contains(port, "--") {
		errs = append(errs, "must not contain consecutive hyphens")
	}
	if len(port) > 0 && (port[0] == '-' || port[len(port)-1] == '-') {
		errs = append(errs, "must not begin or end with a hyphen")
	}
	return errs
}

// IsValidIP tests that the argument is a valid IP address.
func IsValidIP(value string) []string {
	if net.ParseIP(value) == nil {
		return []string{"must be a valid IP address, (e.g. 10.9.8.7)"}
	}
	return nil
}

const percentFmt string = "[0-9]+%"
const percentErrMsg string = "a valid percent string must be a numeric string followed by an ending '%'"

var percentRegexp = regexp.MustCompile("^" + percentFmt + "$")

// IsValidPercent checks that string is in the form of a percentage
func IsValidPercent(percent string) []string {
	if !percentRegexp.MatchString(percent) {
		return []string{RegexError(percentErrMsg, percentFmt, "1%", "93%")}
	}
	return nil
}

const httpHeaderNameFmt string = "[-A-Za-z0-9]+"
const httpHeaderNameErrMsg string = "a valid HTTP header must consist of alphanumeric characters or '-'"

var httpHeaderNameRegexp = regexp.MustCompile("^" + httpHeaderNameFmt + "$")

// IsHTTPHeaderName checks that a string conforms to the Go HTTP library's
// definition of a valid header field name (a stricter subset than RFC7230).
func IsHTTPHeaderName(value string) []string {
	if !httpHeaderNameRegexp.MatchString(value) {
		return []string{RegexError(httpHeaderNameErrMsg, httpHeaderNameFmt, "X-Header-Name")}
	}
	return nil
}

const envVarNameFmt = "[-._a-zA-Z][-._a-zA-Z0-9]*"
const envVarNameFmtErrMsg string = "a valid environment variable name must consist of alphabetic characters, digits, '_', '-', or '.', and must not start with a digit"

var envVarNameRegexp = regexp.MustCompile("^" + envVarNameFmt + "$")

// IsEnvVarName tests if a string is a valid environment variable name.
func IsEnvVarName(value string) []string {
	var errs []string
	if !envVarNameRegexp.MatchString(value) {
		errs = append(errs, RegexError(envVarNameFmtErrMsg, envVarNameFmt, "my.env-name", "MY_ENV.NAME", "MyEnvName1"))
	}

	errs = append(errs, hasChDirPrefix(value)...)
	return errs
}

const configMapKeyFmt = `[-._a-zA-Z0-9]+`
const configMapKeyErrMsg string = "a valid config key must consist of alphanumeric characters, '-', '_' or '.'"

var configMapKeyRegexp = regexp.MustCompile("^" + configMapKeyFmt + "$")

// IsConfigMapKey tests for a string that is a valid key for a ConfigMap or Secret
func IsConfigMapKey(value string) []string {
	var errs []string
	if len(value) > DNS1123SubdomainMaxLength {
		errs = append(errs, MaxLenError(DNS1123SubdomainMaxLength))
	}
	if !configMapKeyRegexp.MatchString(value) {
		errs = append(errs, RegexError(configMapKeyErrMsg, configMapKeyFmt, "key.name", "KEY_NAME", "key-name"))
	}
	errs = append(errs, hasChDirPrefix(value)...)
	return errs
}

// MaxLenError returns a string explanation of a "string too long" validation
// failure.
func MaxLenError(length int) string {
	return fmt.Sprintf("must be no more than %d characters", length)
}

// RegexError returns a string explanation of a regex validation failure.
func RegexError(msg string, fmt string, examples ...string) string {
	if len(examples) == 0 {
		return msg + " (regex used for validation is '" + fmt + "')"
	}
	msg += " (e.g. "
	for i := range examples {
		if i > 0 {
			msg += " or "
		}
		msg += "'" + examples[i] + "', "
	}
	msg += "regex used for validation is '" + fmt + "')"
	return msg
}

// EmptyError returns a string explanation of a "must not be empty" validation
// failure.
func EmptyError() string {
	return "must be non-empty"
}

func prefixEach(msgs []string, prefix string) []string {
	for i := range msgs {
		msgs[i] = prefix + msgs[i]
	}
	return msgs
}

// InclusiveRangeError returns a string explanation of a numeric "must be
// between" validation failure.
func InclusiveRangeError(lo, hi int) string {
	return fmt.Sprintf(`must be between %d and %d, inclusive`, lo, hi)
}

func hasChDirPrefix(value string) []string {
	var errs []string
	switch {
	case value == ".":
		errs = append(errs, `must not be '.'`)
	case value == "..":
		errs = append(errs, `must not be '..'`)
	case strings.HasPrefix(value, ".."):
		errs = append(errs, `must not start with '..'`)
	}
	return errs
}

<<<<<<< HEAD
// IsSocketAddr checks that a string conforms is a valid socket address
=======
// IsValidSocketAddr checks that string represents a valid socket address
>>>>>>> 8c4f3a9d
// as defined in RFC 789. (e.g 0.0.0.0:10254 or [::]:10254))
func IsValidSocketAddr(value string) []string {
	var errs []string
	ip, port, err := net.SplitHostPort(value)
	if err != nil {
<<<<<<< HEAD
		return append(errs, "must be a valid socket address format, (e.g. 0.0.0.0:10254 or [::]:10254)")
=======
		errs = append(errs, "must be a valid socket address format, (e.g. 0.0.0.0:10254 or [::]:10254)")
>>>>>>> 8c4f3a9d
		return errs
	}
	portInt, _ := strconv.Atoi(port)
	errs = append(errs, IsValidPortNum(portInt)...)
	errs = append(errs, IsValidIP(ip)...)
	return errs
}<|MERGE_RESOLUTION|>--- conflicted
+++ resolved
@@ -400,21 +400,13 @@
 	return errs
 }
 
-<<<<<<< HEAD
-// IsSocketAddr checks that a string conforms is a valid socket address
-=======
 // IsValidSocketAddr checks that string represents a valid socket address
->>>>>>> 8c4f3a9d
 // as defined in RFC 789. (e.g 0.0.0.0:10254 or [::]:10254))
 func IsValidSocketAddr(value string) []string {
 	var errs []string
 	ip, port, err := net.SplitHostPort(value)
 	if err != nil {
-<<<<<<< HEAD
-		return append(errs, "must be a valid socket address format, (e.g. 0.0.0.0:10254 or [::]:10254)")
-=======
 		errs = append(errs, "must be a valid socket address format, (e.g. 0.0.0.0:10254 or [::]:10254)")
->>>>>>> 8c4f3a9d
 		return errs
 	}
 	portInt, _ := strconv.Atoi(port)
