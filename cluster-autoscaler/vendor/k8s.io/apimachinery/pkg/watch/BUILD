package(default_visibility = ["//visibility:public"])

load(
    "@io_bazel_rules_go//go:def.bzl",
    "go_library",
    "go_test",
)

go_library(
    name = "go_default_library",
    srcs = [
        "doc.go",
        "filter.go",
        "mux.go",
        "streamwatcher.go",
        "watch.go",
        "zz_generated.deepcopy.go",
    ],
    importmap = "k8s.io/kubernetes/vendor/k8s.io/apimachinery/pkg/watch",
    importpath = "k8s.io/apimachinery/pkg/watch",
    deps = [
        "//staging/src/k8s.io/apimachinery/pkg/runtime:go_default_library",
        "//staging/src/k8s.io/apimachinery/pkg/runtime/schema:go_default_library",
        "//staging/src/k8s.io/apimachinery/pkg/util/net:go_default_library",
        "//staging/src/k8s.io/apimachinery/pkg/util/runtime:go_default_library",
<<<<<<< HEAD
        "//vendor/github.com/golang/glog:go_default_library",
=======
        "//vendor/k8s.io/klog:go_default_library",
>>>>>>> 8c4f3a9d
    ],
)

go_test(
    name = "go_default_test",
    srcs = [
        "filter_test.go",
        "mux_test.go",
        "streamwatcher_test.go",
        "watch_test.go",
    ],
    embed = [":go_default_library"],
    deps = [
        "//staging/src/k8s.io/apimachinery/pkg/runtime:go_default_library",
        "//staging/src/k8s.io/apimachinery/pkg/runtime/schema:go_default_library",
        "//staging/src/k8s.io/apimachinery/pkg/util/wait:go_default_library",
    ],
)

filegroup(
    name = "package-srcs",
    srcs = glob(["**"]),
    tags = ["automanaged"],
    visibility = ["//visibility:private"],
)

filegroup(
    name = "all-srcs",
    srcs = [":package-srcs"],
    tags = ["automanaged"],
)<|MERGE_RESOLUTION|>--- conflicted
+++ resolved
@@ -23,11 +23,7 @@
         "//staging/src/k8s.io/apimachinery/pkg/runtime/schema:go_default_library",
         "//staging/src/k8s.io/apimachinery/pkg/util/net:go_default_library",
         "//staging/src/k8s.io/apimachinery/pkg/util/runtime:go_default_library",
-<<<<<<< HEAD
-        "//vendor/github.com/golang/glog:go_default_library",
-=======
         "//vendor/k8s.io/klog:go_default_library",
->>>>>>> 8c4f3a9d
     ],
 )
 
