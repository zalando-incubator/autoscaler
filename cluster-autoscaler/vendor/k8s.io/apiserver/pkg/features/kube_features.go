/*
Copyright 2017 The Kubernetes Authors.

Licensed under the Apache License, Version 2.0 (the "License");
you may not use this file except in compliance with the License.
You may obtain a copy of the License at

    http://www.apache.org/licenses/LICENSE-2.0

Unless required by applicable law or agreed to in writing, software
distributed under the License is distributed on an "AS IS" BASIS,
WITHOUT WARRANTIES OR CONDITIONS OF ANY KIND, either express or implied.
See the License for the specific language governing permissions and
limitations under the License.
*/

package features

import (
	utilfeature "k8s.io/apiserver/pkg/util/feature"
)

const (
	// Every feature gate should add method here following this template:
	//
	// // owner: @username
	// // alpha: v1.4
	// MyFeature() bool

	// owner: @tallclair
	// alpha: v1.5
	// beta: v1.6
	//
	// StreamingProxyRedirects controls whether the apiserver should intercept (and follow)
	// redirects from the backend (Kubelet) for streaming requests (exec/attach/port-forward).
	StreamingProxyRedirects utilfeature.Feature = "StreamingProxyRedirects"

	// owner: @tallclair
	// alpha: v1.10
<<<<<<< HEAD
=======
	// beta: v1.14
>>>>>>> 8c4f3a9d
	//
	// ValidateProxyRedirects controls whether the apiserver should validate that redirects are only
	// followed to the same host. Only used if StreamingProxyRedirects is enabled.
	ValidateProxyRedirects utilfeature.Feature = "ValidateProxyRedirects"

	// owner: @tallclair
	// alpha: v1.7
	// beta: v1.8
	// GA: v1.12
	//
	// AdvancedAuditing enables a much more general API auditing pipeline, which includes support for
	// pluggable output backends and an audit policy specifying how different requests should be
	// audited.
	AdvancedAuditing utilfeature.Feature = "AdvancedAuditing"

	// owner: @pbarker
	// alpha: v1.13
	//
	// DynamicAuditing enables configuration of audit policy and webhook backends through an
	// AuditSink API object.
	DynamicAuditing utilfeature.Feature = "DynamicAuditing"

	// owner: @ilackams
	// alpha: v1.7
	//
	// Enables compression of REST responses (GET and LIST only)
	APIResponseCompression utilfeature.Feature = "APIResponseCompression"

	// owner: @smarterclayton
	// alpha: v1.8
	// beta: v1.9
	//
	// Allow API clients to retrieve resource lists in chunks rather than
	// all at once.
	APIListChunking utilfeature.Feature = "APIListChunking"

	// owner: @apelisse
	// alpha: v1.12
<<<<<<< HEAD
=======
	// beta: v1.13
>>>>>>> 8c4f3a9d
	//
	// Allow requests to be processed but not stored, so that
	// validation, merging, mutation can be tested without
	// committing.
	DryRun utilfeature.Feature = "DryRun"
<<<<<<< HEAD
=======

	// owner: @apelisse, @lavalamp
	// alpha: v1.14
	//
	// Server-side apply. Merging happens on the server.
	ServerSideApply utilfeature.Feature = "ServerSideApply"

	// owner: @ksubrmnn
	// alpha: v1.14
	//
	// Allows kube-proxy to run in Overlay mode for Windows
	WinOverlay utilfeature.Feature = "WinOverlay"

	// owner: @ksubrmnn
	// alpha: v1.14
	//
	// Allows kube-proxy to create DSR loadbalancers for Windows
	WinDSR utilfeature.Feature = "WinDSR"
>>>>>>> 8c4f3a9d
)

func init() {
	utilfeature.DefaultMutableFeatureGate.Add(defaultKubernetesFeatureGates)
}

// defaultKubernetesFeatureGates consists of all known Kubernetes-specific feature keys.
// To add a new feature, define a key for it above and add it here. The features will be
// available throughout Kubernetes binaries.
var defaultKubernetesFeatureGates = map[utilfeature.Feature]utilfeature.FeatureSpec{
	StreamingProxyRedirects: {Default: true, PreRelease: utilfeature.Beta},
<<<<<<< HEAD
	ValidateProxyRedirects:  {Default: false, PreRelease: utilfeature.Alpha},
	AdvancedAuditing:        {Default: true, PreRelease: utilfeature.GA},
=======
	ValidateProxyRedirects:  {Default: true, PreRelease: utilfeature.Beta},
	AdvancedAuditing:        {Default: true, PreRelease: utilfeature.GA},
	DynamicAuditing:         {Default: false, PreRelease: utilfeature.Alpha},
>>>>>>> 8c4f3a9d
	APIResponseCompression:  {Default: false, PreRelease: utilfeature.Alpha},
	APIListChunking:         {Default: true, PreRelease: utilfeature.Beta},
<<<<<<< HEAD
	DryRun:                  {Default: false, PreRelease: utilfeature.Alpha},
=======
	DryRun:                  {Default: true, PreRelease: utilfeature.Beta},
	ServerSideApply:         {Default: false, PreRelease: utilfeature.Alpha},
	WinOverlay:              {Default: false, PreRelease: utilfeature.Alpha},
	WinDSR:                  {Default: false, PreRelease: utilfeature.Alpha},
>>>>>>> 8c4f3a9d
}<|MERGE_RESOLUTION|>--- conflicted
+++ resolved
@@ -37,10 +37,7 @@
 
 	// owner: @tallclair
 	// alpha: v1.10
-<<<<<<< HEAD
-=======
 	// beta: v1.14
->>>>>>> 8c4f3a9d
 	//
 	// ValidateProxyRedirects controls whether the apiserver should validate that redirects are only
 	// followed to the same host. Only used if StreamingProxyRedirects is enabled.
@@ -79,17 +76,12 @@
 
 	// owner: @apelisse
 	// alpha: v1.12
-<<<<<<< HEAD
-=======
 	// beta: v1.13
->>>>>>> 8c4f3a9d
 	//
 	// Allow requests to be processed but not stored, so that
 	// validation, merging, mutation can be tested without
 	// committing.
 	DryRun utilfeature.Feature = "DryRun"
-<<<<<<< HEAD
-=======
 
 	// owner: @apelisse, @lavalamp
 	// alpha: v1.14
@@ -108,7 +100,6 @@
 	//
 	// Allows kube-proxy to create DSR loadbalancers for Windows
 	WinDSR utilfeature.Feature = "WinDSR"
->>>>>>> 8c4f3a9d
 )
 
 func init() {
@@ -120,22 +111,13 @@
 // available throughout Kubernetes binaries.
 var defaultKubernetesFeatureGates = map[utilfeature.Feature]utilfeature.FeatureSpec{
 	StreamingProxyRedirects: {Default: true, PreRelease: utilfeature.Beta},
-<<<<<<< HEAD
-	ValidateProxyRedirects:  {Default: false, PreRelease: utilfeature.Alpha},
-	AdvancedAuditing:        {Default: true, PreRelease: utilfeature.GA},
-=======
 	ValidateProxyRedirects:  {Default: true, PreRelease: utilfeature.Beta},
 	AdvancedAuditing:        {Default: true, PreRelease: utilfeature.GA},
 	DynamicAuditing:         {Default: false, PreRelease: utilfeature.Alpha},
->>>>>>> 8c4f3a9d
 	APIResponseCompression:  {Default: false, PreRelease: utilfeature.Alpha},
 	APIListChunking:         {Default: true, PreRelease: utilfeature.Beta},
-<<<<<<< HEAD
-	DryRun:                  {Default: false, PreRelease: utilfeature.Alpha},
-=======
 	DryRun:                  {Default: true, PreRelease: utilfeature.Beta},
 	ServerSideApply:         {Default: false, PreRelease: utilfeature.Alpha},
 	WinOverlay:              {Default: false, PreRelease: utilfeature.Alpha},
 	WinDSR:                  {Default: false, PreRelease: utilfeature.Alpha},
->>>>>>> 8c4f3a9d
 }