package(default_visibility = ["//visibility:public"])

load(
    "@io_bazel_rules_go//go:def.bzl",
    "go_library",
    "go_test",
)

go_library(
    name = "go_default_library",
    srcs = [
        "authentication.go",
        "client.go",
        "error.go",
        "serviceresolver.go",
<<<<<<< HEAD
=======
        "validation.go",
>>>>>>> 8c4f3a9d
        "webhook.go",
    ],
    importmap = "k8s.io/kubernetes/vendor/k8s.io/apiserver/pkg/util/webhook",
    importpath = "k8s.io/apiserver/pkg/util/webhook",
    deps = [
        "//staging/src/k8s.io/api/core/v1:go_default_library",
        "//staging/src/k8s.io/apimachinery/pkg/api/errors:go_default_library",
        "//staging/src/k8s.io/apimachinery/pkg/runtime:go_default_library",
        "//staging/src/k8s.io/apimachinery/pkg/runtime/schema:go_default_library",
        "//staging/src/k8s.io/apimachinery/pkg/runtime/serializer:go_default_library",
        "//staging/src/k8s.io/apimachinery/pkg/util/errors:go_default_library",
        "//staging/src/k8s.io/apimachinery/pkg/util/net:go_default_library",
        "//staging/src/k8s.io/apimachinery/pkg/util/validation:go_default_library",
        "//staging/src/k8s.io/apimachinery/pkg/util/validation/field:go_default_library",
        "//staging/src/k8s.io/apimachinery/pkg/util/wait:go_default_library",
        "//staging/src/k8s.io/client-go/rest:go_default_library",
        "//staging/src/k8s.io/client-go/tools/clientcmd:go_default_library",
        "//staging/src/k8s.io/client-go/tools/clientcmd/api:go_default_library",
        "//vendor/github.com/hashicorp/golang-lru:go_default_library",
    ],
)

go_test(
    name = "go_default_test",
    srcs = [
        "authentication_test.go",
        "certs_test.go",
        "serviceresolver_test.go",
        "webhook_test.go",
    ],
    embed = [":go_default_library"],
    deps = [
        "//staging/src/k8s.io/apimachinery/pkg/api/equality:go_default_library",
        "//staging/src/k8s.io/apimachinery/pkg/api/errors:go_default_library",
        "//staging/src/k8s.io/apimachinery/pkg/runtime:go_default_library",
        "//staging/src/k8s.io/apimachinery/pkg/runtime/schema:go_default_library",
        "//staging/src/k8s.io/apimachinery/pkg/util/diff:go_default_library",
        "//staging/src/k8s.io/client-go/kubernetes/scheme:go_default_library",
        "//staging/src/k8s.io/client-go/rest:go_default_library",
        "//staging/src/k8s.io/client-go/tools/clientcmd/api:go_default_library",
        "//staging/src/k8s.io/client-go/tools/clientcmd/api/v1:go_default_library",
    ],
)

filegroup(
    name = "package-srcs",
    srcs = glob(["**"]),
    tags = ["automanaged"],
    visibility = ["//visibility:private"],
)

filegroup(
    name = "all-srcs",
    srcs = [":package-srcs"],
    tags = ["automanaged"],
)<|MERGE_RESOLUTION|>--- conflicted
+++ resolved
@@ -13,10 +13,7 @@
         "client.go",
         "error.go",
         "serviceresolver.go",
-<<<<<<< HEAD
-=======
         "validation.go",
->>>>>>> 8c4f3a9d
         "webhook.go",
     ],
     importmap = "k8s.io/kubernetes/vendor/k8s.io/apiserver/pkg/util/webhook",
