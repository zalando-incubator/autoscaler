package(default_visibility = ["//visibility:public"])

load(
    "@io_bazel_rules_go//go:def.bzl",
    "go_library",
    "go_test",
)

go_test(
    name = "go_default_test",
    srcs = [
        "client_test.go",
        "config_test.go",
        "plugin_test.go",
        "request_test.go",
        "token_source_test.go",
        "url_utils_test.go",
        "urlbackoff_test.go",
    ],
    embed = [":go_default_library"],
    deps = [
        "//staging/src/k8s.io/api/core/v1:go_default_library",
        "//staging/src/k8s.io/api/extensions/v1beta1:go_default_library",
        "//staging/src/k8s.io/apimachinery/pkg/api/equality:go_default_library",
        "//staging/src/k8s.io/apimachinery/pkg/api/errors:go_default_library",
        "//staging/src/k8s.io/apimachinery/pkg/apis/meta/v1:go_default_library",
        "//staging/src/k8s.io/apimachinery/pkg/runtime:go_default_library",
        "//staging/src/k8s.io/apimachinery/pkg/runtime/schema:go_default_library",
        "//staging/src/k8s.io/apimachinery/pkg/runtime/serializer:go_default_library",
        "//staging/src/k8s.io/apimachinery/pkg/runtime/serializer/streaming:go_default_library",
        "//staging/src/k8s.io/apimachinery/pkg/types:go_default_library",
        "//staging/src/k8s.io/apimachinery/pkg/util/clock:go_default_library",
        "//staging/src/k8s.io/apimachinery/pkg/util/diff:go_default_library",
        "//staging/src/k8s.io/apimachinery/pkg/util/httpstream:go_default_library",
        "//staging/src/k8s.io/apimachinery/pkg/util/intstr:go_default_library",
        "//staging/src/k8s.io/apimachinery/pkg/watch:go_default_library",
        "//staging/src/k8s.io/client-go/kubernetes/scheme:go_default_library",
        "//staging/src/k8s.io/client-go/rest/watch:go_default_library",
        "//staging/src/k8s.io/client-go/tools/clientcmd/api:go_default_library",
        "//staging/src/k8s.io/client-go/transport:go_default_library",
        "//staging/src/k8s.io/client-go/util/flowcontrol:go_default_library",
        "//staging/src/k8s.io/client-go/util/testing:go_default_library",
        "//vendor/github.com/google/gofuzz:go_default_library",
        "//vendor/github.com/stretchr/testify/assert:go_default_library",
<<<<<<< HEAD
        "//vendor/golang.org/x/oauth2:go_default_library",
=======
        "//vendor/k8s.io/klog:go_default_library",
>>>>>>> 8c4f3a9d
    ],
)

go_library(
    name = "go_default_library",
    srcs = [
        "client.go",
        "config.go",
        "plugin.go",
        "request.go",
        "token_source.go",
        "transport.go",
        "url_utils.go",
        "urlbackoff.go",
        "zz_generated.deepcopy.go",
    ],
    importmap = "k8s.io/kubernetes/vendor/k8s.io/client-go/rest",
    importpath = "k8s.io/client-go/rest",
    deps = [
        "//staging/src/k8s.io/apimachinery/pkg/api/errors:go_default_library",
        "//staging/src/k8s.io/apimachinery/pkg/apis/meta/v1:go_default_library",
        "//staging/src/k8s.io/apimachinery/pkg/runtime:go_default_library",
        "//staging/src/k8s.io/apimachinery/pkg/runtime/schema:go_default_library",
        "//staging/src/k8s.io/apimachinery/pkg/runtime/serializer/streaming:go_default_library",
        "//staging/src/k8s.io/apimachinery/pkg/types:go_default_library",
        "//staging/src/k8s.io/apimachinery/pkg/util/net:go_default_library",
        "//staging/src/k8s.io/apimachinery/pkg/util/sets:go_default_library",
        "//staging/src/k8s.io/apimachinery/pkg/watch:go_default_library",
        "//staging/src/k8s.io/client-go/pkg/version:go_default_library",
        "//staging/src/k8s.io/client-go/plugin/pkg/client/auth/exec:go_default_library",
        "//staging/src/k8s.io/client-go/rest/watch:go_default_library",
        "//staging/src/k8s.io/client-go/tools/clientcmd/api:go_default_library",
        "//staging/src/k8s.io/client-go/tools/metrics:go_default_library",
        "//staging/src/k8s.io/client-go/transport:go_default_library",
        "//staging/src/k8s.io/client-go/util/cert:go_default_library",
        "//staging/src/k8s.io/client-go/util/flowcontrol:go_default_library",
        "//vendor/golang.org/x/net/http2:go_default_library",
<<<<<<< HEAD
        "//vendor/golang.org/x/oauth2:go_default_library",
=======
        "//vendor/k8s.io/klog:go_default_library",
>>>>>>> 8c4f3a9d
    ],
)

filegroup(
    name = "package-srcs",
    srcs = glob(["**"]),
    tags = ["automanaged"],
    visibility = ["//visibility:private"],
)

filegroup(
    name = "all-srcs",
    srcs = [
        ":package-srcs",
        "//staging/src/k8s.io/client-go/rest/fake:all-srcs",
        "//staging/src/k8s.io/client-go/rest/watch:all-srcs",
    ],
    tags = ["automanaged"],
)<|MERGE_RESOLUTION|>--- conflicted
+++ resolved
@@ -13,7 +13,6 @@
         "config_test.go",
         "plugin_test.go",
         "request_test.go",
-        "token_source_test.go",
         "url_utils_test.go",
         "urlbackoff_test.go",
     ],
@@ -42,11 +41,7 @@
         "//staging/src/k8s.io/client-go/util/testing:go_default_library",
         "//vendor/github.com/google/gofuzz:go_default_library",
         "//vendor/github.com/stretchr/testify/assert:go_default_library",
-<<<<<<< HEAD
-        "//vendor/golang.org/x/oauth2:go_default_library",
-=======
         "//vendor/k8s.io/klog:go_default_library",
->>>>>>> 8c4f3a9d
     ],
 )
 
@@ -57,7 +52,6 @@
         "config.go",
         "plugin.go",
         "request.go",
-        "token_source.go",
         "transport.go",
         "url_utils.go",
         "urlbackoff.go",
@@ -84,11 +78,7 @@
         "//staging/src/k8s.io/client-go/util/cert:go_default_library",
         "//staging/src/k8s.io/client-go/util/flowcontrol:go_default_library",
         "//vendor/golang.org/x/net/http2:go_default_library",
-<<<<<<< HEAD
-        "//vendor/golang.org/x/oauth2:go_default_library",
-=======
         "//vendor/k8s.io/klog:go_default_library",
->>>>>>> 8c4f3a9d
     ],
 )
 
