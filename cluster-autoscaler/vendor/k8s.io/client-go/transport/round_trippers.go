/*
Copyright 2015 The Kubernetes Authors.

Licensed under the Apache License, Version 2.0 (the "License");
you may not use this file except in compliance with the License.
You may obtain a copy of the License at

    http://www.apache.org/licenses/LICENSE-2.0

Unless required by applicable law or agreed to in writing, software
distributed under the License is distributed on an "AS IS" BASIS,
WITHOUT WARRANTIES OR CONDITIONS OF ANY KIND, either express or implied.
See the License for the specific language governing permissions and
limitations under the License.
*/

package transport

import (
	"fmt"
	"net/http"
	"strings"
	"time"

	"golang.org/x/oauth2"
	"k8s.io/klog"

	utilnet "k8s.io/apimachinery/pkg/util/net"
)

// HTTPWrappersForConfig wraps a round tripper with any relevant layered
// behavior from the config. Exposed to allow more clients that need HTTP-like
// behavior but then must hijack the underlying connection (like WebSocket or
// HTTP2 clients). Pure HTTP clients should use the RoundTripper returned from
// New.
func HTTPWrappersForConfig(config *Config, rt http.RoundTripper) (http.RoundTripper, error) {
	if config.WrapTransport != nil {
		rt = config.WrapTransport(rt)
	}

	rt = DebugWrappers(rt)

	// Set authentication wrappers
	switch {
	case config.HasBasicAuth() && config.HasTokenAuth():
		return nil, fmt.Errorf("username/password or bearer token may be set, but not both")
	case config.HasTokenAuth():
		var err error
		rt, err = NewBearerAuthWithRefreshRoundTripper(config.BearerToken, config.BearerTokenFile, rt)
		if err != nil {
			return nil, err
		}
	case config.HasBasicAuth():
		rt = NewBasicAuthRoundTripper(config.Username, config.Password, rt)
	}
	if len(config.UserAgent) > 0 {
		rt = NewUserAgentRoundTripper(config.UserAgent, rt)
	}
	if len(config.Impersonate.UserName) > 0 ||
		len(config.Impersonate.Groups) > 0 ||
		len(config.Impersonate.Extra) > 0 {
		rt = NewImpersonatingRoundTripper(config.Impersonate, rt)
	}
	return rt, nil
}

// DebugWrappers wraps a round tripper and logs based on the current log level.
func DebugWrappers(rt http.RoundTripper) http.RoundTripper {
	switch {
	case bool(klog.V(9)):
		rt = newDebuggingRoundTripper(rt, debugCurlCommand, debugURLTiming, debugResponseHeaders)
	case bool(klog.V(8)):
		rt = newDebuggingRoundTripper(rt, debugJustURL, debugRequestHeaders, debugResponseStatus, debugResponseHeaders)
	case bool(klog.V(7)):
		rt = newDebuggingRoundTripper(rt, debugJustURL, debugRequestHeaders, debugResponseStatus)
	case bool(klog.V(6)):
		rt = newDebuggingRoundTripper(rt, debugURLTiming)
	}

	return rt
}

type requestCanceler interface {
	CancelRequest(*http.Request)
}

type authProxyRoundTripper struct {
	username string
	groups   []string
	extra    map[string][]string

	rt http.RoundTripper
}

// NewAuthProxyRoundTripper provides a roundtripper which will add auth proxy fields to requests for
// authentication terminating proxy cases
// assuming you pull the user from the context:
// username is the user.Info.GetName() of the user
// groups is the user.Info.GetGroups() of the user
// extra is the user.Info.GetExtra() of the user
// extra can contain any additional information that the authenticator
// thought was interesting, for example authorization scopes.
// In order to faithfully round-trip through an impersonation flow, these keys
// MUST be lowercase.
func NewAuthProxyRoundTripper(username string, groups []string, extra map[string][]string, rt http.RoundTripper) http.RoundTripper {
	return &authProxyRoundTripper{
		username: username,
		groups:   groups,
		extra:    extra,
		rt:       rt,
	}
}

func (rt *authProxyRoundTripper) RoundTrip(req *http.Request) (*http.Response, error) {
	req = utilnet.CloneRequest(req)
	SetAuthProxyHeaders(req, rt.username, rt.groups, rt.extra)

	return rt.rt.RoundTrip(req)
}

// SetAuthProxyHeaders stomps the auth proxy header fields.  It mutates its argument.
func SetAuthProxyHeaders(req *http.Request, username string, groups []string, extra map[string][]string) {
	req.Header.Del("X-Remote-User")
	req.Header.Del("X-Remote-Group")
	for key := range req.Header {
		if strings.HasPrefix(strings.ToLower(key), strings.ToLower("X-Remote-Extra-")) {
			req.Header.Del(key)
		}
	}

	req.Header.Set("X-Remote-User", username)
	for _, group := range groups {
		req.Header.Add("X-Remote-Group", group)
	}
	for key, values := range extra {
		for _, value := range values {
			req.Header.Add("X-Remote-Extra-"+headerKeyEscape(key), value)
		}
	}
}

func (rt *authProxyRoundTripper) CancelRequest(req *http.Request) {
	if canceler, ok := rt.rt.(requestCanceler); ok {
		canceler.CancelRequest(req)
	} else {
<<<<<<< HEAD
		glog.Errorf("CancelRequest not implemented by %T", rt.rt)
=======
		klog.Errorf("CancelRequest not implemented by %T", rt.rt)
>>>>>>> 8c4f3a9d
	}
}

func (rt *authProxyRoundTripper) WrappedRoundTripper() http.RoundTripper { return rt.rt }

type userAgentRoundTripper struct {
	agent string
	rt    http.RoundTripper
}

func NewUserAgentRoundTripper(agent string, rt http.RoundTripper) http.RoundTripper {
	return &userAgentRoundTripper{agent, rt}
}

func (rt *userAgentRoundTripper) RoundTrip(req *http.Request) (*http.Response, error) {
	if len(req.Header.Get("User-Agent")) != 0 {
		return rt.rt.RoundTrip(req)
	}
	req = utilnet.CloneRequest(req)
	req.Header.Set("User-Agent", rt.agent)
	return rt.rt.RoundTrip(req)
}

func (rt *userAgentRoundTripper) CancelRequest(req *http.Request) {
	if canceler, ok := rt.rt.(requestCanceler); ok {
		canceler.CancelRequest(req)
	} else {
<<<<<<< HEAD
		glog.Errorf("CancelRequest not implemented by %T", rt.rt)
=======
		klog.Errorf("CancelRequest not implemented by %T", rt.rt)
>>>>>>> 8c4f3a9d
	}
}

func (rt *userAgentRoundTripper) WrappedRoundTripper() http.RoundTripper { return rt.rt }

type basicAuthRoundTripper struct {
	username string
	password string
	rt       http.RoundTripper
}

// NewBasicAuthRoundTripper will apply a BASIC auth authorization header to a
// request unless it has already been set.
func NewBasicAuthRoundTripper(username, password string, rt http.RoundTripper) http.RoundTripper {
	return &basicAuthRoundTripper{username, password, rt}
}

func (rt *basicAuthRoundTripper) RoundTrip(req *http.Request) (*http.Response, error) {
	if len(req.Header.Get("Authorization")) != 0 {
		return rt.rt.RoundTrip(req)
	}
	req = utilnet.CloneRequest(req)
	req.SetBasicAuth(rt.username, rt.password)
	return rt.rt.RoundTrip(req)
}

func (rt *basicAuthRoundTripper) CancelRequest(req *http.Request) {
	if canceler, ok := rt.rt.(requestCanceler); ok {
		canceler.CancelRequest(req)
	} else {
<<<<<<< HEAD
		glog.Errorf("CancelRequest not implemented by %T", rt.rt)
=======
		klog.Errorf("CancelRequest not implemented by %T", rt.rt)
>>>>>>> 8c4f3a9d
	}
}

func (rt *basicAuthRoundTripper) WrappedRoundTripper() http.RoundTripper { return rt.rt }

// These correspond to the headers used in pkg/apis/authentication.  We don't want the package dependency,
// but you must not change the values.
const (
	// ImpersonateUserHeader is used to impersonate a particular user during an API server request
	ImpersonateUserHeader = "Impersonate-User"

	// ImpersonateGroupHeader is used to impersonate a particular group during an API server request.
	// It can be repeated multiplied times for multiple groups.
	ImpersonateGroupHeader = "Impersonate-Group"

	// ImpersonateUserExtraHeaderPrefix is a prefix for a header used to impersonate an entry in the
	// extra map[string][]string for user.Info.  The key for the `extra` map is suffix.
	// The same key can be repeated multiple times to have multiple elements in the slice under a single key.
	// For instance:
	// Impersonate-Extra-Foo: one
	// Impersonate-Extra-Foo: two
	// results in extra["Foo"] = []string{"one", "two"}
	ImpersonateUserExtraHeaderPrefix = "Impersonate-Extra-"
)

type impersonatingRoundTripper struct {
	impersonate ImpersonationConfig
	delegate    http.RoundTripper
}

// NewImpersonatingRoundTripper will add an Act-As header to a request unless it has already been set.
func NewImpersonatingRoundTripper(impersonate ImpersonationConfig, delegate http.RoundTripper) http.RoundTripper {
	return &impersonatingRoundTripper{impersonate, delegate}
}

func (rt *impersonatingRoundTripper) RoundTrip(req *http.Request) (*http.Response, error) {
	// use the user header as marker for the rest.
	if len(req.Header.Get(ImpersonateUserHeader)) != 0 {
		return rt.delegate.RoundTrip(req)
	}
	req = utilnet.CloneRequest(req)
	req.Header.Set(ImpersonateUserHeader, rt.impersonate.UserName)

	for _, group := range rt.impersonate.Groups {
		req.Header.Add(ImpersonateGroupHeader, group)
	}
	for k, vv := range rt.impersonate.Extra {
		for _, v := range vv {
			req.Header.Add(ImpersonateUserExtraHeaderPrefix+headerKeyEscape(k), v)
		}
	}

	return rt.delegate.RoundTrip(req)
}

func (rt *impersonatingRoundTripper) CancelRequest(req *http.Request) {
	if canceler, ok := rt.delegate.(requestCanceler); ok {
		canceler.CancelRequest(req)
	} else {
<<<<<<< HEAD
		glog.Errorf("CancelRequest not implemented by %T", rt.delegate)
=======
		klog.Errorf("CancelRequest not implemented by %T", rt.delegate)
>>>>>>> 8c4f3a9d
	}
}

func (rt *impersonatingRoundTripper) WrappedRoundTripper() http.RoundTripper { return rt.delegate }

type bearerAuthRoundTripper struct {
	bearer string
	source oauth2.TokenSource
	rt     http.RoundTripper
}

// NewBearerAuthRoundTripper adds the provided bearer token to a request
// unless the authorization header has already been set.
func NewBearerAuthRoundTripper(bearer string, rt http.RoundTripper) http.RoundTripper {
	return &bearerAuthRoundTripper{bearer, nil, rt}
}

// NewBearerAuthRoundTripper adds the provided bearer token to a request
// unless the authorization header has already been set.
// If tokenFile is non-empty, it is periodically read,
// and the last successfully read content is used as the bearer token.
// If tokenFile is non-empty and bearer is empty, the tokenFile is read
// immediately to populate the initial bearer token.
func NewBearerAuthWithRefreshRoundTripper(bearer string, tokenFile string, rt http.RoundTripper) (http.RoundTripper, error) {
	if len(tokenFile) == 0 {
		return &bearerAuthRoundTripper{bearer, nil, rt}, nil
	}
	source := NewCachedFileTokenSource(tokenFile)
	if len(bearer) == 0 {
		token, err := source.Token()
		if err != nil {
			return nil, err
		}
		bearer = token.AccessToken
	}
	return &bearerAuthRoundTripper{bearer, source, rt}, nil
}

func (rt *bearerAuthRoundTripper) RoundTrip(req *http.Request) (*http.Response, error) {
	if len(req.Header.Get("Authorization")) != 0 {
		return rt.rt.RoundTrip(req)
	}

	req = utilnet.CloneRequest(req)
	token := rt.bearer
	if rt.source != nil {
		if refreshedToken, err := rt.source.Token(); err == nil {
			token = refreshedToken.AccessToken
		}
	}
	req.Header.Set("Authorization", fmt.Sprintf("Bearer %s", token))
	return rt.rt.RoundTrip(req)
}

func (rt *bearerAuthRoundTripper) CancelRequest(req *http.Request) {
	if canceler, ok := rt.rt.(requestCanceler); ok {
		canceler.CancelRequest(req)
	} else {
<<<<<<< HEAD
		glog.Errorf("CancelRequest not implemented by %T", rt.rt)
=======
		klog.Errorf("CancelRequest not implemented by %T", rt.rt)
>>>>>>> 8c4f3a9d
	}
}

func (rt *bearerAuthRoundTripper) WrappedRoundTripper() http.RoundTripper { return rt.rt }

// requestInfo keeps track of information about a request/response combination
type requestInfo struct {
	RequestHeaders http.Header
	RequestVerb    string
	RequestURL     string

	ResponseStatus  string
	ResponseHeaders http.Header
	ResponseErr     error

	Duration time.Duration
}

// newRequestInfo creates a new RequestInfo based on an http request
func newRequestInfo(req *http.Request) *requestInfo {
	return &requestInfo{
		RequestURL:     req.URL.String(),
		RequestVerb:    req.Method,
		RequestHeaders: req.Header,
	}
}

// complete adds information about the response to the requestInfo
func (r *requestInfo) complete(response *http.Response, err error) {
	if err != nil {
		r.ResponseErr = err
		return
	}
	r.ResponseStatus = response.Status
	r.ResponseHeaders = response.Header
}

// toCurl returns a string that can be run as a command in a terminal (minus the body)
func (r *requestInfo) toCurl() string {
	headers := ""
	for key, values := range r.RequestHeaders {
		for _, value := range values {
			headers += fmt.Sprintf(` -H %q`, fmt.Sprintf("%s: %s", key, value))
		}
	}

	return fmt.Sprintf("curl -k -v -X%s %s '%s'", r.RequestVerb, headers, r.RequestURL)
}

// debuggingRoundTripper will display information about the requests passing
// through it based on what is configured
type debuggingRoundTripper struct {
	delegatedRoundTripper http.RoundTripper

	levels map[debugLevel]bool
}

type debugLevel int

const (
	debugJustURL debugLevel = iota
	debugURLTiming
	debugCurlCommand
	debugRequestHeaders
	debugResponseStatus
	debugResponseHeaders
)

func newDebuggingRoundTripper(rt http.RoundTripper, levels ...debugLevel) *debuggingRoundTripper {
	drt := &debuggingRoundTripper{
		delegatedRoundTripper: rt,
		levels:                make(map[debugLevel]bool, len(levels)),
	}
	for _, v := range levels {
		drt.levels[v] = true
	}
	return drt
}

func (rt *debuggingRoundTripper) CancelRequest(req *http.Request) {
	if canceler, ok := rt.delegatedRoundTripper.(requestCanceler); ok {
		canceler.CancelRequest(req)
	} else {
<<<<<<< HEAD
		glog.Errorf("CancelRequest not implemented by %T", rt.delegatedRoundTripper)
=======
		klog.Errorf("CancelRequest not implemented by %T", rt.delegatedRoundTripper)
>>>>>>> 8c4f3a9d
	}
}

func (rt *debuggingRoundTripper) RoundTrip(req *http.Request) (*http.Response, error) {
	reqInfo := newRequestInfo(req)

	if rt.levels[debugJustURL] {
		klog.Infof("%s %s", reqInfo.RequestVerb, reqInfo.RequestURL)
	}
	if rt.levels[debugCurlCommand] {
		klog.Infof("%s", reqInfo.toCurl())

	}
	if rt.levels[debugRequestHeaders] {
		klog.Infof("Request Headers:")
		for key, values := range reqInfo.RequestHeaders {
			for _, value := range values {
				klog.Infof("    %s: %s", key, value)
			}
		}
	}

	startTime := time.Now()
	response, err := rt.delegatedRoundTripper.RoundTrip(req)
	reqInfo.Duration = time.Since(startTime)

	reqInfo.complete(response, err)

	if rt.levels[debugURLTiming] {
		klog.Infof("%s %s %s in %d milliseconds", reqInfo.RequestVerb, reqInfo.RequestURL, reqInfo.ResponseStatus, reqInfo.Duration.Nanoseconds()/int64(time.Millisecond))
	}
	if rt.levels[debugResponseStatus] {
		klog.Infof("Response Status: %s in %d milliseconds", reqInfo.ResponseStatus, reqInfo.Duration.Nanoseconds()/int64(time.Millisecond))
	}
	if rt.levels[debugResponseHeaders] {
		klog.Infof("Response Headers:")
		for key, values := range reqInfo.ResponseHeaders {
			for _, value := range values {
				klog.Infof("    %s: %s", key, value)
			}
		}
	}

	return response, err
}

func (rt *debuggingRoundTripper) WrappedRoundTripper() http.RoundTripper {
	return rt.delegatedRoundTripper
}

func legalHeaderByte(b byte) bool {
	return int(b) < len(legalHeaderKeyBytes) && legalHeaderKeyBytes[b]
}

func shouldEscape(b byte) bool {
	// url.PathUnescape() returns an error if any '%' is not followed by two
	// hexadecimal digits, so we'll intentionally encode it.
	return !legalHeaderByte(b) || b == '%'
}

func headerKeyEscape(key string) string {
	buf := strings.Builder{}
	for i := 0; i < len(key); i++ {
		b := key[i]
		if shouldEscape(b) {
			// %-encode bytes that should be escaped:
			// https://tools.ietf.org/html/rfc3986#section-2.1
			fmt.Fprintf(&buf, "%%%02X", b)
			continue
		}
		buf.WriteByte(b)
	}
	return buf.String()
}

// legalHeaderKeyBytes was copied from net/http/lex.go's isTokenTable.
// See https://httpwg.github.io/specs/rfc7230.html#rule.token.separators
var legalHeaderKeyBytes = [127]bool{
	'%':  true,
	'!':  true,
	'#':  true,
	'$':  true,
	'&':  true,
	'\'': true,
	'*':  true,
	'+':  true,
	'-':  true,
	'.':  true,
	'0':  true,
	'1':  true,
	'2':  true,
	'3':  true,
	'4':  true,
	'5':  true,
	'6':  true,
	'7':  true,
	'8':  true,
	'9':  true,
	'A':  true,
	'B':  true,
	'C':  true,
	'D':  true,
	'E':  true,
	'F':  true,
	'G':  true,
	'H':  true,
	'I':  true,
	'J':  true,
	'K':  true,
	'L':  true,
	'M':  true,
	'N':  true,
	'O':  true,
	'P':  true,
	'Q':  true,
	'R':  true,
	'S':  true,
	'T':  true,
	'U':  true,
	'W':  true,
	'V':  true,
	'X':  true,
	'Y':  true,
	'Z':  true,
	'^':  true,
	'_':  true,
	'`':  true,
	'a':  true,
	'b':  true,
	'c':  true,
	'd':  true,
	'e':  true,
	'f':  true,
	'g':  true,
	'h':  true,
	'i':  true,
	'j':  true,
	'k':  true,
	'l':  true,
	'm':  true,
	'n':  true,
	'o':  true,
	'p':  true,
	'q':  true,
	'r':  true,
	's':  true,
	't':  true,
	'u':  true,
	'v':  true,
	'w':  true,
	'x':  true,
	'y':  true,
	'z':  true,
	'|':  true,
	'~':  true,
}<|MERGE_RESOLUTION|>--- conflicted
+++ resolved
@@ -143,11 +143,7 @@
 	if canceler, ok := rt.rt.(requestCanceler); ok {
 		canceler.CancelRequest(req)
 	} else {
-<<<<<<< HEAD
-		glog.Errorf("CancelRequest not implemented by %T", rt.rt)
-=======
 		klog.Errorf("CancelRequest not implemented by %T", rt.rt)
->>>>>>> 8c4f3a9d
 	}
 }
 
@@ -175,11 +171,7 @@
 	if canceler, ok := rt.rt.(requestCanceler); ok {
 		canceler.CancelRequest(req)
 	} else {
-<<<<<<< HEAD
-		glog.Errorf("CancelRequest not implemented by %T", rt.rt)
-=======
 		klog.Errorf("CancelRequest not implemented by %T", rt.rt)
->>>>>>> 8c4f3a9d
 	}
 }
 
@@ -210,11 +202,7 @@
 	if canceler, ok := rt.rt.(requestCanceler); ok {
 		canceler.CancelRequest(req)
 	} else {
-<<<<<<< HEAD
-		glog.Errorf("CancelRequest not implemented by %T", rt.rt)
-=======
 		klog.Errorf("CancelRequest not implemented by %T", rt.rt)
->>>>>>> 8c4f3a9d
 	}
 }
 
@@ -274,11 +262,7 @@
 	if canceler, ok := rt.delegate.(requestCanceler); ok {
 		canceler.CancelRequest(req)
 	} else {
-<<<<<<< HEAD
-		glog.Errorf("CancelRequest not implemented by %T", rt.delegate)
-=======
 		klog.Errorf("CancelRequest not implemented by %T", rt.delegate)
->>>>>>> 8c4f3a9d
 	}
 }
 
@@ -337,11 +321,7 @@
 	if canceler, ok := rt.rt.(requestCanceler); ok {
 		canceler.CancelRequest(req)
 	} else {
-<<<<<<< HEAD
-		glog.Errorf("CancelRequest not implemented by %T", rt.rt)
-=======
 		klog.Errorf("CancelRequest not implemented by %T", rt.rt)
->>>>>>> 8c4f3a9d
 	}
 }
 
@@ -425,11 +405,7 @@
 	if canceler, ok := rt.delegatedRoundTripper.(requestCanceler); ok {
 		canceler.CancelRequest(req)
 	} else {
-<<<<<<< HEAD
-		glog.Errorf("CancelRequest not implemented by %T", rt.delegatedRoundTripper)
-=======
 		klog.Errorf("CancelRequest not implemented by %T", rt.delegatedRoundTripper)
->>>>>>> 8c4f3a9d
 	}
 }
 
