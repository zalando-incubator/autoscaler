--- conflicted
+++ resolved
@@ -22,10 +22,7 @@
         "//pkg/kubelet/qos:go_default_library",
         "//pkg/master/ports:go_default_library",
         "//pkg/proxy:go_default_library",
-<<<<<<< HEAD
-=======
         "//pkg/proxy/apis:go_default_library",
->>>>>>> 8c4f3a9d
         "//pkg/proxy/apis/config:go_default_library",
         "//pkg/proxy/apis/config/scheme:go_default_library",
         "//pkg/proxy/apis/config/validation:go_default_library",
@@ -47,7 +44,6 @@
         "//pkg/version:go_default_library",
         "//pkg/version/verflag:go_default_library",
         "//staging/src/k8s.io/api/core/v1:go_default_library",
-        "//staging/src/k8s.io/apimachinery/pkg/apis/config:go_default_library",
         "//staging/src/k8s.io/apimachinery/pkg/apis/meta/v1:go_default_library",
         "//staging/src/k8s.io/apimachinery/pkg/runtime:go_default_library",
         "//staging/src/k8s.io/apimachinery/pkg/runtime/serializer:go_default_library",
@@ -58,10 +54,6 @@
         "//staging/src/k8s.io/apiserver/pkg/server/mux:go_default_library",
         "//staging/src/k8s.io/apiserver/pkg/server/routes:go_default_library",
         "//staging/src/k8s.io/apiserver/pkg/util/feature:go_default_library",
-<<<<<<< HEAD
-        "//staging/src/k8s.io/apiserver/pkg/util/flag:go_default_library",
-=======
->>>>>>> 8c4f3a9d
         "//staging/src/k8s.io/client-go/informers:go_default_library",
         "//staging/src/k8s.io/client-go/kubernetes:go_default_library",
         "//staging/src/k8s.io/client-go/kubernetes/typed/core/v1:go_default_library",
@@ -69,15 +61,10 @@
         "//staging/src/k8s.io/client-go/tools/clientcmd:go_default_library",
         "//staging/src/k8s.io/client-go/tools/clientcmd/api:go_default_library",
         "//staging/src/k8s.io/client-go/tools/record:go_default_library",
-<<<<<<< HEAD
-        "//staging/src/k8s.io/kube-proxy/config/v1alpha1:go_default_library",
-        "//vendor/github.com/golang/glog:go_default_library",
-=======
         "//staging/src/k8s.io/component-base/cli/flag:go_default_library",
         "//staging/src/k8s.io/component-base/config:go_default_library",
         "//staging/src/k8s.io/kube-proxy/config/v1alpha1:go_default_library",
         "//vendor/github.com/fsnotify/fsnotify:go_default_library",
->>>>>>> 8c4f3a9d
         "//vendor/github.com/prometheus/client_golang/prometheus:go_default_library",
         "//vendor/github.com/spf13/cobra:go_default_library",
         "//vendor/github.com/spf13/pflag:go_default_library",
@@ -179,10 +166,6 @@
         "//pkg/apis/core:go_default_library",
         "//pkg/proxy/apis/config:go_default_library",
         "//pkg/util/configz:go_default_library",
-<<<<<<< HEAD
-        "//staging/src/k8s.io/apimachinery/pkg/apis/config:go_default_library",
-=======
->>>>>>> 8c4f3a9d
         "//staging/src/k8s.io/apimachinery/pkg/apis/meta/v1:go_default_library",
         "//staging/src/k8s.io/apimachinery/pkg/util/diff:go_default_library",
         "//staging/src/k8s.io/component-base/config:go_default_library",
