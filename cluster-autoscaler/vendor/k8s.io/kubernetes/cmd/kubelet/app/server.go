--- conflicted
+++ resolved
@@ -46,11 +46,6 @@
 	"k8s.io/apimachinery/pkg/util/wait"
 	"k8s.io/apiserver/pkg/server/healthz"
 	utilfeature "k8s.io/apiserver/pkg/util/feature"
-<<<<<<< HEAD
-	"k8s.io/apiserver/pkg/util/flag"
-	"k8s.io/client-go/dynamic"
-=======
->>>>>>> 8c4f3a9d
 	clientset "k8s.io/client-go/kubernetes"
 	certificatesclient "k8s.io/client-go/kubernetes/typed/certificates/v1beta1"
 	v1core "k8s.io/client-go/kubernetes/typed/core/v1"
@@ -59,13 +54,9 @@
 	"k8s.io/client-go/tools/record"
 	certutil "k8s.io/client-go/util/cert"
 	"k8s.io/client-go/util/certificate"
-<<<<<<< HEAD
-	csiclientset "k8s.io/csi-api/pkg/client/clientset/versioned"
-=======
 	"k8s.io/client-go/util/keyutil"
 	cloudprovider "k8s.io/cloud-provider"
 	cliflag "k8s.io/component-base/cli/flag"
->>>>>>> 8c4f3a9d
 	kubeletconfigv1beta1 "k8s.io/kubelet/config/v1beta1"
 	"k8s.io/kubernetes/cmd/kubelet/app/options"
 	"k8s.io/kubernetes/pkg/api/legacyscheme"
@@ -408,10 +399,6 @@
 		DockerClientConfig:  dockerClientConfig,
 		KubeClient:          nil,
 		HeartbeatClient:     nil,
-<<<<<<< HEAD
-		CSIClient:           nil,
-=======
->>>>>>> 8c4f3a9d
 		EventClient:         nil,
 		Mounter:             mounter,
 		Subpather:           subpather,
@@ -553,13 +540,6 @@
 	}
 
 	hostName, err := nodeutil.GetHostname(s.HostnameOverride)
-<<<<<<< HEAD
-	if err != nil {
-		return err
-	}
-	nodeName, err := getNodeName(kubeDeps.Cloud, hostName)
-=======
->>>>>>> 8c4f3a9d
 	if err != nil {
 		return err
 	}
@@ -572,27 +552,9 @@
 	switch {
 	case standaloneMode:
 		kubeDeps.KubeClient = nil
-<<<<<<< HEAD
-		kubeDeps.DynamicKubeClient = nil
-		kubeDeps.EventClient = nil
-		kubeDeps.HeartbeatClient = nil
-		glog.Warningf("standalone mode, no API client")
-	} else if kubeDeps.KubeClient == nil || kubeDeps.EventClient == nil || kubeDeps.HeartbeatClient == nil || kubeDeps.DynamicKubeClient == nil {
-		// initialize clients if not standalone mode and any of the clients are not provided
-		var kubeClient clientset.Interface
-		var eventClient v1core.EventsGetter
-		var heartbeatClient clientset.Interface
-		var dynamicKubeClient dynamic.Interface
-
-		clientConfig, err := createAPIServerClientConfig(s)
-		if err != nil {
-			return fmt.Errorf("invalid kubeconfig: %v", err)
-		}
-=======
 		kubeDeps.EventClient = nil
 		kubeDeps.HeartbeatClient = nil
 		klog.Warningf("standalone mode, no API client")
->>>>>>> 8c4f3a9d
 
 	case kubeDeps.KubeClient == nil, kubeDeps.EventClient == nil, kubeDeps.HeartbeatClient == nil:
 		clientConfig, closeAllConns, err := buildKubeletClientConfig(s, nodeName)
@@ -601,23 +563,9 @@
 		}
 		kubeDeps.OnHeartbeatFailure = closeAllConns
 
-<<<<<<< HEAD
-		kubeClient, err = clientset.NewForConfig(clientConfig)
-		if err != nil {
-			glog.Warningf("New kubeClient from clientConfig error: %v", err)
-		} else if kubeClient.CertificatesV1beta1() != nil && clientCertificateManager != nil {
-			glog.V(2).Info("Starting client certificate rotation.")
-			clientCertificateManager.SetCertificateSigningRequestClient(kubeClient.CertificatesV1beta1().CertificateSigningRequests())
-			clientCertificateManager.Start()
-		}
-		dynamicKubeClient, err = dynamic.NewForConfig(clientConfig)
-		if err != nil {
-			glog.Warningf("Failed to initialize dynamic KubeClient: %v", err)
-=======
 		kubeDeps.KubeClient, err = clientset.NewForConfig(clientConfig)
 		if err != nil {
 			return fmt.Errorf("failed to initialize kubelet client: %v", err)
->>>>>>> 8c4f3a9d
 		}
 
 		// make a separate client for events
@@ -640,32 +588,11 @@
 			}
 		}
 		heartbeatClientConfig.QPS = float32(-1)
-<<<<<<< HEAD
-		heartbeatClient, err = clientset.NewForConfig(&heartbeatClientConfig)
-=======
 		kubeDeps.HeartbeatClient, err = clientset.NewForConfig(&heartbeatClientConfig)
->>>>>>> 8c4f3a9d
 		if err != nil {
 			return fmt.Errorf("failed to initialize kubelet heartbeat client: %v", err)
 		}
 
-<<<<<<< HEAD
-		// csiClient works with CRDs that support json only
-		clientConfig.ContentType = "application/json"
-		csiClient, err := csiclientset.NewForConfig(clientConfig)
-		if err != nil {
-			glog.Warningf("Failed to create CSI API client: %v", err)
-		}
-
-		kubeDeps.KubeClient = kubeClient
-		kubeDeps.DynamicKubeClient = dynamicKubeClient
-		if heartbeatClient != nil {
-			kubeDeps.HeartbeatClient = heartbeatClient
-			kubeDeps.OnHeartbeatFailure = closeAllConns
-		}
-		if eventClient != nil {
-			kubeDeps.EventClient = eventClient
-=======
 		// CRDs are JSON only, and client renegotiation for streaming is not correct as per #67803
 		crdClientConfig := restclient.CopyConfig(clientConfig)
 		crdClientConfig.ContentType = "application/json"
@@ -673,9 +600,7 @@
 		kubeDeps.NodeAPIClient, err = nodeapiclientset.NewForConfig(crdClientConfig)
 		if err != nil {
 			return fmt.Errorf("failed to initialize kubelet node-api client: %v", err)
->>>>>>> 8c4f3a9d
-		}
-		kubeDeps.CSIClient = csiClient
+		}
 	}
 
 	// If the kubelet config controller is available, and dynamic config is enabled, start the config and status sync loops
@@ -1061,21 +986,13 @@
 	capabilities.Setup(kubeServer.AllowPrivileged, privilegedSources, 0)
 
 	credentialprovider.SetPreferredDockercfgPath(kubeServer.RootDirectory)
-<<<<<<< HEAD
-	glog.V(2).Infof("Using root directory: %v", kubeServer.RootDirectory)
-=======
 	klog.V(2).Infof("Using root directory: %v", kubeServer.RootDirectory)
->>>>>>> 8c4f3a9d
 
 	if kubeDeps.OSInterface == nil {
 		kubeDeps.OSInterface = kubecontainer.RealOS{}
 	}
 
-<<<<<<< HEAD
-	k, err := CreateAndInitKubelet(&kubeServer.KubeletConfiguration,
-=======
 	k, err := createAndInitKubelet(&kubeServer.KubeletConfiguration,
->>>>>>> 8c4f3a9d
 		kubeDeps,
 		&kubeServer.ContainerRuntimeOptions,
 		kubeServer.ContainerRuntime,
@@ -1127,11 +1044,7 @@
 		klog.Info("Started kubelet as runonce")
 	} else {
 		startKubelet(k, podCfg, &kubeServer.KubeletConfiguration, kubeDeps, kubeServer.EnableServer)
-<<<<<<< HEAD
-		glog.Infof("Started kubelet")
-=======
 		klog.Info("Started kubelet")
->>>>>>> 8c4f3a9d
 	}
 	return nil
 }
