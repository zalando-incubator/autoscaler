/*
Copyright 2017 The Kubernetes Authors.

Licensed under the Apache License, Version 2.0 (the "License");
you may not use this file except in compliance with the License.
You may obtain a copy of the License at

    http://www.apache.org/licenses/LICENSE-2.0

Unless required by applicable law or agreed to in writing, software
distributed under the License is distributed on an "AS IS" BASIS,
WITHOUT WARRANTIES OR CONDITIONS OF ANY KIND, either express or implied.
See the License for the specific language governing permissions and
limitations under the License.
*/

package admissionregistration

import (
	metav1 "k8s.io/apimachinery/pkg/apis/meta/v1"
)

// Rule is a tuple of APIGroups, APIVersion, and Resources.It is recommended
// to make sure that all the tuple expansions are valid.
type Rule struct {
	// APIGroups is the API groups the resources belong to. '*' is all groups.
	// If '*' is present, the length of the slice must be one.
	// Required.
	APIGroups []string

	// APIVersions is the API versions the resources belong to. '*' is all versions.
	// If '*' is present, the length of the slice must be one.
	// Required.
	APIVersions []string

	// Resources is a list of resources this rule applies to.
	//
	// For example:
	// 'pods' means pods.
	// 'pods/log' means the log subresource of pods.
	// '*' means all resources, but not subresources.
	// 'pods/*' means all subresources of pods.
	// '*/scale' means all scale subresources.
	// '*/*' means all resources and their subresources.
	//
	// If wildcard is present, the validation rule will ensure resources do not
	// overlap with each other.
	//
	// Depending on the enclosing object, subresources might not be allowed.
	// Required.
	Resources []string

	// scope specifies the scope of this rule.
	// Valid values are "Cluster", "Namespaced", and "*"
	// "Cluster" means that only cluster-scoped resources will match this rule.
	// Namespace API objects are cluster-scoped.
	// "Namespaced" means that only namespaced resources will match this rule.
	// "*" means that there are no scope restrictions.
	// Subresources match the scope of their parent resource.
	// Default is "*".
	//
	// +optional
	Scope *ScopeType
}

type ScopeType string

const (
	// ClusterScope means that scope is limited to cluster-scoped objects.
	// Namespace objects are cluster-scoped.
	ClusterScope ScopeType = "Cluster"
	// NamespacedScope means that scope is limited to namespaced objects.
	NamespacedScope ScopeType = "Namespaced"
	// AllScopes means that all scopes are included.
	AllScopes ScopeType = "*"
)

type FailurePolicyType string

const (
	// Ignore means that an error calling the webhook is ignored.
	Ignore FailurePolicyType = "Ignore"
	// Fail means that an error calling the webhook causes the admission to fail.
	Fail FailurePolicyType = "Fail"
)

type SideEffectClass string

const (
	// SideEffectClassUnknown means that no information is known about the side effects of calling the webhook.
	// If a request with the dry-run attribute would trigger a call to this webhook, the request will instead fail.
	SideEffectClassUnknown SideEffectClass = "Unknown"
	// SideEffectClassNone means that calling the webhook will have no side effects.
	SideEffectClassNone SideEffectClass = "None"
	// SideEffectClassSome means that calling the webhook will possibly have side effects.
	// If a request with the dry-run attribute would trigger a call to this webhook, the request will instead fail.
	SideEffectClassSome SideEffectClass = "Some"
	// SideEffectClassNoneOnDryRun means that calling the webhook will possibly have side effects, but if the
	// request being reviewed has the dry-run attribute, the side effects will be suppressed.
	SideEffectClassNoneOnDryRun SideEffectClass = "NoneOnDryRun"
)

// +genclient
// +genclient:nonNamespaced
// +k8s:deepcopy-gen:interfaces=k8s.io/apimachinery/pkg/runtime.Object

// ValidatingWebhookConfiguration describes the configuration of an admission webhook that accepts or rejects and object without changing it.
type ValidatingWebhookConfiguration struct {
	metav1.TypeMeta
	// Standard object metadata; More info: https://git.k8s.io/community/contributors/devel/api-conventions.md#metadata.
	// +optional
	metav1.ObjectMeta
	// Webhooks is a list of webhooks and the affected resources and operations.
	// +optional
	Webhooks []Webhook
}

// +k8s:deepcopy-gen:interfaces=k8s.io/apimachinery/pkg/runtime.Object

// ValidatingWebhookConfigurationList is a list of ValidatingWebhookConfiguration.
type ValidatingWebhookConfigurationList struct {
	metav1.TypeMeta
	// Standard list metadata.
	// More info: https://git.k8s.io/community/contributors/devel/api-conventions.md#types-kinds
	// +optional
	metav1.ListMeta
	// List of ValidatingWebhookConfigurations.
	Items []ValidatingWebhookConfiguration
}

// +genclient
// +genclient:nonNamespaced
// +k8s:deepcopy-gen:interfaces=k8s.io/apimachinery/pkg/runtime.Object

// MutatingWebhookConfiguration describes the configuration of and admission webhook that accept or reject and may change the object.
type MutatingWebhookConfiguration struct {
	metav1.TypeMeta
	// Standard object metadata; More info: https://git.k8s.io/community/contributors/devel/api-conventions.md#metadata.
	// +optional
	metav1.ObjectMeta
	// Webhooks is a list of webhooks and the affected resources and operations.
	// +optional
	Webhooks []Webhook
}

// +k8s:deepcopy-gen:interfaces=k8s.io/apimachinery/pkg/runtime.Object

// MutatingWebhookConfigurationList is a list of MutatingWebhookConfiguration.
type MutatingWebhookConfigurationList struct {
	metav1.TypeMeta
	// Standard list metadata.
	// More info: https://git.k8s.io/community/contributors/devel/api-conventions.md#types-kinds
	// +optional
	metav1.ListMeta
	// List of MutatingWebhookConfiguration.
	Items []MutatingWebhookConfiguration
}

// Webhook describes an admission webhook and the resources and operations it applies to.
type Webhook struct {
	// The name of the admission webhook.
	// Name should be fully qualified, e.g., imagepolicy.kubernetes.io, where
	// "imagepolicy" is the name of the webhook, and kubernetes.io is the name
	// of the organization.
	// Required.
	Name string

	// ClientConfig defines how to communicate with the hook.
	// Required
	ClientConfig WebhookClientConfig

	// Rules describes what operations on what resources/subresources the webhook cares about.
	// The webhook cares about an operation if it matches _any_ Rule.
	Rules []RuleWithOperations

	// FailurePolicy defines how unrecognized errors from the admission endpoint are handled -
	// allowed values are Ignore or Fail. Defaults to Ignore.
	// +optional
	FailurePolicy *FailurePolicyType

	// NamespaceSelector decides whether to run the webhook on an object based
	// on whether the namespace for that object matches the selector. If the
	// object itself is a namespace, the matching is performed on
	// object.metadata.labels. If the object is another cluster scoped resource,
	// it never skips the webhook.
	//
	// For example, to run the webhook on any objects whose namespace is not
	// associated with "runlevel" of "0" or "1";  you will set the selector as
	// follows:
	// "namespaceSelector": {
	//   "matchExpressions": [
	//     {
	//       "key": "runlevel",
	//       "operator": "NotIn",
	//       "values": [
	//         "0",
	//         "1"
	//       ]
	//     }
	//   ]
	// }
	//
	// If instead you want to only run the webhook on any objects whose
	// namespace is associated with the "environment" of "prod" or "staging";
	// you will set the selector as follows:
	// "namespaceSelector": {
	//   "matchExpressions": [
	//     {
	//       "key": "environment",
	//       "operator": "In",
	//       "values": [
	//         "prod",
	//         "staging"
	//       ]
	//     }
	//   ]
	// }
	//
	// See
	// https://kubernetes.io/docs/concepts/overview/working-with-objects/labels/
	// for more examples of label selectors.
	//
	// Default to the empty LabelSelector, which matches everything.
	// +optional
	NamespaceSelector *metav1.LabelSelector

	// SideEffects states whether this webhookk has side effects.
	// Acceptable values are: Unknown, None, Some, NoneOnDryRun
	// Webhooks with side effects MUST implement a reconciliation system, since a request may be
	// rejected by a future step in the admission change and the side effects therefore need to be undone.
	// Requests with the dryRun attribute will be auto-rejected if they match a webhook with
	// sideEffects == Unknown or Some. Defaults to Unknown.
	// +optional
	SideEffects *SideEffectClass
<<<<<<< HEAD
=======

	// TimeoutSeconds specifies the timeout for this webhook. After the timeout passes,
	// the webhook call will be ignored or the API call will fail based on the
	// failure policy.
	// The timeout value must be between 1 and 30 seconds.
	// +optional
	TimeoutSeconds *int32
>>>>>>> 8c4f3a9d
}

// RuleWithOperations is a tuple of Operations and Resources. It is recommended to make
// sure that all the tuple expansions are valid.
type RuleWithOperations struct {
	// Operations is the operations the admission hook cares about - CREATE, UPDATE, or *
	// for all operations.
	// If '*' is present, the length of the slice must be one.
	// Required.
	Operations []OperationType
	// Rule is embedded, it describes other criteria of the rule, like
	// APIGroups, APIVersions, Resources, etc.
	Rule
}

type OperationType string

// The constants should be kept in sync with those defined in k8s.io/kubernetes/pkg/admission/interface.go.
const (
	OperationAll OperationType = "*"
	Create       OperationType = "CREATE"
	Update       OperationType = "UPDATE"
	Delete       OperationType = "DELETE"
	Connect      OperationType = "CONNECT"
)

// WebhookClientConfig contains the information to make a TLS
// connection with the webhook
type WebhookClientConfig struct {
	// `url` gives the location of the webhook, in standard URL form
	// (`scheme://host:port/path`). Exactly one of `url` or `service`
	// must be specified.
	//
	// The `host` should not refer to a service running in the cluster; use
	// the `service` field instead. The host might be resolved via external
	// DNS in some apiservers (e.g., `kube-apiserver` cannot resolve
	// in-cluster DNS as that would be a layering violation). `host` may
	// also be an IP address.
	//
	// Please note that using `localhost` or `127.0.0.1` as a `host` is
	// risky unless you take great care to run this webhook on all hosts
	// which run an apiserver which might need to make calls to this
	// webhook. Such installs are likely to be non-portable, i.e., not easy
	// to turn up in a new cluster.
	//
	// The scheme must be "https"; the URL must begin with "https://".
	//
	// A path is optional, and if present may be any string permissible in
	// a URL. You may use the path to pass an arbitrary string to the
	// webhook, for example, a cluster identifier.
	//
	// Attempting to use a user or basic auth e.g. "user:password@" is not
	// allowed. Fragments ("#...") and query parameters ("?...") are not
	// allowed, either.
	//
	// +optional
	URL *string

	// `service` is a reference to the service for this webhook. Either
	// `service` or `url` must be specified.
	//
	// If the webhook is running within the cluster, then you should use `service`.
	//
	// Port 443 will be used if it is open, otherwise it is an error.
	//
	// +optional
	Service *ServiceReference

	// `caBundle` is a PEM encoded CA bundle which will be used to validate the webhook's server certificate.
	// If unspecified, system trust roots on the apiserver are used.
	// +optional
	CABundle []byte
}

// ServiceReference holds a reference to Service.legacy.k8s.io
type ServiceReference struct {
	// `namespace` is the namespace of the service.
	// Required
	Namespace string
	// `name` is the name of the service.
	// Required
	Name string

	// `path` is an optional URL path which will be sent in any request to
	// this service.
	// +optional
	Path *string
}<|MERGE_RESOLUTION|>--- conflicted
+++ resolved
@@ -232,8 +232,6 @@
 	// sideEffects == Unknown or Some. Defaults to Unknown.
 	// +optional
 	SideEffects *SideEffectClass
-<<<<<<< HEAD
-=======
 
 	// TimeoutSeconds specifies the timeout for this webhook. After the timeout passes,
 	// the webhook call will be ignored or the API call will fail based on the
@@ -241,7 +239,6 @@
 	// The timeout value must be between 1 and 30 seconds.
 	// +optional
 	TimeoutSeconds *int32
->>>>>>> 8c4f3a9d
 }
 
 // RuleWithOperations is a tuple of Operations and Resources. It is recommended to make
