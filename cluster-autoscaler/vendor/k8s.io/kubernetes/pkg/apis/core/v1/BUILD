load("@io_bazel_rules_go//go:def.bzl", "go_library", "go_test")

go_library(
    name = "go_default_library",
    srcs = [
        "conversion.go",
        "defaults.go",
        "doc.go",
        "register.go",
        "zz_generated.conversion.go",
        "zz_generated.defaults.go",
    ],
    importpath = "k8s.io/kubernetes/pkg/apis/core/v1",
    visibility = ["//visibility:public"],
    deps = [
        "//pkg/apis/apps:go_default_library",
        "//pkg/apis/core:go_default_library",
        "//pkg/util/parsers:go_default_library",
        "//staging/src/k8s.io/api/core/v1:go_default_library",
        "//staging/src/k8s.io/apimachinery/pkg/api/resource:go_default_library",
        "//staging/src/k8s.io/apimachinery/pkg/apis/meta/v1:go_default_library",
        "//staging/src/k8s.io/apimachinery/pkg/conversion:go_default_library",
        "//staging/src/k8s.io/apimachinery/pkg/runtime:go_default_library",
        "//staging/src/k8s.io/apimachinery/pkg/runtime/schema:go_default_library",
        "//staging/src/k8s.io/apimachinery/pkg/types:go_default_library",
        "//staging/src/k8s.io/apimachinery/pkg/util/intstr:go_default_library",
        "//staging/src/k8s.io/apimachinery/pkg/util/validation/field:go_default_library",
<<<<<<< HEAD
        "//staging/src/k8s.io/apiserver/pkg/util/feature:go_default_library",
=======
>>>>>>> 8c4f3a9d
        "//vendor/k8s.io/utils/pointer:go_default_library",
    ],
)

go_test(
    name = "go_default_test",
    srcs = [
        "conversion_test.go",
        "defaults_test.go",
    ],
    embed = [":go_default_library"],
    deps = [
        "//pkg/api/legacyscheme:go_default_library",
        "//pkg/api/testapi:go_default_library",
        "//pkg/apis/apps:go_default_library",
        "//pkg/apis/core:go_default_library",
        "//pkg/apis/core/fuzzer:go_default_library",
<<<<<<< HEAD
        "//pkg/apis/extensions:go_default_library",
        "//staging/src/k8s.io/api/core/v1:go_default_library",
        "//staging/src/k8s.io/api/extensions/v1beta1:go_default_library",
=======
        "//staging/src/k8s.io/api/apps/v1:go_default_library",
        "//staging/src/k8s.io/api/core/v1:go_default_library",
>>>>>>> 8c4f3a9d
        "//staging/src/k8s.io/apimachinery/pkg/api/apitesting/fuzzer:go_default_library",
        "//staging/src/k8s.io/apimachinery/pkg/api/equality:go_default_library",
        "//staging/src/k8s.io/apimachinery/pkg/api/resource:go_default_library",
        "//staging/src/k8s.io/apimachinery/pkg/apis/meta/fuzzer:go_default_library",
        "//staging/src/k8s.io/apimachinery/pkg/apis/meta/v1:go_default_library",
        "//staging/src/k8s.io/apimachinery/pkg/runtime:go_default_library",
        "//staging/src/k8s.io/apimachinery/pkg/util/diff:go_default_library",
        "//staging/src/k8s.io/apimachinery/pkg/util/intstr:go_default_library",
<<<<<<< HEAD
        "//staging/src/k8s.io/apiserver/pkg/util/feature:go_default_library",
=======
>>>>>>> 8c4f3a9d
        "//vendor/k8s.io/utils/pointer:go_default_library",
    ],
)

filegroup(
    name = "package-srcs",
    srcs = glob(["**"]),
    tags = ["automanaged"],
    visibility = ["//visibility:private"],
)

filegroup(
    name = "all-srcs",
    srcs = [
        ":package-srcs",
        "//pkg/apis/core/v1/helper:all-srcs",
        "//pkg/apis/core/v1/validation:all-srcs",
    ],
    tags = ["automanaged"],
    visibility = ["//visibility:public"],
)<|MERGE_RESOLUTION|>--- conflicted
+++ resolved
@@ -25,10 +25,6 @@
         "//staging/src/k8s.io/apimachinery/pkg/types:go_default_library",
         "//staging/src/k8s.io/apimachinery/pkg/util/intstr:go_default_library",
         "//staging/src/k8s.io/apimachinery/pkg/util/validation/field:go_default_library",
-<<<<<<< HEAD
-        "//staging/src/k8s.io/apiserver/pkg/util/feature:go_default_library",
-=======
->>>>>>> 8c4f3a9d
         "//vendor/k8s.io/utils/pointer:go_default_library",
     ],
 )
@@ -46,14 +42,8 @@
         "//pkg/apis/apps:go_default_library",
         "//pkg/apis/core:go_default_library",
         "//pkg/apis/core/fuzzer:go_default_library",
-<<<<<<< HEAD
-        "//pkg/apis/extensions:go_default_library",
-        "//staging/src/k8s.io/api/core/v1:go_default_library",
-        "//staging/src/k8s.io/api/extensions/v1beta1:go_default_library",
-=======
         "//staging/src/k8s.io/api/apps/v1:go_default_library",
         "//staging/src/k8s.io/api/core/v1:go_default_library",
->>>>>>> 8c4f3a9d
         "//staging/src/k8s.io/apimachinery/pkg/api/apitesting/fuzzer:go_default_library",
         "//staging/src/k8s.io/apimachinery/pkg/api/equality:go_default_library",
         "//staging/src/k8s.io/apimachinery/pkg/api/resource:go_default_library",
@@ -62,10 +52,6 @@
         "//staging/src/k8s.io/apimachinery/pkg/runtime:go_default_library",
         "//staging/src/k8s.io/apimachinery/pkg/util/diff:go_default_library",
         "//staging/src/k8s.io/apimachinery/pkg/util/intstr:go_default_library",
-<<<<<<< HEAD
-        "//staging/src/k8s.io/apiserver/pkg/util/feature:go_default_library",
-=======
->>>>>>> 8c4f3a9d
         "//vendor/k8s.io/utils/pointer:go_default_library",
     ],
 )
