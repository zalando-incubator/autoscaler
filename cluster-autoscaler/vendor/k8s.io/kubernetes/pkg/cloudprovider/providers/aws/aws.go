/*
Copyright 2014 The Kubernetes Authors.

Licensed under the Apache License, Version 2.0 (the "License");
you may not use this file except in compliance with the License.
You may obtain a copy of the License at

    http://www.apache.org/licenses/LICENSE-2.0

Unless required by applicable law or agreed to in writing, software
distributed under the License is distributed on an "AS IS" BASIS,
WITHOUT WARRANTIES OR CONDITIONS OF ANY KIND, either express or implied.
See the License for the specific language governing permissions and
limitations under the License.
*/

package aws

import (
	"context"
	"errors"
	"fmt"
	"io"
	"net"
	"path"
	"strconv"
	"strings"
	"sync"
	"time"

	"github.com/aws/aws-sdk-go/aws"
	"github.com/aws/aws-sdk-go/aws/awserr"
	"github.com/aws/aws-sdk-go/aws/credentials"
	"github.com/aws/aws-sdk-go/aws/credentials/ec2rolecreds"
	"github.com/aws/aws-sdk-go/aws/credentials/stscreds"
	"github.com/aws/aws-sdk-go/aws/ec2metadata"
	"github.com/aws/aws-sdk-go/aws/endpoints"
	"github.com/aws/aws-sdk-go/aws/request"
	"github.com/aws/aws-sdk-go/aws/session"
	"github.com/aws/aws-sdk-go/service/autoscaling"
	"github.com/aws/aws-sdk-go/service/ec2"
	"github.com/aws/aws-sdk-go/service/elb"
	"github.com/aws/aws-sdk-go/service/elbv2"
	"github.com/aws/aws-sdk-go/service/kms"
	"github.com/aws/aws-sdk-go/service/sts"
	"gopkg.in/gcfg.v1"
	"k8s.io/klog"

	"k8s.io/api/core/v1"
	"k8s.io/apimachinery/pkg/api/resource"
	metav1 "k8s.io/apimachinery/pkg/apis/meta/v1"
	"k8s.io/apimachinery/pkg/types"
	"k8s.io/apimachinery/pkg/util/sets"
	"k8s.io/apimachinery/pkg/util/wait"
	clientset "k8s.io/client-go/kubernetes"
	"k8s.io/client-go/kubernetes/scheme"
	v1core "k8s.io/client-go/kubernetes/typed/core/v1"
	"k8s.io/client-go/pkg/version"
	"k8s.io/client-go/tools/record"
	cloudprovider "k8s.io/cloud-provider"
	nodehelpers "k8s.io/cloud-provider/node/helpers"
	servicehelpers "k8s.io/cloud-provider/service/helpers"
	cloudvolume "k8s.io/cloud-provider/volume"
	volerr "k8s.io/cloud-provider/volume/errors"
	volumehelpers "k8s.io/cloud-provider/volume/helpers"
)

// NLBHealthCheckRuleDescription is the comment used on a security group rule to
// indicate that it is used for health checks
const NLBHealthCheckRuleDescription = "kubernetes.io/rule/nlb/health"

// NLBClientRuleDescription is the comment used on a security group rule to
// indicate that it is used for client traffic
const NLBClientRuleDescription = "kubernetes.io/rule/nlb/client"

// NLBMtuDiscoveryRuleDescription is the comment used on a security group rule
// to indicate that it is used for mtu discovery
const NLBMtuDiscoveryRuleDescription = "kubernetes.io/rule/nlb/mtu"

// ProviderName is the name of this cloud provider.
const ProviderName = "aws"

// TagNameKubernetesService is the tag name we use to differentiate multiple
// services. Used currently for ELBs only.
const TagNameKubernetesService = "kubernetes.io/service-name"

// TagNameSubnetInternalELB is the tag name used on a subnet to designate that
// it should be used for internal ELBs
const TagNameSubnetInternalELB = "kubernetes.io/role/internal-elb"

// TagNameSubnetPublicELB is the tag name used on a subnet to designate that
// it should be used for internet ELBs
const TagNameSubnetPublicELB = "kubernetes.io/role/elb"

// ServiceAnnotationLoadBalancerType is the annotation used on the service
// to indicate what type of Load Balancer we want. Right now, the only accepted
// value is "nlb"
const ServiceAnnotationLoadBalancerType = "service.beta.kubernetes.io/aws-load-balancer-type"

// ServiceAnnotationLoadBalancerInternal is the annotation used on the service
// to indicate that we want an internal ELB.
const ServiceAnnotationLoadBalancerInternal = "service.beta.kubernetes.io/aws-load-balancer-internal"

// ServiceAnnotationLoadBalancerProxyProtocol is the annotation used on the
// service to enable the proxy protocol on an ELB. Right now we only accept the
// value "*" which means enable the proxy protocol on all ELB backends. In the
// future we could adjust this to allow setting the proxy protocol only on
// certain backends.
const ServiceAnnotationLoadBalancerProxyProtocol = "service.beta.kubernetes.io/aws-load-balancer-proxy-protocol"

// ServiceAnnotationLoadBalancerAccessLogEmitInterval is the annotation used to
// specify access log emit interval.
const ServiceAnnotationLoadBalancerAccessLogEmitInterval = "service.beta.kubernetes.io/aws-load-balancer-access-log-emit-interval"

// ServiceAnnotationLoadBalancerAccessLogEnabled is the annotation used on the
// service to enable or disable access logs.
const ServiceAnnotationLoadBalancerAccessLogEnabled = "service.beta.kubernetes.io/aws-load-balancer-access-log-enabled"

// ServiceAnnotationLoadBalancerAccessLogS3BucketName is the annotation used to
// specify access log s3 bucket name.
const ServiceAnnotationLoadBalancerAccessLogS3BucketName = "service.beta.kubernetes.io/aws-load-balancer-access-log-s3-bucket-name"

// ServiceAnnotationLoadBalancerAccessLogS3BucketPrefix is the annotation used
// to specify access log s3 bucket prefix.
const ServiceAnnotationLoadBalancerAccessLogS3BucketPrefix = "service.beta.kubernetes.io/aws-load-balancer-access-log-s3-bucket-prefix"

// ServiceAnnotationLoadBalancerConnectionDrainingEnabled is the annnotation
// used on the service to enable or disable connection draining.
const ServiceAnnotationLoadBalancerConnectionDrainingEnabled = "service.beta.kubernetes.io/aws-load-balancer-connection-draining-enabled"

// ServiceAnnotationLoadBalancerConnectionDrainingTimeout is the annotation
// used on the service to specify a connection draining timeout.
const ServiceAnnotationLoadBalancerConnectionDrainingTimeout = "service.beta.kubernetes.io/aws-load-balancer-connection-draining-timeout"

// ServiceAnnotationLoadBalancerConnectionIdleTimeout is the annotation used
// on the service to specify the idle connection timeout.
const ServiceAnnotationLoadBalancerConnectionIdleTimeout = "service.beta.kubernetes.io/aws-load-balancer-connection-idle-timeout"

// ServiceAnnotationLoadBalancerCrossZoneLoadBalancingEnabled is the annotation
// used on the service to enable or disable cross-zone load balancing.
const ServiceAnnotationLoadBalancerCrossZoneLoadBalancingEnabled = "service.beta.kubernetes.io/aws-load-balancer-cross-zone-load-balancing-enabled"

// ServiceAnnotationLoadBalancerExtraSecurityGroups is the annotation used
// on the service to specify additional security groups to be added to ELB created
const ServiceAnnotationLoadBalancerExtraSecurityGroups = "service.beta.kubernetes.io/aws-load-balancer-extra-security-groups"

// ServiceAnnotationLoadBalancerSecurityGroups is the annotation used
// on the service to specify the security groups to be added to ELB created. Differently from the annotation
// "service.beta.kubernetes.io/aws-load-balancer-extra-security-groups", this replaces all other security groups previously assigned to the ELB.
const ServiceAnnotationLoadBalancerSecurityGroups = "service.beta.kubernetes.io/aws-load-balancer-security-groups"

// ServiceAnnotationLoadBalancerCertificate is the annotation used on the
// service to request a secure listener. Value is a valid certificate ARN.
// For more, see http://docs.aws.amazon.com/ElasticLoadBalancing/latest/DeveloperGuide/elb-listener-config.html
// CertARN is an IAM or CM certificate ARN, e.g. arn:aws:acm:us-east-1:123456789012:certificate/12345678-1234-1234-1234-123456789012
const ServiceAnnotationLoadBalancerCertificate = "service.beta.kubernetes.io/aws-load-balancer-ssl-cert"

// ServiceAnnotationLoadBalancerSSLPorts is the annotation used on the service
// to specify a comma-separated list of ports that will use SSL/HTTPS
// listeners. Defaults to '*' (all).
const ServiceAnnotationLoadBalancerSSLPorts = "service.beta.kubernetes.io/aws-load-balancer-ssl-ports"

// ServiceAnnotationLoadBalancerSSLNegotiationPolicy is the annotation used on
// the service to specify a SSL negotiation settings for the HTTPS/SSL listeners
// of your load balancer. Defaults to AWS's default
const ServiceAnnotationLoadBalancerSSLNegotiationPolicy = "service.beta.kubernetes.io/aws-load-balancer-ssl-negotiation-policy"

// ServiceAnnotationLoadBalancerBEProtocol is the annotation used on the service
// to specify the protocol spoken by the backend (pod) behind a listener.
// If `http` (default) or `https`, an HTTPS listener that terminates the
//  connection and parses headers is created.
// If set to `ssl` or `tcp`, a "raw" SSL listener is used.
// If set to `http` and `aws-load-balancer-ssl-cert` is not used then
// a HTTP listener is used.
const ServiceAnnotationLoadBalancerBEProtocol = "service.beta.kubernetes.io/aws-load-balancer-backend-protocol"

// ServiceAnnotationLoadBalancerAdditionalTags is the annotation used on the service
// to specify a comma-separated list of key-value pairs which will be recorded as
// additional tags in the ELB.
// For example: "Key1=Val1,Key2=Val2,KeyNoVal1=,KeyNoVal2"
const ServiceAnnotationLoadBalancerAdditionalTags = "service.beta.kubernetes.io/aws-load-balancer-additional-resource-tags"

// ServiceAnnotationLoadBalancerHCHealthyThreshold is the annotation used on
// the service to specify the number of successive successful health checks
// required for a backend to be considered healthy for traffic.
const ServiceAnnotationLoadBalancerHCHealthyThreshold = "service.beta.kubernetes.io/aws-load-balancer-healthcheck-healthy-threshold"

// ServiceAnnotationLoadBalancerHCUnhealthyThreshold is the annotation used
// on the service to specify the number of unsuccessful health checks
// required for a backend to be considered unhealthy for traffic
const ServiceAnnotationLoadBalancerHCUnhealthyThreshold = "service.beta.kubernetes.io/aws-load-balancer-healthcheck-unhealthy-threshold"

// ServiceAnnotationLoadBalancerHCTimeout is the annotation used on the
// service to specify, in seconds, how long to wait before marking a health
// check as failed.
const ServiceAnnotationLoadBalancerHCTimeout = "service.beta.kubernetes.io/aws-load-balancer-healthcheck-timeout"

// ServiceAnnotationLoadBalancerHCInterval is the annotation used on the
// service to specify, in seconds, the interval between health checks.
const ServiceAnnotationLoadBalancerHCInterval = "service.beta.kubernetes.io/aws-load-balancer-healthcheck-interval"

// Event key when a volume is stuck on attaching state when being attached to a volume
const volumeAttachmentStuck = "VolumeAttachmentStuck"

// Indicates that a node has volumes stuck in attaching state and hence it is not fit for scheduling more pods
const nodeWithImpairedVolumes = "NodeWithImpairedVolumes"

const (
	// volumeAttachmentConsecutiveErrorLimit is the number of consecutive errors we will ignore when waiting for a volume to attach/detach
	volumeAttachmentStatusConsecutiveErrorLimit = 10
	// most attach/detach operations on AWS finish within 1-4 seconds
	// By using 1 second starting interval with a backoff of 1.8
	// we get -  [1, 1.8, 3.24, 5.832000000000001, 10.4976]
	// in total we wait for 2601 seconds
	volumeAttachmentStatusInitialDelay = 1 * time.Second
	volumeAttachmentStatusFactor       = 1.8
	volumeAttachmentStatusSteps        = 13

	// createTag* is configuration of exponential backoff for CreateTag call. We
	// retry mainly because if we create an object, we cannot tag it until it is
	// "fully created" (eventual consistency). Starting with 1 second, doubling
	// it every step and taking 9 steps results in 255 second total waiting
	// time.
	createTagInitialDelay = 1 * time.Second
	createTagFactor       = 2.0
	createTagSteps        = 9

	// encryptedCheck* is configuration of poll for created volume to check
	// it has not been silently removed by AWS.
	// On a random AWS account (shared among several developers) it took 4s on
	// average.
	encryptedCheckInterval = 1 * time.Second
	encryptedCheckTimeout  = 30 * time.Second

	// Number of node names that can be added to a filter. The AWS limit is 200
	// but we are using a lower limit on purpose
	filterNodeLimit = 150
)

// awsTagNameMasterRoles is a set of well-known AWS tag names that indicate the instance is a master
// The major consequence is that it is then not considered for AWS zone discovery for dynamic volume creation.
var awsTagNameMasterRoles = sets.NewString("kubernetes.io/role/master", "k8s.io/role/master")

// Maps from backend protocol to ELB protocol
var backendProtocolMapping = map[string]string{
	"https": "https",
	"http":  "https",
	"ssl":   "ssl",
	"tcp":   "ssl",
}

// MaxReadThenCreateRetries sets the maximum number of attempts we will make when
// we read to see if something exists and then try to create it if we didn't find it.
// This can fail once in a consistent system if done in parallel
// In an eventually consistent system, it could fail unboundedly
const MaxReadThenCreateRetries = 30

// DefaultVolumeType specifies which storage to use for newly created Volumes
// TODO: Remove when user/admin can configure volume types and thus we don't
// need hardcoded defaults.
const DefaultVolumeType = "gp2"

// Used to call recognizeWellKnownRegions just once
var once sync.Once

// Services is an abstraction over AWS, to allow mocking/other implementations
type Services interface {
	Compute(region string) (EC2, error)
	LoadBalancing(region string) (ELB, error)
	LoadBalancingV2(region string) (ELBV2, error)
	Autoscaling(region string) (ASG, error)
	Metadata() (EC2Metadata, error)
	KeyManagement(region string) (KMS, error)
}

// EC2 is an abstraction over AWS', to allow mocking/other implementations
// Note that the DescribeX functions return a list, so callers don't need to deal with paging
// TODO: Should we rename this to AWS (EBS & ELB are not technically part of EC2)
type EC2 interface {
	// Query EC2 for instances matching the filter
	DescribeInstances(request *ec2.DescribeInstancesInput) ([]*ec2.Instance, error)

	// Attach a volume to an instance
	AttachVolume(*ec2.AttachVolumeInput) (*ec2.VolumeAttachment, error)
	// Detach a volume from an instance it is attached to
	DetachVolume(request *ec2.DetachVolumeInput) (resp *ec2.VolumeAttachment, err error)
	// Lists volumes
	DescribeVolumes(request *ec2.DescribeVolumesInput) ([]*ec2.Volume, error)
	// Create an EBS volume
	CreateVolume(request *ec2.CreateVolumeInput) (resp *ec2.Volume, err error)
	// Delete an EBS volume
	DeleteVolume(*ec2.DeleteVolumeInput) (*ec2.DeleteVolumeOutput, error)

	ModifyVolume(*ec2.ModifyVolumeInput) (*ec2.ModifyVolumeOutput, error)

	DescribeVolumeModifications(*ec2.DescribeVolumesModificationsInput) ([]*ec2.VolumeModification, error)

	DescribeSecurityGroups(request *ec2.DescribeSecurityGroupsInput) ([]*ec2.SecurityGroup, error)

	CreateSecurityGroup(*ec2.CreateSecurityGroupInput) (*ec2.CreateSecurityGroupOutput, error)
	DeleteSecurityGroup(request *ec2.DeleteSecurityGroupInput) (*ec2.DeleteSecurityGroupOutput, error)

	AuthorizeSecurityGroupIngress(*ec2.AuthorizeSecurityGroupIngressInput) (*ec2.AuthorizeSecurityGroupIngressOutput, error)
	RevokeSecurityGroupIngress(*ec2.RevokeSecurityGroupIngressInput) (*ec2.RevokeSecurityGroupIngressOutput, error)

	DescribeSubnets(*ec2.DescribeSubnetsInput) ([]*ec2.Subnet, error)

	CreateTags(*ec2.CreateTagsInput) (*ec2.CreateTagsOutput, error)

	DescribeRouteTables(request *ec2.DescribeRouteTablesInput) ([]*ec2.RouteTable, error)
	CreateRoute(request *ec2.CreateRouteInput) (*ec2.CreateRouteOutput, error)
	DeleteRoute(request *ec2.DeleteRouteInput) (*ec2.DeleteRouteOutput, error)

	ModifyInstanceAttribute(request *ec2.ModifyInstanceAttributeInput) (*ec2.ModifyInstanceAttributeOutput, error)

	DescribeVpcs(input *ec2.DescribeVpcsInput) (*ec2.DescribeVpcsOutput, error)
}

// ELB is a simple pass-through of AWS' ELB client interface, which allows for testing
type ELB interface {
	CreateLoadBalancer(*elb.CreateLoadBalancerInput) (*elb.CreateLoadBalancerOutput, error)
	DeleteLoadBalancer(*elb.DeleteLoadBalancerInput) (*elb.DeleteLoadBalancerOutput, error)
	DescribeLoadBalancers(*elb.DescribeLoadBalancersInput) (*elb.DescribeLoadBalancersOutput, error)
	AddTags(*elb.AddTagsInput) (*elb.AddTagsOutput, error)
	RegisterInstancesWithLoadBalancer(*elb.RegisterInstancesWithLoadBalancerInput) (*elb.RegisterInstancesWithLoadBalancerOutput, error)
	DeregisterInstancesFromLoadBalancer(*elb.DeregisterInstancesFromLoadBalancerInput) (*elb.DeregisterInstancesFromLoadBalancerOutput, error)
	CreateLoadBalancerPolicy(*elb.CreateLoadBalancerPolicyInput) (*elb.CreateLoadBalancerPolicyOutput, error)
	SetLoadBalancerPoliciesForBackendServer(*elb.SetLoadBalancerPoliciesForBackendServerInput) (*elb.SetLoadBalancerPoliciesForBackendServerOutput, error)
	SetLoadBalancerPoliciesOfListener(input *elb.SetLoadBalancerPoliciesOfListenerInput) (*elb.SetLoadBalancerPoliciesOfListenerOutput, error)
	DescribeLoadBalancerPolicies(input *elb.DescribeLoadBalancerPoliciesInput) (*elb.DescribeLoadBalancerPoliciesOutput, error)

	DetachLoadBalancerFromSubnets(*elb.DetachLoadBalancerFromSubnetsInput) (*elb.DetachLoadBalancerFromSubnetsOutput, error)
	AttachLoadBalancerToSubnets(*elb.AttachLoadBalancerToSubnetsInput) (*elb.AttachLoadBalancerToSubnetsOutput, error)

	CreateLoadBalancerListeners(*elb.CreateLoadBalancerListenersInput) (*elb.CreateLoadBalancerListenersOutput, error)
	DeleteLoadBalancerListeners(*elb.DeleteLoadBalancerListenersInput) (*elb.DeleteLoadBalancerListenersOutput, error)

	ApplySecurityGroupsToLoadBalancer(*elb.ApplySecurityGroupsToLoadBalancerInput) (*elb.ApplySecurityGroupsToLoadBalancerOutput, error)

	ConfigureHealthCheck(*elb.ConfigureHealthCheckInput) (*elb.ConfigureHealthCheckOutput, error)

	DescribeLoadBalancerAttributes(*elb.DescribeLoadBalancerAttributesInput) (*elb.DescribeLoadBalancerAttributesOutput, error)
	ModifyLoadBalancerAttributes(*elb.ModifyLoadBalancerAttributesInput) (*elb.ModifyLoadBalancerAttributesOutput, error)
}

// ELBV2 is a simple pass-through of AWS' ELBV2 client interface, which allows for testing
type ELBV2 interface {
	AddTags(input *elbv2.AddTagsInput) (*elbv2.AddTagsOutput, error)

	CreateLoadBalancer(*elbv2.CreateLoadBalancerInput) (*elbv2.CreateLoadBalancerOutput, error)
	DescribeLoadBalancers(*elbv2.DescribeLoadBalancersInput) (*elbv2.DescribeLoadBalancersOutput, error)
	DeleteLoadBalancer(*elbv2.DeleteLoadBalancerInput) (*elbv2.DeleteLoadBalancerOutput, error)

	ModifyLoadBalancerAttributes(*elbv2.ModifyLoadBalancerAttributesInput) (*elbv2.ModifyLoadBalancerAttributesOutput, error)
	DescribeLoadBalancerAttributes(*elbv2.DescribeLoadBalancerAttributesInput) (*elbv2.DescribeLoadBalancerAttributesOutput, error)

	CreateTargetGroup(*elbv2.CreateTargetGroupInput) (*elbv2.CreateTargetGroupOutput, error)
	DescribeTargetGroups(*elbv2.DescribeTargetGroupsInput) (*elbv2.DescribeTargetGroupsOutput, error)
	ModifyTargetGroup(*elbv2.ModifyTargetGroupInput) (*elbv2.ModifyTargetGroupOutput, error)
	DeleteTargetGroup(*elbv2.DeleteTargetGroupInput) (*elbv2.DeleteTargetGroupOutput, error)

	DescribeTargetHealth(input *elbv2.DescribeTargetHealthInput) (*elbv2.DescribeTargetHealthOutput, error)

	DescribeTargetGroupAttributes(*elbv2.DescribeTargetGroupAttributesInput) (*elbv2.DescribeTargetGroupAttributesOutput, error)
	ModifyTargetGroupAttributes(*elbv2.ModifyTargetGroupAttributesInput) (*elbv2.ModifyTargetGroupAttributesOutput, error)

	RegisterTargets(*elbv2.RegisterTargetsInput) (*elbv2.RegisterTargetsOutput, error)
	DeregisterTargets(*elbv2.DeregisterTargetsInput) (*elbv2.DeregisterTargetsOutput, error)

	CreateListener(*elbv2.CreateListenerInput) (*elbv2.CreateListenerOutput, error)
	DescribeListeners(*elbv2.DescribeListenersInput) (*elbv2.DescribeListenersOutput, error)
	DeleteListener(*elbv2.DeleteListenerInput) (*elbv2.DeleteListenerOutput, error)
	ModifyListener(*elbv2.ModifyListenerInput) (*elbv2.ModifyListenerOutput, error)

	WaitUntilLoadBalancersDeleted(*elbv2.DescribeLoadBalancersInput) error
}

// ASG is a simple pass-through of the Autoscaling client interface, which
// allows for testing.
type ASG interface {
	UpdateAutoScalingGroup(*autoscaling.UpdateAutoScalingGroupInput) (*autoscaling.UpdateAutoScalingGroupOutput, error)
	DescribeAutoScalingGroups(*autoscaling.DescribeAutoScalingGroupsInput) (*autoscaling.DescribeAutoScalingGroupsOutput, error)
}

// KMS is a simple pass-through of the Key Management Service client interface,
// which allows for testing.
type KMS interface {
	DescribeKey(*kms.DescribeKeyInput) (*kms.DescribeKeyOutput, error)
}

// EC2Metadata is an abstraction over the AWS metadata service.
type EC2Metadata interface {
	// Query the EC2 metadata service (used to discover instance-id etc)
	GetMetadata(path string) (string, error)
}

// AWS volume types
const (
	// Provisioned IOPS SSD
	VolumeTypeIO1 = "io1"
	// General Purpose SSD
	VolumeTypeGP2 = "gp2"
	// Cold HDD (sc1)
	VolumeTypeSC1 = "sc1"
	// Throughput Optimized HDD
	VolumeTypeST1 = "st1"
)

// AWS provisioning limits.
// Source: http://docs.aws.amazon.com/AWSEC2/latest/UserGuide/EBSVolumeTypes.html
const (
	MinTotalIOPS = 100
	MaxTotalIOPS = 20000
)

// VolumeOptions specifies capacity and tags for a volume.
type VolumeOptions struct {
	CapacityGB       int
	Tags             map[string]string
	VolumeType       string
	AvailabilityZone string
	// IOPSPerGB x CapacityGB will give total IOPS of the volume to create.
	// Calculated total IOPS will be capped at MaxTotalIOPS.
	IOPSPerGB int
	Encrypted bool
	// fully qualified resource name to the key to use for encryption.
	// example: arn:aws:kms:us-east-1:012345678910:key/abcd1234-a123-456a-a12b-a123b4cd56ef
	KmsKeyID string
}

// Volumes is an interface for managing cloud-provisioned volumes
// TODO: Allow other clouds to implement this
type Volumes interface {
	// Attach the disk to the node with the specified NodeName
	// nodeName can be empty to mean "the instance on which we are running"
	// Returns the device (e.g. /dev/xvdf) where we attached the volume
	AttachDisk(diskName KubernetesVolumeID, nodeName types.NodeName) (string, error)
	// Detach the disk from the node with the specified NodeName
	// nodeName can be empty to mean "the instance on which we are running"
	// Returns the device where the volume was attached
	DetachDisk(diskName KubernetesVolumeID, nodeName types.NodeName) (string, error)

	// Create a volume with the specified options
	CreateDisk(volumeOptions *VolumeOptions) (volumeName KubernetesVolumeID, err error)
	// Delete the specified volume
	// Returns true iff the volume was deleted
	// If the was not found, returns (false, nil)
	DeleteDisk(volumeName KubernetesVolumeID) (bool, error)

	// Get labels to apply to volume on creation
	GetVolumeLabels(volumeName KubernetesVolumeID) (map[string]string, error)

	// Get volume's disk path from volume name
	// return the device path where the volume is attached
	GetDiskPath(volumeName KubernetesVolumeID) (string, error)

	// Check if the volume is already attached to the node with the specified NodeName
	DiskIsAttached(diskName KubernetesVolumeID, nodeName types.NodeName) (bool, error)

	// Check if disks specified in argument map are still attached to their respective nodes.
	DisksAreAttached(map[types.NodeName][]KubernetesVolumeID) (map[types.NodeName]map[KubernetesVolumeID]bool, error)

	// Expand the disk to new size
	ResizeDisk(diskName KubernetesVolumeID, oldSize resource.Quantity, newSize resource.Quantity) (resource.Quantity, error)
}

// InstanceGroups is an interface for managing cloud-managed instance groups / autoscaling instance groups
// TODO: Allow other clouds to implement this
type InstanceGroups interface {
	// Set the size to the fixed size
	ResizeInstanceGroup(instanceGroupName string, size int) error
	// Queries the cloud provider for information about the specified instance group
	DescribeInstanceGroup(instanceGroupName string) (InstanceGroupInfo, error)
}

// InstanceGroupInfo is returned by InstanceGroups.Describe, and exposes information about the group.
type InstanceGroupInfo interface {
	// The number of instances currently running under control of this group
	CurrentSize() (int, error)
}

var _ cloudprovider.Interface = (*Cloud)(nil)
var _ cloudprovider.Instances = (*Cloud)(nil)
var _ cloudprovider.LoadBalancer = (*Cloud)(nil)
var _ cloudprovider.Routes = (*Cloud)(nil)
var _ cloudprovider.Zones = (*Cloud)(nil)
var _ cloudprovider.PVLabeler = (*Cloud)(nil)

// Cloud is an implementation of Interface, LoadBalancer and Instances for Amazon Web Services.
type Cloud struct {
	ec2      EC2
	elb      ELB
	elbv2    ELBV2
	asg      ASG
	kms      KMS
	metadata EC2Metadata
	cfg      *CloudConfig
	region   string
	vpcID    string

	tagging awsTagging

	// The AWS instance that we are running on
	// Note that we cache some state in awsInstance (mountpoints), so we must preserve the instance
	selfAWSInstance *awsInstance

	instanceCache instanceCache

	clientBuilder    cloudprovider.ControllerClientBuilder
	kubeClient       clientset.Interface
	eventBroadcaster record.EventBroadcaster
	eventRecorder    record.EventRecorder

	// We keep an active list of devices we have assigned but not yet
	// attached, to avoid a race condition where we assign a device mapping
	// and then get a second request before we attach the volume
	attachingMutex sync.Mutex
	attaching      map[types.NodeName]map[mountDevice]EBSVolumeID

	// state of our device allocator for each node
	deviceAllocators map[types.NodeName]DeviceAllocator
}

var _ Volumes = &Cloud{}

// CloudConfig wraps the settings for the AWS cloud provider.
type CloudConfig struct {
	Global struct {
		// TODO: Is there any use for this?  We can get it from the instance metadata service
		// Maybe if we're not running on AWS, e.g. bootstrap; for now it is not very useful
		Zone string

		// The AWS VPC flag enables the possibility to run the master components
		// on a different aws account, on a different cloud provider or on-premises.
		// If the flag is set also the KubernetesClusterTag must be provided
		VPC string
		// SubnetID enables using a specific subnet to use for ELB's
		SubnetID string
		// RouteTableID enables using a specific RouteTable
		RouteTableID string

		// RoleARN is the IAM role to assume when interaction with AWS APIs.
		RoleARN string

		// KubernetesClusterTag is the legacy cluster id we'll use to identify our cluster resources
		KubernetesClusterTag string
		// KubernetesClusterID is the cluster id we'll use to identify our cluster resources
		KubernetesClusterID string

		//The aws provider creates an inbound rule per load balancer on the node security
		//group. However, this can run into the AWS security group rule limit of 50 if
		//many LoadBalancers are created.
		//
		//This flag disables the automatic ingress creation. It requires that the user
		//has setup a rule that allows inbound traffic on kubelet ports from the
		//local VPC subnet (so load balancers can access it). E.g. 10.82.0.0/16 30000-32000.
		DisableSecurityGroupIngress bool

		//AWS has a hard limit of 500 security groups. For large clusters creating a security group for each ELB
		//can cause the max number of security groups to be reached. If this is set instead of creating a new
		//Security group for each ELB this security group will be used instead.
		ElbSecurityGroup string

		//During the instantiation of an new AWS cloud provider, the detected region
		//is validated against a known set of regions.
		//
		//In a non-standard, AWS like environment (e.g. Eucalyptus), this check may
		//be undesirable.  Setting this to true will disable the check and provide
		//a warning that the check was skipped.  Please note that this is an
		//experimental feature and work-in-progress for the moment.  If you find
		//yourself in an non-AWS cloud and open an issue, please indicate that in the
		//issue body.
		DisableStrictZoneCheck bool
	}
	// [ServiceOverride "1"]
	//  Service = s3
	//  Region = region1
	//  URL = https://s3.foo.bar
	//  SigningRegion = signing_region
	//  SigningMethod = signing_method
	//
	//  [ServiceOverride "2"]
	//     Service = ec2
	//     Region = region2
	//     URL = https://ec2.foo.bar
	//     SigningRegion = signing_region
	//     SigningMethod = signing_method
	ServiceOverride map[string]*struct {
		Service       string
		Region        string
		URL           string
		SigningRegion string
		SigningMethod string
		SigningName   string
	}
}

func (cfg *CloudConfig) validateOverrides() error {
	if len(cfg.ServiceOverride) == 0 {
		return nil
	}
	set := make(map[string]bool)
	for onum, ovrd := range cfg.ServiceOverride {
		// Note: gcfg does not space trim, so we have to when comparing to empty string ""
		name := strings.TrimSpace(ovrd.Service)
		if name == "" {
			return fmt.Errorf("service name is missing [Service is \"\"] in override %s", onum)
		}
		// insure the map service name is space trimmed
		ovrd.Service = name

		region := strings.TrimSpace(ovrd.Region)
		if region == "" {
			return fmt.Errorf("service region is missing [Region is \"\"] in override %s", onum)
		}
		// insure the map region is space trimmed
		ovrd.Region = region

		url := strings.TrimSpace(ovrd.URL)
		if url == "" {
			return fmt.Errorf("url is missing [URL is \"\"] in override %s", onum)
		}
		signingRegion := strings.TrimSpace(ovrd.SigningRegion)
		if signingRegion == "" {
			return fmt.Errorf("signingRegion is missing [SigningRegion is \"\"] in override %s", onum)
		}
		signature := name + "_" + region
		if set[signature] {
			return fmt.Errorf("duplicate entry found for service override [%s] (%s in %s)", onum, name, region)
		}
		set[signature] = true
	}
	return nil
}

func (cfg *CloudConfig) getResolver() endpoints.ResolverFunc {
	defaultResolver := endpoints.DefaultResolver()
	defaultResolverFn := func(service, region string,
		optFns ...func(*endpoints.Options)) (endpoints.ResolvedEndpoint, error) {
		return defaultResolver.EndpointFor(service, region, optFns...)
	}
	if len(cfg.ServiceOverride) == 0 {
		return defaultResolverFn
	}

	return func(service, region string,
		optFns ...func(*endpoints.Options)) (endpoints.ResolvedEndpoint, error) {
		for _, override := range cfg.ServiceOverride {
			if override.Service == service && override.Region == region {
				return endpoints.ResolvedEndpoint{
					URL:           override.URL,
					SigningRegion: override.SigningRegion,
					SigningMethod: override.SigningMethod,
					SigningName:   override.SigningName,
				}, nil
			}
		}
		return defaultResolver.EndpointFor(service, region, optFns...)
	}
}

// awsSdkEC2 is an implementation of the EC2 interface, backed by aws-sdk-go
type awsSdkEC2 struct {
	ec2 *ec2.EC2
}

// Interface to make the CloudConfig immutable for awsSDKProvider
type awsCloudConfigProvider interface {
	getResolver() endpoints.ResolverFunc
}

type awsSDKProvider struct {
	creds *credentials.Credentials
	cfg   awsCloudConfigProvider

	mutex          sync.Mutex
	regionDelayers map[string]*CrossRequestRetryDelay
}

func newAWSSDKProvider(creds *credentials.Credentials, cfg *CloudConfig) *awsSDKProvider {
	return &awsSDKProvider{
		creds:          creds,
		cfg:            cfg,
		regionDelayers: make(map[string]*CrossRequestRetryDelay),
	}
}

func (p *awsSDKProvider) addHandlers(regionName string, h *request.Handlers) {
	h.Build.PushFrontNamed(request.NamedHandler{
		Name: "k8s/user-agent",
		Fn:   request.MakeAddToUserAgentHandler("kubernetes", version.Get().String()),
	})

	h.Sign.PushFrontNamed(request.NamedHandler{
		Name: "k8s/logger",
		Fn:   awsHandlerLogger,
	})

	delayer := p.getCrossRequestRetryDelay(regionName)
	if delayer != nil {
		h.Sign.PushFrontNamed(request.NamedHandler{
			Name: "k8s/delay-presign",
			Fn:   delayer.BeforeSign,
		})

		h.AfterRetry.PushFrontNamed(request.NamedHandler{
			Name: "k8s/delay-afterretry",
			Fn:   delayer.AfterRetry,
		})
	}

	p.addAPILoggingHandlers(h)
}

func (p *awsSDKProvider) addAPILoggingHandlers(h *request.Handlers) {
	h.Send.PushBackNamed(request.NamedHandler{
		Name: "k8s/api-request",
		Fn:   awsSendHandlerLogger,
	})

	h.ValidateResponse.PushFrontNamed(request.NamedHandler{
		Name: "k8s/api-validate-response",
		Fn:   awsValidateResponseHandlerLogger,
	})
}

// Get a CrossRequestRetryDelay, scoped to the region, not to the request.
// This means that when we hit a limit on a call, we will delay _all_ calls to the API.
// We do this to protect the AWS account from becoming overloaded and effectively locked.
// We also log when we hit request limits.
// Note that this delays the current goroutine; this is bad behaviour and will
// likely cause k8s to become slow or unresponsive for cloud operations.
// However, this throttle is intended only as a last resort.  When we observe
// this throttling, we need to address the root cause (e.g. add a delay to a
// controller retry loop)
func (p *awsSDKProvider) getCrossRequestRetryDelay(regionName string) *CrossRequestRetryDelay {
	p.mutex.Lock()
	defer p.mutex.Unlock()

	delayer, found := p.regionDelayers[regionName]
	if !found {
		delayer = NewCrossRequestRetryDelay()
		p.regionDelayers[regionName] = delayer
	}
	return delayer
}

func (p *awsSDKProvider) Compute(regionName string) (EC2, error) {
	awsConfig := &aws.Config{
		Region:      &regionName,
		Credentials: p.creds,
	}
	awsConfig = awsConfig.WithCredentialsChainVerboseErrors(true).
		WithEndpointResolver(p.cfg.getResolver())

	sess, err := session.NewSession(awsConfig)
	if err != nil {
		return nil, fmt.Errorf("unable to initialize AWS session: %v", err)
	}
	service := ec2.New(sess)

	p.addHandlers(regionName, &service.Handlers)

	ec2 := &awsSdkEC2{
		ec2: service,
	}
	return ec2, nil
}

func (p *awsSDKProvider) LoadBalancing(regionName string) (ELB, error) {
	awsConfig := &aws.Config{
		Region:      &regionName,
		Credentials: p.creds,
	}
<<<<<<< HEAD
	awsConfig = awsConfig.WithCredentialsChainVerboseErrors(true)
=======
	awsConfig = awsConfig.WithCredentialsChainVerboseErrors(true).
		WithEndpointResolver(p.cfg.getResolver())
>>>>>>> 8c4f3a9d

	sess, err := session.NewSession(awsConfig)
	if err != nil {
		return nil, fmt.Errorf("unable to initialize AWS session: %v", err)
	}
	elbClient := elb.New(sess)
	p.addHandlers(regionName, &elbClient.Handlers)

	return elbClient, nil
}

func (p *awsSDKProvider) LoadBalancingV2(regionName string) (ELBV2, error) {
	awsConfig := &aws.Config{
		Region:      &regionName,
		Credentials: p.creds,
	}
	awsConfig = awsConfig.WithCredentialsChainVerboseErrors(true).
		WithEndpointResolver(p.cfg.getResolver())

	sess, err := session.NewSession(awsConfig)
	if err != nil {
		return nil, fmt.Errorf("unable to initialize AWS session: %v", err)
	}
	elbClient := elbv2.New(sess)

	p.addHandlers(regionName, &elbClient.Handlers)

	return elbClient, nil
}

func (p *awsSDKProvider) Autoscaling(regionName string) (ASG, error) {
	awsConfig := &aws.Config{
		Region:      &regionName,
		Credentials: p.creds,
	}
	awsConfig = awsConfig.WithCredentialsChainVerboseErrors(true).
		WithEndpointResolver(p.cfg.getResolver())

	sess, err := session.NewSession(awsConfig)
	if err != nil {
		return nil, fmt.Errorf("unable to initialize AWS session: %v", err)
	}
	client := autoscaling.New(sess)

	p.addHandlers(regionName, &client.Handlers)

	return client, nil
}

func (p *awsSDKProvider) Metadata() (EC2Metadata, error) {
<<<<<<< HEAD
	sess, err := session.NewSession(&aws.Config{})
=======
	sess, err := session.NewSession(&aws.Config{
		EndpointResolver: p.cfg.getResolver(),
	})
>>>>>>> 8c4f3a9d
	if err != nil {
		return nil, fmt.Errorf("unable to initialize AWS session: %v", err)
	}
	client := ec2metadata.New(sess)
	p.addAPILoggingHandlers(&client.Handlers)
	return client, nil
}

func (p *awsSDKProvider) KeyManagement(regionName string) (KMS, error) {
	awsConfig := &aws.Config{
		Region:      &regionName,
		Credentials: p.creds,
	}
	awsConfig = awsConfig.WithCredentialsChainVerboseErrors(true).
		WithEndpointResolver(p.cfg.getResolver())

	sess, err := session.NewSession(awsConfig)
	if err != nil {
		return nil, fmt.Errorf("unable to initialize AWS session: %v", err)
	}
	kmsClient := kms.New(sess)

	p.addHandlers(regionName, &kmsClient.Handlers)

	return kmsClient, nil
}

func newEc2Filter(name string, values ...string) *ec2.Filter {
	filter := &ec2.Filter{
		Name: aws.String(name),
	}
	for _, value := range values {
		filter.Values = append(filter.Values, aws.String(value))
	}
	return filter
}

// AddSSHKeyToAllInstances is currently not implemented.
func (c *Cloud) AddSSHKeyToAllInstances(ctx context.Context, user string, keyData []byte) error {
	return cloudprovider.NotImplemented
}

// CurrentNodeName returns the name of the current node
func (c *Cloud) CurrentNodeName(ctx context.Context, hostname string) (types.NodeName, error) {
	return c.selfAWSInstance.nodeName, nil
}

// Implementation of EC2.Instances
func (s *awsSdkEC2) DescribeInstances(request *ec2.DescribeInstancesInput) ([]*ec2.Instance, error) {
	// Instances are paged
	results := []*ec2.Instance{}
	var nextToken *string
	requestTime := time.Now()
	for {
		response, err := s.ec2.DescribeInstances(request)
		if err != nil {
			recordAWSMetric("describe_instance", 0, err)
			return nil, fmt.Errorf("error listing AWS instances: %q", err)
		}

		for _, reservation := range response.Reservations {
			results = append(results, reservation.Instances...)
		}

		nextToken = response.NextToken
		if aws.StringValue(nextToken) == "" {
			break
		}
		request.NextToken = nextToken
	}
	timeTaken := time.Since(requestTime).Seconds()
	recordAWSMetric("describe_instance", timeTaken, nil)
	return results, nil
}

// Implements EC2.DescribeSecurityGroups
func (s *awsSdkEC2) DescribeSecurityGroups(request *ec2.DescribeSecurityGroupsInput) ([]*ec2.SecurityGroup, error) {
	// Security groups are not paged
	response, err := s.ec2.DescribeSecurityGroups(request)
	if err != nil {
		return nil, fmt.Errorf("error listing AWS security groups: %q", err)
	}
	return response.SecurityGroups, nil
}

func (s *awsSdkEC2) AttachVolume(request *ec2.AttachVolumeInput) (*ec2.VolumeAttachment, error) {
	requestTime := time.Now()
	resp, err := s.ec2.AttachVolume(request)
	timeTaken := time.Since(requestTime).Seconds()
	recordAWSMetric("attach_volume", timeTaken, err)
	return resp, err
}

func (s *awsSdkEC2) DetachVolume(request *ec2.DetachVolumeInput) (*ec2.VolumeAttachment, error) {
	requestTime := time.Now()
	resp, err := s.ec2.DetachVolume(request)
	timeTaken := time.Since(requestTime).Seconds()
	recordAWSMetric("detach_volume", timeTaken, err)
	return resp, err
}

func (s *awsSdkEC2) DescribeVolumes(request *ec2.DescribeVolumesInput) ([]*ec2.Volume, error) {
	// Volumes are paged
	results := []*ec2.Volume{}
	var nextToken *string
	requestTime := time.Now()
	for {
		response, err := s.ec2.DescribeVolumes(request)

		if err != nil {
			recordAWSMetric("describe_volume", 0, err)
			return nil, err
		}

		results = append(results, response.Volumes...)

		nextToken = response.NextToken
		if aws.StringValue(nextToken) == "" {
			break
		}
		request.NextToken = nextToken
	}
	timeTaken := time.Since(requestTime).Seconds()
	recordAWSMetric("describe_volume", timeTaken, nil)
	return results, nil
}

func (s *awsSdkEC2) CreateVolume(request *ec2.CreateVolumeInput) (*ec2.Volume, error) {
	requestTime := time.Now()
	resp, err := s.ec2.CreateVolume(request)
	timeTaken := time.Since(requestTime).Seconds()
	recordAWSMetric("create_volume", timeTaken, err)
	return resp, err
}

func (s *awsSdkEC2) DeleteVolume(request *ec2.DeleteVolumeInput) (*ec2.DeleteVolumeOutput, error) {
	requestTime := time.Now()
	resp, err := s.ec2.DeleteVolume(request)
	timeTaken := time.Since(requestTime).Seconds()
	recordAWSMetric("delete_volume", timeTaken, err)
	return resp, err
}

func (s *awsSdkEC2) ModifyVolume(request *ec2.ModifyVolumeInput) (*ec2.ModifyVolumeOutput, error) {
	requestTime := time.Now()
	resp, err := s.ec2.ModifyVolume(request)
	timeTaken := time.Since(requestTime).Seconds()
	recordAWSMetric("modify_volume", timeTaken, err)
	return resp, err
}

func (s *awsSdkEC2) DescribeVolumeModifications(request *ec2.DescribeVolumesModificationsInput) ([]*ec2.VolumeModification, error) {
	requestTime := time.Now()
	results := []*ec2.VolumeModification{}
	var nextToken *string
	for {
		resp, err := s.ec2.DescribeVolumesModifications(request)
		if err != nil {
			recordAWSMetric("describe_volume_modification", 0, err)
			return nil, fmt.Errorf("error listing volume modifictions : %v", err)
		}
		results = append(results, resp.VolumesModifications...)
		nextToken = resp.NextToken
		if aws.StringValue(nextToken) == "" {
			break
		}
		request.NextToken = nextToken
	}
	timeTaken := time.Since(requestTime).Seconds()
	recordAWSMetric("describe_volume_modification", timeTaken, nil)
	return results, nil
}

func (s *awsSdkEC2) DescribeSubnets(request *ec2.DescribeSubnetsInput) ([]*ec2.Subnet, error) {
	// Subnets are not paged
	response, err := s.ec2.DescribeSubnets(request)
	if err != nil {
		return nil, fmt.Errorf("error listing AWS subnets: %q", err)
	}
	return response.Subnets, nil
}

func (s *awsSdkEC2) CreateSecurityGroup(request *ec2.CreateSecurityGroupInput) (*ec2.CreateSecurityGroupOutput, error) {
	return s.ec2.CreateSecurityGroup(request)
}

func (s *awsSdkEC2) DeleteSecurityGroup(request *ec2.DeleteSecurityGroupInput) (*ec2.DeleteSecurityGroupOutput, error) {
	return s.ec2.DeleteSecurityGroup(request)
}

func (s *awsSdkEC2) AuthorizeSecurityGroupIngress(request *ec2.AuthorizeSecurityGroupIngressInput) (*ec2.AuthorizeSecurityGroupIngressOutput, error) {
	return s.ec2.AuthorizeSecurityGroupIngress(request)
}

func (s *awsSdkEC2) RevokeSecurityGroupIngress(request *ec2.RevokeSecurityGroupIngressInput) (*ec2.RevokeSecurityGroupIngressOutput, error) {
	return s.ec2.RevokeSecurityGroupIngress(request)
}

func (s *awsSdkEC2) CreateTags(request *ec2.CreateTagsInput) (*ec2.CreateTagsOutput, error) {
	requestTime := time.Now()
	resp, err := s.ec2.CreateTags(request)
	timeTaken := time.Since(requestTime).Seconds()
	recordAWSMetric("create_tags", timeTaken, err)
	return resp, err
}

func (s *awsSdkEC2) DescribeRouteTables(request *ec2.DescribeRouteTablesInput) ([]*ec2.RouteTable, error) {
	// Not paged
	response, err := s.ec2.DescribeRouteTables(request)
	if err != nil {
		return nil, fmt.Errorf("error listing AWS route tables: %q", err)
	}
	return response.RouteTables, nil
}

func (s *awsSdkEC2) CreateRoute(request *ec2.CreateRouteInput) (*ec2.CreateRouteOutput, error) {
	return s.ec2.CreateRoute(request)
}

func (s *awsSdkEC2) DeleteRoute(request *ec2.DeleteRouteInput) (*ec2.DeleteRouteOutput, error) {
	return s.ec2.DeleteRoute(request)
}

func (s *awsSdkEC2) ModifyInstanceAttribute(request *ec2.ModifyInstanceAttributeInput) (*ec2.ModifyInstanceAttributeOutput, error) {
	return s.ec2.ModifyInstanceAttribute(request)
}

func (s *awsSdkEC2) DescribeVpcs(request *ec2.DescribeVpcsInput) (*ec2.DescribeVpcsOutput, error) {
	return s.ec2.DescribeVpcs(request)
}

func init() {
	registerMetrics()
	cloudprovider.RegisterCloudProvider(ProviderName, func(config io.Reader) (cloudprovider.Interface, error) {
		cfg, err := readAWSCloudConfig(config)
		if err != nil {
			return nil, fmt.Errorf("unable to read AWS cloud provider config file: %v", err)
		}

		if err = cfg.validateOverrides(); err != nil {
			return nil, fmt.Errorf("unable to validate custom endpoint overrides: %v", err)
		}

		sess, err := session.NewSession(&aws.Config{})
		if err != nil {
			return nil, fmt.Errorf("unable to initialize AWS session: %v", err)
		}

		var provider credentials.Provider
		if cfg.Global.RoleARN == "" {
			provider = &ec2rolecreds.EC2RoleProvider{
				Client: ec2metadata.New(sess),
			}
		} else {
			klog.Infof("Using AWS assumed role %v", cfg.Global.RoleARN)
			provider = &stscreds.AssumeRoleProvider{
				Client:  sts.New(sess),
				RoleARN: cfg.Global.RoleARN,
			}
		}

		creds := credentials.NewChainCredentials(
			[]credentials.Provider{
				&credentials.EnvProvider{},
				provider,
				&credentials.SharedCredentialsProvider{},
			})

		aws := newAWSSDKProvider(creds, cfg)
		return newAWSCloud(*cfg, aws)
	})
}

// readAWSCloudConfig reads an instance of AWSCloudConfig from config reader.
func readAWSCloudConfig(config io.Reader) (*CloudConfig, error) {
	var cfg CloudConfig
	var err error

	if config != nil {
		err = gcfg.ReadInto(&cfg, config)
		if err != nil {
			return nil, err
		}
	}

	return &cfg, nil
}

func updateConfigZone(cfg *CloudConfig, metadata EC2Metadata) error {
	if cfg.Global.Zone == "" {
		if metadata != nil {
			klog.Info("Zone not specified in configuration file; querying AWS metadata service")
			var err error
			cfg.Global.Zone, err = getAvailabilityZone(metadata)
			if err != nil {
				return err
			}
		}
		if cfg.Global.Zone == "" {
			return fmt.Errorf("no zone specified in configuration file")
		}
	}

	return nil
}

func getAvailabilityZone(metadata EC2Metadata) (string, error) {
	return metadata.GetMetadata("placement/availability-zone")
}

// Derives the region from a valid az name.
// Returns an error if the az is known invalid (empty)
func azToRegion(az string) (string, error) {
	if len(az) < 1 {
		return "", fmt.Errorf("invalid (empty) AZ")
	}
	region := az[:len(az)-1]
	return region, nil
}

// newAWSCloud creates a new instance of AWSCloud.
// AWSProvider and instanceId are primarily for tests
func newAWSCloud(cfg CloudConfig, awsServices Services) (*Cloud, error) {
	// We have some state in the Cloud object - in particular the attaching map
	// Log so that if we are building multiple Cloud objects, it is obvious!
	klog.Infof("Building AWS cloudprovider")

	metadata, err := awsServices.Metadata()
	if err != nil {
		return nil, fmt.Errorf("error creating AWS metadata client: %q", err)
	}

	err = updateConfigZone(&cfg, metadata)
	if err != nil {
		return nil, fmt.Errorf("unable to determine AWS zone from cloud provider config or EC2 instance metadata: %v", err)
	}

	zone := cfg.Global.Zone
	if len(zone) <= 1 {
		return nil, fmt.Errorf("invalid AWS zone in config file: %s", zone)
	}
	regionName, err := azToRegion(zone)
	if err != nil {
		return nil, err
	}

	// Trust that if we get a region from configuration or AWS metadata that it is valid,
	// and register ECR providers
	recognizeRegion(regionName)

	if !cfg.Global.DisableStrictZoneCheck {
		valid := isRegionValid(regionName)
		if !valid {
			// This _should_ now be unreachable, given we call RecognizeRegion
			return nil, fmt.Errorf("not a valid AWS zone (unknown region): %s", zone)
		}
	} else {
		klog.Warningf("Strict AWS zone checking is disabled.  Proceeding with zone: %s", zone)
	}

	ec2, err := awsServices.Compute(regionName)
	if err != nil {
		return nil, fmt.Errorf("error creating AWS EC2 client: %v", err)
	}

	elb, err := awsServices.LoadBalancing(regionName)
	if err != nil {
		return nil, fmt.Errorf("error creating AWS ELB client: %v", err)
	}

	elbv2, err := awsServices.LoadBalancingV2(regionName)
	if err != nil {
		return nil, fmt.Errorf("error creating AWS ELBV2 client: %v", err)
	}

	asg, err := awsServices.Autoscaling(regionName)
	if err != nil {
		return nil, fmt.Errorf("error creating AWS autoscaling client: %v", err)
	}

	kms, err := awsServices.KeyManagement(regionName)
	if err != nil {
		return nil, fmt.Errorf("error creating AWS key management client: %v", err)
	}

	awsCloud := &Cloud{
		ec2:      ec2,
		elb:      elb,
		elbv2:    elbv2,
		asg:      asg,
		metadata: metadata,
		kms:      kms,
		cfg:      &cfg,
		region:   regionName,

		attaching:        make(map[types.NodeName]map[mountDevice]EBSVolumeID),
		deviceAllocators: make(map[types.NodeName]DeviceAllocator),
	}
	awsCloud.instanceCache.cloud = awsCloud

	tagged := cfg.Global.KubernetesClusterTag != "" || cfg.Global.KubernetesClusterID != ""
	if cfg.Global.VPC != "" && (cfg.Global.SubnetID != "" || cfg.Global.RoleARN != "") && tagged {
		// When the master is running on a different AWS account, cloud provider or on-premise
		// build up a dummy instance and use the VPC from the nodes account
		klog.Info("Master is configured to run on a different AWS account, different cloud provider or on-premises")
		awsCloud.selfAWSInstance = &awsInstance{
			nodeName: "master-dummy",
			vpcID:    cfg.Global.VPC,
			subnetID: cfg.Global.SubnetID,
		}
		awsCloud.vpcID = cfg.Global.VPC
	} else {
		selfAWSInstance, err := awsCloud.buildSelfAWSInstance()
		if err != nil {
			return nil, err
		}
		awsCloud.selfAWSInstance = selfAWSInstance
		awsCloud.vpcID = selfAWSInstance.vpcID
	}

	if cfg.Global.KubernetesClusterTag != "" || cfg.Global.KubernetesClusterID != "" {
		if err := awsCloud.tagging.init(cfg.Global.KubernetesClusterTag, cfg.Global.KubernetesClusterID); err != nil {
			return nil, err
		}
	} else {
		// TODO: Clean up double-API query
		info, err := awsCloud.selfAWSInstance.describeInstance()
		if err != nil {
			return nil, err
		}
		if err := awsCloud.tagging.initFromTags(info.Tags); err != nil {
			return nil, err
		}
	}

	// Register regions, in particular for ECR credentials
	once.Do(func() {
		recognizeWellKnownRegions()
	})

	return awsCloud, nil
}

// Initialize passes a Kubernetes clientBuilder interface to the cloud provider
func (c *Cloud) Initialize(clientBuilder cloudprovider.ControllerClientBuilder, stop <-chan struct{}) {
	c.clientBuilder = clientBuilder
	c.kubeClient = clientBuilder.ClientOrDie("aws-cloud-provider")
	c.eventBroadcaster = record.NewBroadcaster()
	c.eventBroadcaster.StartLogging(klog.Infof)
	c.eventBroadcaster.StartRecordingToSink(&v1core.EventSinkImpl{Interface: c.kubeClient.CoreV1().Events("")})
	c.eventRecorder = c.eventBroadcaster.NewRecorder(scheme.Scheme, v1.EventSource{Component: "aws-cloud-provider"})
}

// Clusters returns the list of clusters.
func (c *Cloud) Clusters() (cloudprovider.Clusters, bool) {
	return nil, false
}

// ProviderName returns the cloud provider ID.
func (c *Cloud) ProviderName() string {
	return ProviderName
}

// LoadBalancer returns an implementation of LoadBalancer for Amazon Web Services.
func (c *Cloud) LoadBalancer() (cloudprovider.LoadBalancer, bool) {
	return c, true
}

// Instances returns an implementation of Instances for Amazon Web Services.
func (c *Cloud) Instances() (cloudprovider.Instances, bool) {
	return c, true
}

// Zones returns an implementation of Zones for Amazon Web Services.
func (c *Cloud) Zones() (cloudprovider.Zones, bool) {
	return c, true
}

// Routes returns an implementation of Routes for Amazon Web Services.
func (c *Cloud) Routes() (cloudprovider.Routes, bool) {
	return c, true
}

// HasClusterID returns true if the cluster has a clusterID
func (c *Cloud) HasClusterID() bool {
	return len(c.tagging.clusterID()) > 0
}

// NodeAddresses is an implementation of Instances.NodeAddresses.
func (c *Cloud) NodeAddresses(ctx context.Context, name types.NodeName) ([]v1.NodeAddress, error) {
	if c.selfAWSInstance.nodeName == name || len(name) == 0 {
		addresses := []v1.NodeAddress{}

		macs, err := c.metadata.GetMetadata("network/interfaces/macs/")
		if err != nil {
			return nil, fmt.Errorf("error querying AWS metadata for %q: %q", "network/interfaces/macs", err)
		}

		for _, macID := range strings.Split(macs, "\n") {
			if macID == "" {
				continue
			}
			macPath := path.Join("network/interfaces/macs/", macID, "local-ipv4s")
			internalIPs, err := c.metadata.GetMetadata(macPath)
			if err != nil {
				return nil, fmt.Errorf("error querying AWS metadata for %q: %q", macPath, err)
			}
			for _, internalIP := range strings.Split(internalIPs, "\n") {
				if internalIP == "" {
					continue
				}
				addresses = append(addresses, v1.NodeAddress{Type: v1.NodeInternalIP, Address: internalIP})
			}
		}

		externalIP, err := c.metadata.GetMetadata("public-ipv4")
		if err != nil {
			//TODO: It would be nice to be able to determine the reason for the failure,
			// but the AWS client masks all failures with the same error description.
			klog.V(4).Info("Could not determine public IP from AWS metadata.")
		} else {
			addresses = append(addresses, v1.NodeAddress{Type: v1.NodeExternalIP, Address: externalIP})
		}

		internalDNS, err := c.metadata.GetMetadata("local-hostname")
		if err != nil || len(internalDNS) == 0 {
			//TODO: It would be nice to be able to determine the reason for the failure,
			// but the AWS client masks all failures with the same error description.
			klog.V(4).Info("Could not determine private DNS from AWS metadata.")
		} else {
			addresses = append(addresses, v1.NodeAddress{Type: v1.NodeInternalDNS, Address: internalDNS})
			addresses = append(addresses, v1.NodeAddress{Type: v1.NodeHostName, Address: internalDNS})
		}

		externalDNS, err := c.metadata.GetMetadata("public-hostname")
		if err != nil || len(externalDNS) == 0 {
			//TODO: It would be nice to be able to determine the reason for the failure,
			// but the AWS client masks all failures with the same error description.
			klog.V(4).Info("Could not determine public DNS from AWS metadata.")
		} else {
			addresses = append(addresses, v1.NodeAddress{Type: v1.NodeExternalDNS, Address: externalDNS})
		}

		return addresses, nil
	}

	instance, err := c.getInstanceByNodeName(name)
	if err != nil {
		return nil, fmt.Errorf("getInstanceByNodeName failed for %q with %q", name, err)
	}
	return extractNodeAddresses(instance)
}

// extractNodeAddresses maps the instance information from EC2 to an array of NodeAddresses
func extractNodeAddresses(instance *ec2.Instance) ([]v1.NodeAddress, error) {
	// Not clear if the order matters here, but we might as well indicate a sensible preference order

	if instance == nil {
		return nil, fmt.Errorf("nil instance passed to extractNodeAddresses")
	}

	addresses := []v1.NodeAddress{}

	// handle internal network interfaces
	for _, networkInterface := range instance.NetworkInterfaces {
		// skip network interfaces that are not currently in use
		if aws.StringValue(networkInterface.Status) != ec2.NetworkInterfaceStatusInUse {
			continue
		}

		for _, internalIP := range networkInterface.PrivateIpAddresses {
			if ipAddress := aws.StringValue(internalIP.PrivateIpAddress); ipAddress != "" {
				ip := net.ParseIP(ipAddress)
				if ip == nil {
					return nil, fmt.Errorf("EC2 instance had invalid private address: %s (%q)", aws.StringValue(instance.InstanceId), ipAddress)
				}
				addresses = append(addresses, v1.NodeAddress{Type: v1.NodeInternalIP, Address: ip.String()})
			}
		}
	}

	// TODO: Other IP addresses (multiple ips)?
	publicIPAddress := aws.StringValue(instance.PublicIpAddress)
	if publicIPAddress != "" {
		ip := net.ParseIP(publicIPAddress)
		if ip == nil {
			return nil, fmt.Errorf("EC2 instance had invalid public address: %s (%s)", aws.StringValue(instance.InstanceId), publicIPAddress)
		}
		addresses = append(addresses, v1.NodeAddress{Type: v1.NodeExternalIP, Address: ip.String()})
	}

	privateDNSName := aws.StringValue(instance.PrivateDnsName)
	if privateDNSName != "" {
		addresses = append(addresses, v1.NodeAddress{Type: v1.NodeInternalDNS, Address: privateDNSName})
		addresses = append(addresses, v1.NodeAddress{Type: v1.NodeHostName, Address: privateDNSName})
	}

	publicDNSName := aws.StringValue(instance.PublicDnsName)
	if publicDNSName != "" {
		addresses = append(addresses, v1.NodeAddress{Type: v1.NodeExternalDNS, Address: publicDNSName})
	}

	return addresses, nil
}

// NodeAddressesByProviderID returns the node addresses of an instances with the specified unique providerID
// This method will not be called from the node that is requesting this ID. i.e. metadata service
// and other local methods cannot be used here
func (c *Cloud) NodeAddressesByProviderID(ctx context.Context, providerID string) ([]v1.NodeAddress, error) {
	instanceID, err := KubernetesInstanceID(providerID).MapToAWSInstanceID()
	if err != nil {
		return nil, err
	}

	instance, err := describeInstance(c.ec2, instanceID)
	if err != nil {
		return nil, err
	}

	return extractNodeAddresses(instance)
}

// InstanceExistsByProviderID returns true if the instance with the given provider id still exists.
// If false is returned with no error, the instance will be immediately deleted by the cloud controller manager.
func (c *Cloud) InstanceExistsByProviderID(ctx context.Context, providerID string) (bool, error) {
	instanceID, err := KubernetesInstanceID(providerID).MapToAWSInstanceID()
	if err != nil {
		return false, err
	}

	request := &ec2.DescribeInstancesInput{
		InstanceIds: []*string{instanceID.awsString()},
	}

	instances, err := c.ec2.DescribeInstances(request)
	if err != nil {
		return false, err
	}
	if len(instances) == 0 {
		return false, nil
	}
	if len(instances) > 1 {
		return false, fmt.Errorf("multiple instances found for instance: %s", instanceID)
	}

	state := instances[0].State.Name
	if *state == ec2.InstanceStateNameTerminated {
<<<<<<< HEAD
		glog.Warningf("the instance %s is terminated", instanceID)
=======
		klog.Warningf("the instance %s is terminated", instanceID)
>>>>>>> 8c4f3a9d
		return false, nil
	}

	return true, nil
}

// InstanceShutdownByProviderID returns true if the instance is in safe state to detach volumes
func (c *Cloud) InstanceShutdownByProviderID(ctx context.Context, providerID string) (bool, error) {
<<<<<<< HEAD
	instanceID, err := kubernetesInstanceID(providerID).mapToAWSInstanceID()
=======
	instanceID, err := KubernetesInstanceID(providerID).MapToAWSInstanceID()
>>>>>>> 8c4f3a9d
	if err != nil {
		return false, err
	}

	request := &ec2.DescribeInstancesInput{
		InstanceIds: []*string{instanceID.awsString()},
	}

	instances, err := c.ec2.DescribeInstances(request)
	if err != nil {
		return false, err
	}
	if len(instances) == 0 {
<<<<<<< HEAD
		glog.Warningf("the instance %s does not exist anymore", providerID)
=======
		klog.Warningf("the instance %s does not exist anymore", providerID)
>>>>>>> 8c4f3a9d
		// returns false, because otherwise node is not deleted from cluster
		// false means that it will continue to check InstanceExistsByProviderID
		return false, nil
	}
	if len(instances) > 1 {
		return false, fmt.Errorf("multiple instances found for instance: %s", instanceID)
	}

	instance := instances[0]
	if instance.State != nil {
		state := aws.StringValue(instance.State.Name)
		// valid state for detaching volumes
		if state == ec2.InstanceStateNameStopped {
			return true, nil
		}
	}
	return false, nil
}

// InstanceID returns the cloud provider ID of the node with the specified nodeName.
func (c *Cloud) InstanceID(ctx context.Context, nodeName types.NodeName) (string, error) {
	// In the future it is possible to also return an endpoint as:
	// <endpoint>/<zone>/<instanceid>
	if c.selfAWSInstance.nodeName == nodeName {
		return "/" + c.selfAWSInstance.availabilityZone + "/" + c.selfAWSInstance.awsID, nil
	}
	inst, err := c.getInstanceByNodeName(nodeName)
	if err != nil {
		if err == cloudprovider.InstanceNotFound {
			// The Instances interface requires that we return InstanceNotFound (without wrapping)
			return "", err
		}
		return "", fmt.Errorf("getInstanceByNodeName failed for %q with %q", nodeName, err)
	}
	return "/" + aws.StringValue(inst.Placement.AvailabilityZone) + "/" + aws.StringValue(inst.InstanceId), nil
}

// InstanceTypeByProviderID returns the cloudprovider instance type of the node with the specified unique providerID
// This method will not be called from the node that is requesting this ID. i.e. metadata service
// and other local methods cannot be used here
func (c *Cloud) InstanceTypeByProviderID(ctx context.Context, providerID string) (string, error) {
	instanceID, err := KubernetesInstanceID(providerID).MapToAWSInstanceID()
	if err != nil {
		return "", err
	}

	instance, err := describeInstance(c.ec2, instanceID)
	if err != nil {
		return "", err
	}

	return aws.StringValue(instance.InstanceType), nil
}

// InstanceType returns the type of the node with the specified nodeName.
func (c *Cloud) InstanceType(ctx context.Context, nodeName types.NodeName) (string, error) {
	if c.selfAWSInstance.nodeName == nodeName {
		return c.selfAWSInstance.instanceType, nil
	}
	inst, err := c.getInstanceByNodeName(nodeName)
	if err != nil {
		return "", fmt.Errorf("getInstanceByNodeName failed for %q with %q", nodeName, err)
	}
	return aws.StringValue(inst.InstanceType), nil
}

// GetCandidateZonesForDynamicVolume retrieves  a list of all the zones in which nodes are running
// It currently involves querying all instances
func (c *Cloud) GetCandidateZonesForDynamicVolume() (sets.String, error) {
	// We don't currently cache this; it is currently used only in volume
	// creation which is expected to be a comparatively rare occurrence.

	// TODO: Caching / expose v1.Nodes to the cloud provider?
	// TODO: We could also query for subnets, I think

	filters := []*ec2.Filter{newEc2Filter("instance-state-name", "running")}

	instances, err := c.describeInstances(filters)
	if err != nil {
		return nil, err
	}

	if len(instances) == 0 {
		return nil, fmt.Errorf("no instances returned")
	}

	zones := sets.NewString()

	for _, instance := range instances {
		// We skip over master nodes, if the installation tool labels them with one of the well-known master labels
		// This avoids creating a volume in a zone where only the master is running - e.g. #34583
		// This is a short-term workaround until the scheduler takes care of zone selection
		master := false
		for _, tag := range instance.Tags {
			tagKey := aws.StringValue(tag.Key)
			if awsTagNameMasterRoles.Has(tagKey) {
				master = true
			}
		}

		if master {
			klog.V(4).Infof("Ignoring master instance %q in zone discovery", aws.StringValue(instance.InstanceId))
			continue
		}

		if instance.Placement != nil {
			zone := aws.StringValue(instance.Placement.AvailabilityZone)
			zones.Insert(zone)
		}
	}

	klog.V(2).Infof("Found instances in zones %s", zones)
	return zones, nil
}

// GetZone implements Zones.GetZone
func (c *Cloud) GetZone(ctx context.Context) (cloudprovider.Zone, error) {
	return cloudprovider.Zone{
		FailureDomain: c.selfAWSInstance.availabilityZone,
		Region:        c.region,
	}, nil
}

// GetZoneByProviderID implements Zones.GetZoneByProviderID
// This is particularly useful in external cloud providers where the kubelet
// does not initialize node data.
func (c *Cloud) GetZoneByProviderID(ctx context.Context, providerID string) (cloudprovider.Zone, error) {
	instanceID, err := KubernetesInstanceID(providerID).MapToAWSInstanceID()
	if err != nil {
		return cloudprovider.Zone{}, err
	}
	instance, err := c.getInstanceByID(string(instanceID))
	if err != nil {
		return cloudprovider.Zone{}, err
	}

	zone := cloudprovider.Zone{
		FailureDomain: *(instance.Placement.AvailabilityZone),
		Region:        c.region,
	}

	return zone, nil
}

// GetZoneByNodeName implements Zones.GetZoneByNodeName
// This is particularly useful in external cloud providers where the kubelet
// does not initialize node data.
func (c *Cloud) GetZoneByNodeName(ctx context.Context, nodeName types.NodeName) (cloudprovider.Zone, error) {
	instance, err := c.getInstanceByNodeName(nodeName)
	if err != nil {
		return cloudprovider.Zone{}, err
	}
	zone := cloudprovider.Zone{
		FailureDomain: *(instance.Placement.AvailabilityZone),
		Region:        c.region,
	}

	return zone, nil

}

// Used to represent a mount device for attaching an EBS volume
// This should be stored as a single letter (i.e. c, not sdc or /dev/sdc)
type mountDevice string

type awsInstance struct {
	ec2 EC2

	// id in AWS
	awsID string

	// node name in k8s
	nodeName types.NodeName

	// availability zone the instance resides in
	availabilityZone string

	// ID of VPC the instance resides in
	vpcID string

	// ID of subnet the instance resides in
	subnetID string

	// instance type
	instanceType string
}

// newAWSInstance creates a new awsInstance object
func newAWSInstance(ec2Service EC2, instance *ec2.Instance) *awsInstance {
	az := ""
	if instance.Placement != nil {
		az = aws.StringValue(instance.Placement.AvailabilityZone)
	}
	self := &awsInstance{
		ec2:              ec2Service,
		awsID:            aws.StringValue(instance.InstanceId),
		nodeName:         mapInstanceToNodeName(instance),
		availabilityZone: az,
		instanceType:     aws.StringValue(instance.InstanceType),
		vpcID:            aws.StringValue(instance.VpcId),
		subnetID:         aws.StringValue(instance.SubnetId),
	}

	return self
}

// Gets the full information about this instance from the EC2 API
func (i *awsInstance) describeInstance() (*ec2.Instance, error) {
	return describeInstance(i.ec2, InstanceID(i.awsID))
}

// Gets the mountDevice already assigned to the volume, or assigns an unused mountDevice.
// If the volume is already assigned, this will return the existing mountDevice with alreadyAttached=true.
// Otherwise the mountDevice is assigned by finding the first available mountDevice, and it is returned with alreadyAttached=false.
func (c *Cloud) getMountDevice(
	i *awsInstance,
	info *ec2.Instance,
	volumeID EBSVolumeID,
	assign bool) (assigned mountDevice, alreadyAttached bool, err error) {

	deviceMappings := map[mountDevice]EBSVolumeID{}
	for _, blockDevice := range info.BlockDeviceMappings {
		name := aws.StringValue(blockDevice.DeviceName)
		if strings.HasPrefix(name, "/dev/sd") {
			name = name[7:]
		}
		if strings.HasPrefix(name, "/dev/xvd") {
			name = name[8:]
		}
		if len(name) < 1 || len(name) > 2 {
			klog.Warningf("Unexpected EBS DeviceName: %q", aws.StringValue(blockDevice.DeviceName))
		}
		deviceMappings[mountDevice(name)] = EBSVolumeID(aws.StringValue(blockDevice.Ebs.VolumeId))
	}

	// We lock to prevent concurrent mounts from conflicting
	// We may still conflict if someone calls the API concurrently,
	// but the AWS API will then fail one of the two attach operations
	c.attachingMutex.Lock()
	defer c.attachingMutex.Unlock()

	for mountDevice, volume := range c.attaching[i.nodeName] {
		deviceMappings[mountDevice] = volume
	}

	// Check to see if this volume is already assigned a device on this machine
	for mountDevice, mappingVolumeID := range deviceMappings {
		if volumeID == mappingVolumeID {
			if assign {
				klog.Warningf("Got assignment call for already-assigned volume: %s@%s", mountDevice, mappingVolumeID)
			}
			return mountDevice, true, nil
		}
	}

	if !assign {
		return mountDevice(""), false, nil
	}

	// Find the next unused device name
	deviceAllocator := c.deviceAllocators[i.nodeName]
	if deviceAllocator == nil {
		// we want device names with two significant characters, starting with /dev/xvdbb
		// the allowed range is /dev/xvd[b-c][a-z]
		// http://docs.aws.amazon.com/AWSEC2/latest/UserGuide/device_naming.html
		deviceAllocator = NewDeviceAllocator()
		c.deviceAllocators[i.nodeName] = deviceAllocator
	}
	// We need to lock deviceAllocator to prevent possible race with Deprioritize function
	deviceAllocator.Lock()
	defer deviceAllocator.Unlock()

	chosen, err := deviceAllocator.GetNext(deviceMappings)
	if err != nil {
		klog.Warningf("Could not assign a mount device.  mappings=%v, error: %v", deviceMappings, err)
		return "", false, fmt.Errorf("too many EBS volumes attached to node %s", i.nodeName)
	}

	attaching := c.attaching[i.nodeName]
	if attaching == nil {
		attaching = make(map[mountDevice]EBSVolumeID)
		c.attaching[i.nodeName] = attaching
	}
	attaching[chosen] = volumeID
	klog.V(2).Infof("Assigned mount device %s -> volume %s", chosen, volumeID)

	return chosen, false, nil
}

// endAttaching removes the entry from the "attachments in progress" map
// It returns true if it was found (and removed), false otherwise
func (c *Cloud) endAttaching(i *awsInstance, volumeID EBSVolumeID, mountDevice mountDevice) bool {
	c.attachingMutex.Lock()
	defer c.attachingMutex.Unlock()

	existingVolumeID, found := c.attaching[i.nodeName][mountDevice]
	if !found {
		return false
	}
	if volumeID != existingVolumeID {
		// This actually can happen, because getMountDevice combines the attaching map with the volumes
		// attached to the instance (as reported by the EC2 API).  So if endAttaching comes after
		// a 10 second poll delay, we might well have had a concurrent request to allocate a mountpoint,
		// which because we allocate sequentially is _very_ likely to get the immediately freed volume
		klog.Infof("endAttaching on device %q assigned to different volume: %q vs %q", mountDevice, volumeID, existingVolumeID)
		return false
	}
	klog.V(2).Infof("Releasing in-process attachment entry: %s -> volume %s", mountDevice, volumeID)
	delete(c.attaching[i.nodeName], mountDevice)
	return true
}

type awsDisk struct {
	ec2 EC2

	// Name in k8s
	name KubernetesVolumeID
	// id in AWS
	awsID EBSVolumeID
}

func newAWSDisk(aws *Cloud, name KubernetesVolumeID) (*awsDisk, error) {
	awsID, err := name.MapToAWSVolumeID()
	if err != nil {
		return nil, err
	}
	disk := &awsDisk{ec2: aws.ec2, name: name, awsID: awsID}
	return disk, nil
}

// Helper function for describeVolume callers. Tries to retype given error to AWS error
// and returns true in case the AWS error is "InvalidVolume.NotFound", false otherwise
func isAWSErrorVolumeNotFound(err error) bool {
	if err != nil {
		if awsError, ok := err.(awserr.Error); ok {
			// https://docs.aws.amazon.com/AWSEC2/latest/APIReference/errors-overview.html
			if awsError.Code() == "InvalidVolume.NotFound" {
				return true
			}
		}
	}
	return false
}

// Gets the full information about this volume from the EC2 API
func (d *awsDisk) describeVolume() (*ec2.Volume, error) {
	volumeID := d.awsID

	request := &ec2.DescribeVolumesInput{
		VolumeIds: []*string{volumeID.awsString()},
	}

	volumes, err := d.ec2.DescribeVolumes(request)
	if err != nil {
		return nil, err
	}
	if len(volumes) == 0 {
		return nil, fmt.Errorf("no volumes found")
	}
	if len(volumes) > 1 {
		return nil, fmt.Errorf("multiple volumes found")
	}
	return volumes[0], nil
}

func (d *awsDisk) describeVolumeModification() (*ec2.VolumeModification, error) {
	volumeID := d.awsID
	request := &ec2.DescribeVolumesModificationsInput{
		VolumeIds: []*string{volumeID.awsString()},
	}
	volumeMods, err := d.ec2.DescribeVolumeModifications(request)

	if err != nil {
		return nil, fmt.Errorf("error describing volume modification %s with %v", volumeID, err)
	}

	if len(volumeMods) == 0 {
		return nil, fmt.Errorf("no volume modifications found for %s", volumeID)
	}
	lastIndex := len(volumeMods) - 1
	return volumeMods[lastIndex], nil
}

func (d *awsDisk) modifyVolume(requestGiB int64) (int64, error) {
	volumeID := d.awsID

	request := &ec2.ModifyVolumeInput{
		VolumeId: volumeID.awsString(),
		Size:     aws.Int64(requestGiB),
	}
	output, err := d.ec2.ModifyVolume(request)
	if err != nil {
		modifyError := fmt.Errorf("AWS modifyVolume failed for %s with %v", volumeID, err)
		return requestGiB, modifyError
	}

	volumeModification := output.VolumeModification

	if aws.StringValue(volumeModification.ModificationState) == ec2.VolumeModificationStateCompleted {
		return aws.Int64Value(volumeModification.TargetSize), nil
	}

	backoff := wait.Backoff{
		Duration: 1 * time.Second,
		Factor:   2,
		Steps:    10,
	}

	checkForResize := func() (bool, error) {
		volumeModification, err := d.describeVolumeModification()

		if err != nil {
			return false, err
		}

		// According to https://docs.aws.amazon.com/AWSEC2/latest/UserGuide/monitoring_mods.html
		// Size changes usually take a few seconds to complete and take effect after a volume is in the Optimizing state.
		if aws.StringValue(volumeModification.ModificationState) == ec2.VolumeModificationStateOptimizing {
			return true, nil
		}
		return false, nil
	}
	waitWithErr := wait.ExponentialBackoff(backoff, checkForResize)
	return requestGiB, waitWithErr
}

// applyUnSchedulableTaint applies a unschedulable taint to a node after verifying
// if node has become unusable because of volumes getting stuck in attaching state.
func (c *Cloud) applyUnSchedulableTaint(nodeName types.NodeName, reason string) {
	node, fetchErr := c.kubeClient.CoreV1().Nodes().Get(string(nodeName), metav1.GetOptions{})
	if fetchErr != nil {
		klog.Errorf("Error fetching node %s with %v", nodeName, fetchErr)
		return
	}

	taint := &v1.Taint{
		Key:    nodeWithImpairedVolumes,
		Value:  "true",
		Effect: v1.TaintEffectNoSchedule,
	}
	err := nodehelpers.AddOrUpdateTaintOnNode(c.kubeClient, string(nodeName), taint)
	if err != nil {
		klog.Errorf("Error applying taint to node %s with error %v", nodeName, err)
		return
	}
	c.eventRecorder.Eventf(node, v1.EventTypeWarning, volumeAttachmentStuck, reason)
}

// waitForAttachmentStatus polls until the attachment status is the expected value
// On success, it returns the last attachment state.
func (d *awsDisk) waitForAttachmentStatus(status string) (*ec2.VolumeAttachment, error) {
	backoff := wait.Backoff{
		Duration: volumeAttachmentStatusInitialDelay,
		Factor:   volumeAttachmentStatusFactor,
		Steps:    volumeAttachmentStatusSteps,
	}

	// Because of rate limiting, we often see errors from describeVolume
	// So we tolerate a limited number of failures.
	// But once we see more than 10 errors in a row, we return the error
	describeErrorCount := 0
	var attachment *ec2.VolumeAttachment

	err := wait.ExponentialBackoff(backoff, func() (bool, error) {
		info, err := d.describeVolume()
		if err != nil {
			// The VolumeNotFound error is special -- we don't need to wait for it to repeat
			if isAWSErrorVolumeNotFound(err) {
				if status == "detached" {
					// The disk doesn't exist, assume it's detached, log warning and stop waiting
					klog.Warningf("Waiting for volume %q to be detached but the volume does not exist", d.awsID)
					stateStr := "detached"
					attachment = &ec2.VolumeAttachment{
						State: &stateStr,
					}
					return true, nil
				}
				if status == "attached" {
					// The disk doesn't exist, complain, give up waiting and report error
					klog.Warningf("Waiting for volume %q to be attached but the volume does not exist", d.awsID)
					return false, err
				}
			}
			describeErrorCount++
			if describeErrorCount > volumeAttachmentStatusConsecutiveErrorLimit {
				// report the error
				return false, err
			}

			klog.Warningf("Ignoring error from describe volume for volume %q; will retry: %q", d.awsID, err)
			return false, nil
		}

		describeErrorCount = 0

		if len(info.Attachments) > 1 {
			// Shouldn't happen; log so we know if it is
			klog.Warningf("Found multiple attachments for volume %q: %v", d.awsID, info)
		}
		attachmentStatus := ""
		for _, a := range info.Attachments {
			if attachmentStatus != "" {
				// Shouldn't happen; log so we know if it is
				klog.Warningf("Found multiple attachments for volume %q: %v", d.awsID, info)
			}
			if a.State != nil {
				attachment = a
				attachmentStatus = *a.State
			} else {
				// Shouldn't happen; log so we know if it is
				klog.Warningf("Ignoring nil attachment state for volume %q: %v", d.awsID, a)
			}
		}
		if attachmentStatus == "" {
			attachmentStatus = "detached"
		}
		if attachmentStatus == status {
			// Attachment is in requested state, finish waiting
			return true, nil
		}
		// continue waiting
		klog.V(2).Infof("Waiting for volume %q state: actual=%s, desired=%s", d.awsID, attachmentStatus, status)
		return false, nil
	})

	return attachment, err
}

// Deletes the EBS disk
func (d *awsDisk) deleteVolume() (bool, error) {
	request := &ec2.DeleteVolumeInput{VolumeId: d.awsID.awsString()}
	_, err := d.ec2.DeleteVolume(request)
	if err != nil {
		if isAWSErrorVolumeNotFound(err) {
			return false, nil
		}
		if awsError, ok := err.(awserr.Error); ok {
			if awsError.Code() == "VolumeInUse" {
				return false, volerr.NewDeletedVolumeInUseError(err.Error())
			}
		}
		return false, fmt.Errorf("error deleting EBS volume %q: %q", d.awsID, err)
	}
	return true, nil
}

// Builds the awsInstance for the EC2 instance on which we are running.
// This is called when the AWSCloud is initialized, and should not be called otherwise (because the awsInstance for the local instance is a singleton with drive mapping state)
func (c *Cloud) buildSelfAWSInstance() (*awsInstance, error) {
	if c.selfAWSInstance != nil {
		panic("do not call buildSelfAWSInstance directly")
	}
	instanceID, err := c.metadata.GetMetadata("instance-id")
	if err != nil {
		return nil, fmt.Errorf("error fetching instance-id from ec2 metadata service: %q", err)
	}

	// We want to fetch the hostname via the EC2 metadata service
	// (`GetMetadata("local-hostname")`): But see #11543 - we need to use
	// the EC2 API to get the privateDnsName in case of a private DNS zone
	// e.g. mydomain.io, because the metadata service returns the wrong
	// hostname.  Once we're doing that, we might as well get all our
	// information from the instance returned by the EC2 API - it is a
	// single API call to get all the information, and it means we don't
	// have two code paths.
	instance, err := c.getInstanceByID(instanceID)
	if err != nil {
		return nil, fmt.Errorf("error finding instance %s: %q", instanceID, err)
	}
	return newAWSInstance(c.ec2, instance), nil
}

// wrapAttachError wraps the error returned by an AttachVolume request with
// additional information, if needed and possible.
func wrapAttachError(err error, disk *awsDisk, instance string) error {
	if awsError, ok := err.(awserr.Error); ok {
		if awsError.Code() == "VolumeInUse" {
			info, err := disk.describeVolume()
			if err != nil {
				klog.Errorf("Error describing volume %q: %q", disk.awsID, err)
			} else {
				for _, a := range info.Attachments {
					if disk.awsID != EBSVolumeID(aws.StringValue(a.VolumeId)) {
						klog.Warningf("Expected to get attachment info of volume %q but instead got info of %q", disk.awsID, aws.StringValue(a.VolumeId))
					} else if aws.StringValue(a.State) == "attached" {
						return fmt.Errorf("Error attaching EBS volume %q to instance %q: %q. The volume is currently attached to instance %q", disk.awsID, instance, awsError, aws.StringValue(a.InstanceId))
					}
				}
			}
		}
	}
	return fmt.Errorf("Error attaching EBS volume %q to instance %q: %q", disk.awsID, instance, err)
}

// AttachDisk implements Volumes.AttachDisk
func (c *Cloud) AttachDisk(diskName KubernetesVolumeID, nodeName types.NodeName) (string, error) {
	disk, err := newAWSDisk(c, diskName)
	if err != nil {
		return "", err
	}

	awsInstance, info, err := c.getFullInstance(nodeName)
	if err != nil {
		return "", fmt.Errorf("error finding instance %s: %q", nodeName, err)
	}

	// mountDevice will hold the device where we should try to attach the disk
	var mountDevice mountDevice
	// alreadyAttached is true if we have already called AttachVolume on this disk
	var alreadyAttached bool

	// attachEnded is set to true if the attach operation completed
	// (successfully or not), and is thus no longer in progress
	attachEnded := false
	defer func() {
		if attachEnded {
			if !c.endAttaching(awsInstance, disk.awsID, mountDevice) {
				klog.Errorf("endAttaching called for disk %q when attach not in progress", disk.awsID)
			}
		}
	}()

	mountDevice, alreadyAttached, err = c.getMountDevice(awsInstance, info, disk.awsID, true)
	if err != nil {
		return "", err
	}

	// Inside the instance, the mountpoint always looks like /dev/xvdX (?)
	hostDevice := "/dev/xvd" + string(mountDevice)
	// We are using xvd names (so we are HVM only)
	// See http://docs.aws.amazon.com/AWSEC2/latest/UserGuide/device_naming.html
	ec2Device := "/dev/xvd" + string(mountDevice)

	if !alreadyAttached {
		available, err := c.checkIfAvailable(disk, "attaching", awsInstance.awsID)
		if err != nil {
			klog.Error(err)
		}

		if !available {
			attachEnded = true
			return "", err
		}
		request := &ec2.AttachVolumeInput{
			Device:     aws.String(ec2Device),
			InstanceId: aws.String(awsInstance.awsID),
			VolumeId:   disk.awsID.awsString(),
		}

		attachResponse, err := c.ec2.AttachVolume(request)
		if err != nil {
			attachEnded = true
			// TODO: Check if the volume was concurrently attached?
			return "", wrapAttachError(err, disk, awsInstance.awsID)
		}
		if da, ok := c.deviceAllocators[awsInstance.nodeName]; ok {
			da.Deprioritize(mountDevice)
		}
		klog.V(2).Infof("AttachVolume volume=%q instance=%q request returned %v", disk.awsID, awsInstance.awsID, attachResponse)
	}

	attachment, err := disk.waitForAttachmentStatus("attached")

	if err != nil {
		if err == wait.ErrWaitTimeout {
			c.applyUnSchedulableTaint(nodeName, "Volume stuck in attaching state - node needs reboot to fix impaired state.")
		}
		return "", err
	}

	// The attach operation has finished
	attachEnded = true

	// Double check the attachment to be 100% sure we attached the correct volume at the correct mountpoint
	// It could happen otherwise that we see the volume attached from a previous/separate AttachVolume call,
	// which could theoretically be against a different device (or even instance).
	if attachment == nil {
		// Impossible?
		return "", fmt.Errorf("unexpected state: attachment nil after attached %q to %q", diskName, nodeName)
	}
	if ec2Device != aws.StringValue(attachment.Device) {
		return "", fmt.Errorf("disk attachment of %q to %q failed: requested device %q but found %q", diskName, nodeName, ec2Device, aws.StringValue(attachment.Device))
	}
	if awsInstance.awsID != aws.StringValue(attachment.InstanceId) {
		return "", fmt.Errorf("disk attachment of %q to %q failed: requested instance %q but found %q", diskName, nodeName, awsInstance.awsID, aws.StringValue(attachment.InstanceId))
	}

	return hostDevice, nil
}

// DetachDisk implements Volumes.DetachDisk
func (c *Cloud) DetachDisk(diskName KubernetesVolumeID, nodeName types.NodeName) (string, error) {
	diskInfo, attached, err := c.checkIfAttachedToNode(diskName, nodeName)
	if err != nil {
		if isAWSErrorVolumeNotFound(err) {
			// Someone deleted the volume being detached; complain, but do nothing else and return success
			klog.Warningf("DetachDisk %s called for node %s but volume does not exist; assuming the volume is detached", diskName, nodeName)
			return "", nil
		}

		return "", err
	}

	if !attached && diskInfo.ec2Instance != nil {
		klog.Warningf("DetachDisk %s called for node %s but volume is attached to node %s", diskName, nodeName, diskInfo.nodeName)
		return "", nil
	}

	if !attached {
		return "", nil
	}

	awsInstance := newAWSInstance(c.ec2, diskInfo.ec2Instance)

	mountDevice, alreadyAttached, err := c.getMountDevice(awsInstance, diskInfo.ec2Instance, diskInfo.disk.awsID, false)
	if err != nil {
		return "", err
	}

	if !alreadyAttached {
		klog.Warningf("DetachDisk called on non-attached disk: %s", diskName)
		// TODO: Continue?  Tolerate non-attached error from the AWS DetachVolume call?
	}

	request := ec2.DetachVolumeInput{
		InstanceId: &awsInstance.awsID,
		VolumeId:   diskInfo.disk.awsID.awsString(),
	}

	response, err := c.ec2.DetachVolume(&request)
	if err != nil {
		return "", fmt.Errorf("error detaching EBS volume %q from %q: %q", diskInfo.disk.awsID, awsInstance.awsID, err)
	}

	if response == nil {
		return "", errors.New("no response from DetachVolume")
	}

	attachment, err := diskInfo.disk.waitForAttachmentStatus("detached")
	if err != nil {
		return "", err
	}
	if da, ok := c.deviceAllocators[awsInstance.nodeName]; ok {
		da.Deprioritize(mountDevice)
	}
	if attachment != nil {
		// We expect it to be nil, it is (maybe) interesting if it is not
		klog.V(2).Infof("waitForAttachmentStatus returned non-nil attachment with state=detached: %v", attachment)
	}

	if mountDevice != "" {
		c.endAttaching(awsInstance, diskInfo.disk.awsID, mountDevice)
		// We don't check the return value - we don't really expect the attachment to have been
		// in progress, though it might have been
	}

	hostDevicePath := "/dev/xvd" + string(mountDevice)
	return hostDevicePath, err
}

// CreateDisk implements Volumes.CreateDisk
func (c *Cloud) CreateDisk(volumeOptions *VolumeOptions) (KubernetesVolumeID, error) {
	var createType string
	var iops int64
	switch volumeOptions.VolumeType {
	case VolumeTypeGP2, VolumeTypeSC1, VolumeTypeST1:
		createType = volumeOptions.VolumeType

	case VolumeTypeIO1:
		// See http://docs.aws.amazon.com/AWSEC2/latest/APIReference/API_CreateVolume.html
		// for IOPS constraints. AWS will throw an error if IOPS per GB gets out
		// of supported bounds, no need to check it here.
		createType = volumeOptions.VolumeType
		iops = int64(volumeOptions.CapacityGB * volumeOptions.IOPSPerGB)

		// Cap at min/max total IOPS, AWS would throw an error if it gets too
		// low/high.
		if iops < MinTotalIOPS {
			iops = MinTotalIOPS
		}
		if iops > MaxTotalIOPS {
			iops = MaxTotalIOPS
		}

	case "":
		createType = DefaultVolumeType

	default:
		return "", fmt.Errorf("invalid AWS VolumeType %q", volumeOptions.VolumeType)
	}

	request := &ec2.CreateVolumeInput{}
	request.AvailabilityZone = aws.String(volumeOptions.AvailabilityZone)
	request.Size = aws.Int64(int64(volumeOptions.CapacityGB))
	request.VolumeType = aws.String(createType)
	request.Encrypted = aws.Bool(volumeOptions.Encrypted)
	if len(volumeOptions.KmsKeyID) > 0 {
		request.KmsKeyId = aws.String(volumeOptions.KmsKeyID)
		request.Encrypted = aws.Bool(true)
	}
	if iops > 0 {
		request.Iops = aws.Int64(iops)
	}

	tags := volumeOptions.Tags
	tags = c.tagging.buildTags(ResourceLifecycleOwned, tags)

	var tagList []*ec2.Tag
	for k, v := range tags {
		tagList = append(tagList, &ec2.Tag{
			Key: aws.String(k), Value: aws.String(v),
		})
	}
	request.TagSpecifications = append(request.TagSpecifications, &ec2.TagSpecification{
		Tags:         tagList,
		ResourceType: aws.String(ec2.ResourceTypeVolume),
	})

	response, err := c.ec2.CreateVolume(request)
	if err != nil {
		return "", err
	}

	awsID := EBSVolumeID(aws.StringValue(response.VolumeId))
	if awsID == "" {
		return "", fmt.Errorf("VolumeID was not returned by CreateVolume")
	}
	volumeName := KubernetesVolumeID("aws://" + aws.StringValue(response.AvailabilityZone) + "/" + string(awsID))

	// AWS has a bad habbit of reporting success when creating a volume with
	// encryption keys that either don't exists or have wrong permissions.
	// Such volume lives for couple of seconds and then it's silently deleted
	// by AWS. There is no other check to ensure that given KMS key is correct,
	// because Kubernetes may have limited permissions to the key.
	if len(volumeOptions.KmsKeyID) > 0 {
		err := c.waitUntilVolumeAvailable(volumeName)
		if err != nil {
			if isAWSErrorVolumeNotFound(err) {
				err = fmt.Errorf("failed to create encrypted volume: the volume disappeared after creation, most likely due to inaccessible KMS encryption key")
			}
			return "", err
		}
	}

	return volumeName, nil
}

func (c *Cloud) waitUntilVolumeAvailable(volumeName KubernetesVolumeID) error {
	disk, err := newAWSDisk(c, volumeName)
	if err != nil {
		// Unreachable code
		return err
	}

	err = wait.Poll(encryptedCheckInterval, encryptedCheckTimeout, func() (done bool, err error) {
		vol, err := disk.describeVolume()
		if err != nil {
			return true, err
		}
		if vol.State != nil {
			switch *vol.State {
			case "available":
				// The volume is Available, it won't be deleted now.
				return true, nil
			case "creating":
				return false, nil
			default:
				return true, fmt.Errorf("unexpected State of newly created AWS EBS volume %s: %q", volumeName, *vol.State)
			}
		}
		return false, nil
	})
	return err
}

// DeleteDisk implements Volumes.DeleteDisk
func (c *Cloud) DeleteDisk(volumeName KubernetesVolumeID) (bool, error) {
	awsDisk, err := newAWSDisk(c, volumeName)
	if err != nil {
		return false, err
	}
	available, err := c.checkIfAvailable(awsDisk, "deleting", "")
	if err != nil {
		if isAWSErrorVolumeNotFound(err) {
			klog.V(2).Infof("Volume %s not found when deleting it, assuming it's deleted", awsDisk.awsID)
			return false, nil
		}
		klog.Error(err)
	}

	if !available {
		return false, err
	}

	return awsDisk.deleteVolume()
}

func (c *Cloud) checkIfAvailable(disk *awsDisk, opName string, instance string) (bool, error) {
	info, err := disk.describeVolume()

	if err != nil {
		klog.Errorf("Error describing volume %q: %q", disk.awsID, err)
		// if for some reason we can not describe volume we will return error
		return false, err
	}

	volumeState := aws.StringValue(info.State)
	opError := fmt.Sprintf("Error %s EBS volume %q", opName, disk.awsID)
	if len(instance) != 0 {
		opError = fmt.Sprintf("%q to instance %q", opError, instance)
	}

	// Only available volumes can be attached or deleted
	if volumeState != "available" {
		// Volume is attached somewhere else and we can not attach it here
		if len(info.Attachments) > 0 {
			attachment := info.Attachments[0]
			instanceID := aws.StringValue(attachment.InstanceId)
			attachedInstance, ierr := c.getInstanceByID(instanceID)
			attachErr := fmt.Sprintf("%s since volume is currently attached to %q", opError, instanceID)
			if ierr != nil {
				klog.Error(attachErr)
				return false, errors.New(attachErr)
			}
			devicePath := aws.StringValue(attachment.Device)
			nodeName := mapInstanceToNodeName(attachedInstance)

			danglingErr := volerr.NewDanglingError(attachErr, nodeName, devicePath)
			return false, danglingErr
		}

		attachErr := fmt.Errorf("%s since volume is in %q state", opError, volumeState)
		return false, attachErr
	}

	return true, nil
}

// GetLabelsForVolume gets the volume labels for a volume
func (c *Cloud) GetLabelsForVolume(ctx context.Context, pv *v1.PersistentVolume) (map[string]string, error) {
	// Ignore if not AWSElasticBlockStore.
	if pv.Spec.AWSElasticBlockStore == nil {
		return nil, nil
	}

	// Ignore any volumes that are being provisioned
	if pv.Spec.AWSElasticBlockStore.VolumeID == cloudvolume.ProvisionedVolumeName {
		return nil, nil
	}

	spec := KubernetesVolumeID(pv.Spec.AWSElasticBlockStore.VolumeID)
	labels, err := c.GetVolumeLabels(spec)
	if err != nil {
		return nil, err
	}

	return labels, nil
}

// GetVolumeLabels implements Volumes.GetVolumeLabels
func (c *Cloud) GetVolumeLabels(volumeName KubernetesVolumeID) (map[string]string, error) {
	awsDisk, err := newAWSDisk(c, volumeName)
	if err != nil {
		return nil, err
	}
	info, err := awsDisk.describeVolume()
	if err != nil {
		return nil, err
	}
	labels := make(map[string]string)
	az := aws.StringValue(info.AvailabilityZone)
	if az == "" {
		return nil, fmt.Errorf("volume did not have AZ information: %q", aws.StringValue(info.VolumeId))
	}

	labels[v1.LabelZoneFailureDomain] = az
	region, err := azToRegion(az)
	if err != nil {
		return nil, err
	}
	labels[v1.LabelZoneRegion] = region

	return labels, nil
}

// GetDiskPath implements Volumes.GetDiskPath
func (c *Cloud) GetDiskPath(volumeName KubernetesVolumeID) (string, error) {
	awsDisk, err := newAWSDisk(c, volumeName)
	if err != nil {
		return "", err
	}
	info, err := awsDisk.describeVolume()
	if err != nil {
		return "", err
	}
	if len(info.Attachments) == 0 {
		return "", fmt.Errorf("No attachment to volume %s", volumeName)
	}
	return aws.StringValue(info.Attachments[0].Device), nil
}

// DiskIsAttached implements Volumes.DiskIsAttached
func (c *Cloud) DiskIsAttached(diskName KubernetesVolumeID, nodeName types.NodeName) (bool, error) {
	_, attached, err := c.checkIfAttachedToNode(diskName, nodeName)
	if err != nil {
		if isAWSErrorVolumeNotFound(err) {
			// The disk doesn't exist, can't be attached
			klog.Warningf("DiskIsAttached called for volume %s on node %s but the volume does not exist", diskName, nodeName)
			return false, nil
		}

		return true, err
	}

	return attached, nil
}

// DisksAreAttached returns a map of nodes and Kubernetes volume IDs indicating
// if the volumes are attached to the node
func (c *Cloud) DisksAreAttached(nodeDisks map[types.NodeName][]KubernetesVolumeID) (map[types.NodeName]map[KubernetesVolumeID]bool, error) {
	attached := make(map[types.NodeName]map[KubernetesVolumeID]bool)

	if len(nodeDisks) == 0 {
		return attached, nil
	}

	nodeNames := []string{}
	for nodeName, diskNames := range nodeDisks {
		for _, diskName := range diskNames {
			setNodeDisk(attached, diskName, nodeName, false)
		}
		nodeNames = append(nodeNames, mapNodeNameToPrivateDNSName(nodeName))
	}

	// Note that we get instances regardless of state.
	// This means there might be multiple nodes with the same node names.
	awsInstances, err := c.getInstancesByNodeNames(nodeNames)
	if err != nil {
		// When there is an error fetching instance information
		// it is safer to return nil and let volume information not be touched.
		return nil, err
	}

	if len(awsInstances) == 0 {
		klog.V(2).Infof("DisksAreAttached found no instances matching node names; will assume disks not attached")
		return attached, nil
	}

	// Note that we check that the volume is attached to the correct node, not that it is attached to _a_ node
	for _, awsInstance := range awsInstances {
		nodeName := mapInstanceToNodeName(awsInstance)

		diskNames := nodeDisks[nodeName]
		if len(diskNames) == 0 {
			continue
		}

		awsInstanceState := "<nil>"
		if awsInstance != nil && awsInstance.State != nil {
			awsInstanceState = aws.StringValue(awsInstance.State.Name)
		}
		if awsInstanceState == "terminated" {
			// Instance is terminated, safe to assume volumes not attached
			// Note that we keep volumes attached to instances in other states (most notably, stopped)
			continue
		}

		idToDiskName := make(map[EBSVolumeID]KubernetesVolumeID)
		for _, diskName := range diskNames {
			volumeID, err := diskName.MapToAWSVolumeID()
			if err != nil {
				return nil, fmt.Errorf("error mapping volume spec %q to aws id: %v", diskName, err)
			}
			idToDiskName[volumeID] = diskName
		}

		for _, blockDevice := range awsInstance.BlockDeviceMappings {
			volumeID := EBSVolumeID(aws.StringValue(blockDevice.Ebs.VolumeId))
			diskName, found := idToDiskName[volumeID]
			if found {
				// Disk is still attached to node
				setNodeDisk(attached, diskName, nodeName, true)
			}
		}
	}

	return attached, nil
}

// ResizeDisk resizes an EBS volume in GiB increments, it will round up to the
// next GiB if arguments are not provided in even GiB increments
func (c *Cloud) ResizeDisk(
	diskName KubernetesVolumeID,
	oldSize resource.Quantity,
	newSize resource.Quantity) (resource.Quantity, error) {
	awsDisk, err := newAWSDisk(c, diskName)
	if err != nil {
		return oldSize, err
	}

	volumeInfo, err := awsDisk.describeVolume()
	if err != nil {
		descErr := fmt.Errorf("AWS.ResizeDisk Error describing volume %s with %v", diskName, err)
		return oldSize, descErr
	}
	// AWS resizes in chunks of GiB (not GB)
<<<<<<< HEAD
	requestGiB := volumeutil.RoundUpToGiB(newSize)
=======
	requestGiB := volumehelpers.RoundUpToGiB(newSize)
>>>>>>> 8c4f3a9d
	newSizeQuant := resource.MustParse(fmt.Sprintf("%dGi", requestGiB))

	// If disk already if of greater or equal size than requested we return
	if aws.Int64Value(volumeInfo.Size) >= requestGiB {
		return newSizeQuant, nil
	}
	_, err = awsDisk.modifyVolume(requestGiB)

	if err != nil {
		return oldSize, err
	}
	return newSizeQuant, nil
}

// Gets the current load balancer state
func (c *Cloud) describeLoadBalancer(name string) (*elb.LoadBalancerDescription, error) {
	request := &elb.DescribeLoadBalancersInput{}
	request.LoadBalancerNames = []*string{&name}

	response, err := c.elb.DescribeLoadBalancers(request)
	if err != nil {
		if awsError, ok := err.(awserr.Error); ok {
			if awsError.Code() == "LoadBalancerNotFound" {
				return nil, nil
			}
		}
		return nil, err
	}

	var ret *elb.LoadBalancerDescription
	for _, loadBalancer := range response.LoadBalancerDescriptions {
		if ret != nil {
			klog.Errorf("Found multiple load balancers with name: %s", name)
		}
		ret = loadBalancer
	}
	return ret, nil
}

func (c *Cloud) addLoadBalancerTags(loadBalancerName string, requested map[string]string) error {
	var tags []*elb.Tag
	for k, v := range requested {
		tag := &elb.Tag{
			Key:   aws.String(k),
			Value: aws.String(v),
		}
		tags = append(tags, tag)
	}

	request := &elb.AddTagsInput{}
	request.LoadBalancerNames = []*string{&loadBalancerName}
	request.Tags = tags

	_, err := c.elb.AddTags(request)
	if err != nil {
		return fmt.Errorf("error adding tags to load balancer: %v", err)
	}
	return nil
}

// Gets the current load balancer state
func (c *Cloud) describeLoadBalancerv2(name string) (*elbv2.LoadBalancer, error) {
	request := &elbv2.DescribeLoadBalancersInput{
		Names: []*string{aws.String(name)},
	}

	response, err := c.elbv2.DescribeLoadBalancers(request)
	if err != nil {
		if awsError, ok := err.(awserr.Error); ok {
			if awsError.Code() == elbv2.ErrCodeLoadBalancerNotFoundException {
				return nil, nil
			}
		}
		return nil, fmt.Errorf("Error describing load balancer: %q", err)
	}

	// AWS will not return 2 load balancers with the same name _and_ type.
	for i := range response.LoadBalancers {
		if aws.StringValue(response.LoadBalancers[i].Type) == elbv2.LoadBalancerTypeEnumNetwork {
			return response.LoadBalancers[i], nil
		}
	}

	return nil, fmt.Errorf("NLB '%s' could not be found", name)
}

// Retrieves instance's vpc id from metadata
func (c *Cloud) findVPCID() (string, error) {
	macs, err := c.metadata.GetMetadata("network/interfaces/macs/")
	if err != nil {
		return "", fmt.Errorf("Could not list interfaces of the instance: %q", err)
	}

	// loop over interfaces, first vpc id returned wins
	for _, macPath := range strings.Split(macs, "\n") {
		if len(macPath) == 0 {
			continue
		}
		url := fmt.Sprintf("network/interfaces/macs/%svpc-id", macPath)
		vpcID, err := c.metadata.GetMetadata(url)
		if err != nil {
			continue
		}
		return vpcID, nil
	}
	return "", fmt.Errorf("Could not find VPC ID in instance metadata")
}

// Retrieves the specified security group from the AWS API, or returns nil if not found
func (c *Cloud) findSecurityGroup(securityGroupID string) (*ec2.SecurityGroup, error) {
	describeSecurityGroupsRequest := &ec2.DescribeSecurityGroupsInput{
		GroupIds: []*string{&securityGroupID},
	}
	// We don't apply our tag filters because we are retrieving by ID

	groups, err := c.ec2.DescribeSecurityGroups(describeSecurityGroupsRequest)
	if err != nil {
		klog.Warningf("Error retrieving security group: %q", err)
		return nil, err
	}

	if len(groups) == 0 {
		return nil, nil
	}
	if len(groups) != 1 {
		// This should not be possible - ids should be unique
		return nil, fmt.Errorf("multiple security groups found with same id %q", securityGroupID)
	}
	group := groups[0]
	return group, nil
}

func isEqualIntPointer(l, r *int64) bool {
	if l == nil {
		return r == nil
	}
	if r == nil {
		return l == nil
	}
	return *l == *r
}

func isEqualStringPointer(l, r *string) bool {
	if l == nil {
		return r == nil
	}
	if r == nil {
		return l == nil
	}
	return *l == *r
}

func ipPermissionExists(newPermission, existing *ec2.IpPermission, compareGroupUserIDs bool) bool {
	if !isEqualIntPointer(newPermission.FromPort, existing.FromPort) {
		return false
	}
	if !isEqualIntPointer(newPermission.ToPort, existing.ToPort) {
		return false
	}
	if !isEqualStringPointer(newPermission.IpProtocol, existing.IpProtocol) {
		return false
	}
	// Check only if newPermission is a subset of existing. Usually it has zero or one elements.
	// Not doing actual CIDR math yet; not clear it's needed, either.
	klog.V(4).Infof("Comparing %v to %v", newPermission, existing)
	if len(newPermission.IpRanges) > len(existing.IpRanges) {
		return false
	}

	for j := range newPermission.IpRanges {
		found := false
		for k := range existing.IpRanges {
			if isEqualStringPointer(newPermission.IpRanges[j].CidrIp, existing.IpRanges[k].CidrIp) {
				found = true
				break
			}
		}
		if !found {
			return false
		}
	}

	for _, leftPair := range newPermission.UserIdGroupPairs {
		found := false
		for _, rightPair := range existing.UserIdGroupPairs {
			if isEqualUserGroupPair(leftPair, rightPair, compareGroupUserIDs) {
				found = true
				break
			}
		}
		if !found {
			return false
		}
	}

	return true
}

func isEqualUserGroupPair(l, r *ec2.UserIdGroupPair, compareGroupUserIDs bool) bool {
	klog.V(2).Infof("Comparing %v to %v", *l.GroupId, *r.GroupId)
	if isEqualStringPointer(l.GroupId, r.GroupId) {
		if compareGroupUserIDs {
			if isEqualStringPointer(l.UserId, r.UserId) {
				return true
			}
		} else {
			return true
		}
	}

	return false
}

// Makes sure the security group ingress is exactly the specified permissions
// Returns true if and only if changes were made
// The security group must already exist
func (c *Cloud) setSecurityGroupIngress(securityGroupID string, permissions IPPermissionSet) (bool, error) {
	// We do not want to make changes to the Global defined SG
	if securityGroupID == c.cfg.Global.ElbSecurityGroup {
		return false, nil
	}

	group, err := c.findSecurityGroup(securityGroupID)
	if err != nil {
		klog.Warningf("Error retrieving security group %q", err)
		return false, err
	}

	if group == nil {
		return false, fmt.Errorf("security group not found: %s", securityGroupID)
	}

	klog.V(2).Infof("Existing security group ingress: %s %v", securityGroupID, group.IpPermissions)

	actual := NewIPPermissionSet(group.IpPermissions...)

	// EC2 groups rules together, for example combining:
	//
	// { Port=80, Range=[A] } and { Port=80, Range=[B] }
	//
	// into { Port=80, Range=[A,B] }
	//
	// We have to ungroup them, because otherwise the logic becomes really
	// complicated, and also because if we have Range=[A,B] and we try to
	// add Range=[A] then EC2 complains about a duplicate rule.
	permissions = permissions.Ungroup()
	actual = actual.Ungroup()

	remove := actual.Difference(permissions)
	add := permissions.Difference(actual)

	if add.Len() == 0 && remove.Len() == 0 {
		return false, nil
	}

	// TODO: There is a limit in VPC of 100 rules per security group, so we
	// probably should try grouping or combining to fit under this limit.
	// But this is only used on the ELB security group currently, so it
	// would require (ports * CIDRS) > 100.  Also, it isn't obvious exactly
	// how removing single permissions from compound rules works, and we
	// don't want to accidentally open more than intended while we're
	// applying changes.
	if add.Len() != 0 {
		klog.V(2).Infof("Adding security group ingress: %s %v", securityGroupID, add.List())

		request := &ec2.AuthorizeSecurityGroupIngressInput{}
		request.GroupId = &securityGroupID
		request.IpPermissions = add.List()
		_, err = c.ec2.AuthorizeSecurityGroupIngress(request)
		if err != nil {
			return false, fmt.Errorf("error authorizing security group ingress: %q", err)
		}
	}
	if remove.Len() != 0 {
		klog.V(2).Infof("Remove security group ingress: %s %v", securityGroupID, remove.List())

		request := &ec2.RevokeSecurityGroupIngressInput{}
		request.GroupId = &securityGroupID
		request.IpPermissions = remove.List()
		_, err = c.ec2.RevokeSecurityGroupIngress(request)
		if err != nil {
			return false, fmt.Errorf("error revoking security group ingress: %q", err)
		}
	}

	return true, nil
}

// Makes sure the security group includes the specified permissions
// Returns true if and only if changes were made
// The security group must already exist
func (c *Cloud) addSecurityGroupIngress(securityGroupID string, addPermissions []*ec2.IpPermission) (bool, error) {
	// We do not want to make changes to the Global defined SG
	if securityGroupID == c.cfg.Global.ElbSecurityGroup {
		return false, nil
	}

	group, err := c.findSecurityGroup(securityGroupID)
	if err != nil {
		klog.Warningf("Error retrieving security group: %q", err)
		return false, err
	}

	if group == nil {
		return false, fmt.Errorf("security group not found: %s", securityGroupID)
	}

	klog.V(2).Infof("Existing security group ingress: %s %v", securityGroupID, group.IpPermissions)

	changes := []*ec2.IpPermission{}
	for _, addPermission := range addPermissions {
		hasUserID := false
		for i := range addPermission.UserIdGroupPairs {
			if addPermission.UserIdGroupPairs[i].UserId != nil {
				hasUserID = true
			}
		}

		found := false
		for _, groupPermission := range group.IpPermissions {
			if ipPermissionExists(addPermission, groupPermission, hasUserID) {
				found = true
				break
			}
		}

		if !found {
			changes = append(changes, addPermission)
		}
	}

	if len(changes) == 0 {
		return false, nil
	}

	klog.V(2).Infof("Adding security group ingress: %s %v", securityGroupID, changes)

	request := &ec2.AuthorizeSecurityGroupIngressInput{}
	request.GroupId = &securityGroupID
	request.IpPermissions = changes
	_, err = c.ec2.AuthorizeSecurityGroupIngress(request)
	if err != nil {
		klog.Warningf("Error authorizing security group ingress %q", err)
		return false, fmt.Errorf("error authorizing security group ingress: %q", err)
	}

	return true, nil
}

// Makes sure the security group no longer includes the specified permissions
// Returns true if and only if changes were made
// If the security group no longer exists, will return (false, nil)
func (c *Cloud) removeSecurityGroupIngress(securityGroupID string, removePermissions []*ec2.IpPermission) (bool, error) {
	// We do not want to make changes to the Global defined SG
	if securityGroupID == c.cfg.Global.ElbSecurityGroup {
		return false, nil
	}

	group, err := c.findSecurityGroup(securityGroupID)
	if err != nil {
		klog.Warningf("Error retrieving security group: %q", err)
		return false, err
	}

	if group == nil {
		klog.Warning("Security group not found: ", securityGroupID)
		return false, nil
	}

	changes := []*ec2.IpPermission{}
	for _, removePermission := range removePermissions {
		hasUserID := false
		for i := range removePermission.UserIdGroupPairs {
			if removePermission.UserIdGroupPairs[i].UserId != nil {
				hasUserID = true
			}
		}

		var found *ec2.IpPermission
		for _, groupPermission := range group.IpPermissions {
			if ipPermissionExists(removePermission, groupPermission, hasUserID) {
				found = removePermission
				break
			}
		}

		if found != nil {
			changes = append(changes, found)
		}
	}

	if len(changes) == 0 {
		return false, nil
	}

	klog.V(2).Infof("Removing security group ingress: %s %v", securityGroupID, changes)

	request := &ec2.RevokeSecurityGroupIngressInput{}
	request.GroupId = &securityGroupID
	request.IpPermissions = changes
	_, err = c.ec2.RevokeSecurityGroupIngress(request)
	if err != nil {
		klog.Warningf("Error revoking security group ingress: %q", err)
		return false, err
	}

	return true, nil
}

// Makes sure the security group exists.
// For multi-cluster isolation, name must be globally unique, for example derived from the service UUID.
// Additional tags can be specified
// Returns the security group id or error
func (c *Cloud) ensureSecurityGroup(name string, description string, additionalTags map[string]string) (string, error) {
	groupID := ""
	attempt := 0
	for {
		attempt++

		request := &ec2.DescribeSecurityGroupsInput{}
		filters := []*ec2.Filter{
			newEc2Filter("group-name", name),
			newEc2Filter("vpc-id", c.vpcID),
		}
		// Note that we do _not_ add our tag filters; group-name + vpc-id is the EC2 primary key.
		// However, we do check that it matches our tags.
		// If it doesn't have any tags, we tag it; this is how we recover if we failed to tag before.
		// If it has a different cluster's tags, that is an error.
		// This shouldn't happen because name is expected to be globally unique (UUID derived)
		request.Filters = filters

		securityGroups, err := c.ec2.DescribeSecurityGroups(request)
		if err != nil {
			return "", err
		}

		if len(securityGroups) >= 1 {
			if len(securityGroups) > 1 {
				klog.Warningf("Found multiple security groups with name: %q", name)
			}
			err := c.tagging.readRepairClusterTags(
				c.ec2, aws.StringValue(securityGroups[0].GroupId),
				ResourceLifecycleOwned, nil, securityGroups[0].Tags)
			if err != nil {
				return "", err
			}

			return aws.StringValue(securityGroups[0].GroupId), nil
		}

		createRequest := &ec2.CreateSecurityGroupInput{}
		createRequest.VpcId = &c.vpcID
		createRequest.GroupName = &name
		createRequest.Description = &description

		createResponse, err := c.ec2.CreateSecurityGroup(createRequest)
		if err != nil {
			ignore := false
			switch err := err.(type) {
			case awserr.Error:
				if err.Code() == "InvalidGroup.Duplicate" && attempt < MaxReadThenCreateRetries {
					klog.V(2).Infof("Got InvalidGroup.Duplicate while creating security group (race?); will retry")
					ignore = true
				}
			}
			if !ignore {
				klog.Errorf("Error creating security group: %q", err)
				return "", err
			}
			time.Sleep(1 * time.Second)
		} else {
			groupID = aws.StringValue(createResponse.GroupId)
			break
		}
	}
	if groupID == "" {
		return "", fmt.Errorf("created security group, but id was not returned: %s", name)
	}

	err := c.tagging.createTags(c.ec2, groupID, ResourceLifecycleOwned, additionalTags)
	if err != nil {
		// If we retry, ensureClusterTags will recover from this - it
		// will add the missing tags.  We could delete the security
		// group here, but that doesn't feel like the right thing, as
		// the caller is likely to retry the create
		return "", fmt.Errorf("error tagging security group: %q", err)
	}
	return groupID, nil
}

// Finds the value for a given tag.
func findTag(tags []*ec2.Tag, key string) (string, bool) {
	for _, tag := range tags {
		if aws.StringValue(tag.Key) == key {
			return aws.StringValue(tag.Value), true
		}
	}
	return "", false
}

// Finds the subnets associated with the cluster, by matching tags.
// For maximal backwards compatibility, if no subnets are tagged, it will fall-back to the current subnet.
// However, in future this will likely be treated as an error.
func (c *Cloud) findSubnets() ([]*ec2.Subnet, error) {
	request := &ec2.DescribeSubnetsInput{}
	filters := []*ec2.Filter{newEc2Filter("vpc-id", c.vpcID)}
	request.Filters = c.tagging.addFilters(filters)

	subnets, err := c.ec2.DescribeSubnets(request)
	if err != nil {
		return nil, fmt.Errorf("error describing subnets: %q", err)
	}

	var matches []*ec2.Subnet
	for _, subnet := range subnets {
		if c.tagging.hasClusterTag(subnet.Tags) {
			matches = append(matches, subnet)
		}
	}

	if len(matches) != 0 {
		return matches, nil
	}

	// Fall back to the current instance subnets, if nothing is tagged
	klog.Warningf("No tagged subnets found; will fall-back to the current subnet only.  This is likely to be an error in a future version of k8s.")

	request = &ec2.DescribeSubnetsInput{}
	filters = []*ec2.Filter{newEc2Filter("subnet-id", c.selfAWSInstance.subnetID)}
	request.Filters = filters

	subnets, err = c.ec2.DescribeSubnets(request)
	if err != nil {
		return nil, fmt.Errorf("error describing subnets: %q", err)
	}

	return subnets, nil
}

// Finds the subnets to use for an ELB we are creating.
// Normal (Internet-facing) ELBs must use public subnets, so we skip private subnets.
// Internal ELBs can use public or private subnets, but if we have a private subnet we should prefer that.
func (c *Cloud) findELBSubnets(internalELB bool) ([]string, error) {
	vpcIDFilter := newEc2Filter("vpc-id", c.vpcID)

	subnets, err := c.findSubnets()
	if err != nil {
		return nil, err
	}

	rRequest := &ec2.DescribeRouteTablesInput{}
	rRequest.Filters = []*ec2.Filter{vpcIDFilter}
	rt, err := c.ec2.DescribeRouteTables(rRequest)
	if err != nil {
		return nil, fmt.Errorf("error describe route table: %q", err)
	}

	subnetsByAZ := make(map[string]*ec2.Subnet)
	for _, subnet := range subnets {
		az := aws.StringValue(subnet.AvailabilityZone)
		id := aws.StringValue(subnet.SubnetId)
		if az == "" || id == "" {
			klog.Warningf("Ignoring subnet with empty az/id: %v", subnet)
			continue
		}

		isPublic, err := isSubnetPublic(rt, id)
		if err != nil {
			return nil, err
		}
		if !internalELB && !isPublic {
			klog.V(2).Infof("Ignoring private subnet for public ELB %q", id)
			continue
		}

		existing := subnetsByAZ[az]
		if existing == nil {
			subnetsByAZ[az] = subnet
			continue
		}

		// Try to break the tie using a tag
		var tagName string
		if internalELB {
			tagName = TagNameSubnetInternalELB
		} else {
			tagName = TagNameSubnetPublicELB
		}

		_, existingHasTag := findTag(existing.Tags, tagName)
		_, subnetHasTag := findTag(subnet.Tags, tagName)

		if existingHasTag != subnetHasTag {
			if subnetHasTag {
				subnetsByAZ[az] = subnet
			}
			continue
		}

		// If we have two subnets for the same AZ we arbitrarily choose the one that is first lexicographically.
		// TODO: Should this be an error.
		if strings.Compare(*existing.SubnetId, *subnet.SubnetId) > 0 {
			klog.Warningf("Found multiple subnets in AZ %q; choosing %q between subnets %q and %q", az, *subnet.SubnetId, *existing.SubnetId, *subnet.SubnetId)
			subnetsByAZ[az] = subnet
			continue
		}

		klog.Warningf("Found multiple subnets in AZ %q; choosing %q between subnets %q and %q", az, *existing.SubnetId, *existing.SubnetId, *subnet.SubnetId)
		continue
	}

	var subnetIDs []string
	for _, subnet := range subnetsByAZ {
		subnetIDs = append(subnetIDs, aws.StringValue(subnet.SubnetId))
	}

	return subnetIDs, nil
}

func isSubnetPublic(rt []*ec2.RouteTable, subnetID string) (bool, error) {
	var subnetTable *ec2.RouteTable
	for _, table := range rt {
		for _, assoc := range table.Associations {
			if aws.StringValue(assoc.SubnetId) == subnetID {
				subnetTable = table
				break
			}
		}
	}

	if subnetTable == nil {
		// If there is no explicit association, the subnet will be implicitly
		// associated with the VPC's main routing table.
		for _, table := range rt {
			for _, assoc := range table.Associations {
				if aws.BoolValue(assoc.Main) == true {
					klog.V(4).Infof("Assuming implicit use of main routing table %s for %s",
						aws.StringValue(table.RouteTableId), subnetID)
					subnetTable = table
					break
				}
			}
		}
	}

	if subnetTable == nil {
		return false, fmt.Errorf("Could not locate routing table for subnet %s", subnetID)
	}

	for _, route := range subnetTable.Routes {
		// There is no direct way in the AWS API to determine if a subnet is public or private.
		// A public subnet is one which has an internet gateway route
		// we look for the gatewayId and make sure it has the prefix of igw to differentiate
		// from the default in-subnet route which is called "local"
		// or other virtual gateway (starting with vgv)
		// or vpc peering connections (starting with pcx).
		if strings.HasPrefix(aws.StringValue(route.GatewayId), "igw") {
			return true, nil
		}
	}

	return false, nil
}

type portSets struct {
	names   sets.String
	numbers sets.Int64
}

// getPortSets returns a portSets structure representing port names and numbers
// that the comma-separated string describes. If the input is empty or equal to
// "*", a nil pointer is returned.
func getPortSets(annotation string) (ports *portSets) {
	if annotation != "" && annotation != "*" {
		ports = &portSets{
			sets.NewString(),
			sets.NewInt64(),
		}
		portStringSlice := strings.Split(annotation, ",")
		for _, item := range portStringSlice {
			port, err := strconv.Atoi(item)
			if err != nil {
				ports.names.Insert(item)
			} else {
				ports.numbers.Insert(int64(port))
			}
		}
	}
	return
}

// buildELBSecurityGroupList returns list of SecurityGroups which should be
// attached to ELB created by a service. List always consist of at least
// 1 member which is an SG created for this service or a SG from the Global config.
// Extra groups can be specified via annotation, as can extra tags for any
// new groups. The annotation "ServiceAnnotationLoadBalancerSecurityGroups" allows for
// setting the security groups specified.
func (c *Cloud) buildELBSecurityGroupList(serviceName types.NamespacedName, loadBalancerName string, annotations map[string]string) ([]string, error) {
	var err error
	var securityGroupID string

	if c.cfg.Global.ElbSecurityGroup != "" {
		securityGroupID = c.cfg.Global.ElbSecurityGroup
	} else {
		// Create a security group for the load balancer
		sgName := "k8s-elb-" + loadBalancerName
		sgDescription := fmt.Sprintf("Security group for Kubernetes ELB %s (%v)", loadBalancerName, serviceName)
		securityGroupID, err = c.ensureSecurityGroup(sgName, sgDescription, getLoadBalancerAdditionalTags(annotations))
		if err != nil {
			klog.Errorf("Error creating load balancer security group: %q", err)
			return nil, err
		}
	}

	sgList := []string{}

	for _, extraSG := range strings.Split(annotations[ServiceAnnotationLoadBalancerSecurityGroups], ",") {
		extraSG = strings.TrimSpace(extraSG)
		if len(extraSG) > 0 {
			sgList = append(sgList, extraSG)
		}
	}

	// If no Security Groups have been specified with the ServiceAnnotationLoadBalancerSecurityGroups annotation, we add the default one.
	if len(sgList) == 0 {
		sgList = append(sgList, securityGroupID)
	}

	for _, extraSG := range strings.Split(annotations[ServiceAnnotationLoadBalancerExtraSecurityGroups], ",") {
		extraSG = strings.TrimSpace(extraSG)
		if len(extraSG) > 0 {
			sgList = append(sgList, extraSG)
		}
	}

	return sgList, nil
}

// buildListener creates a new listener from the given port, adding an SSL certificate
// if indicated by the appropriate annotations.
func buildListener(port v1.ServicePort, annotations map[string]string, sslPorts *portSets) (*elb.Listener, error) {
	loadBalancerPort := int64(port.Port)
	portName := strings.ToLower(port.Name)
	instancePort := int64(port.NodePort)
	protocol := strings.ToLower(string(port.Protocol))
	instanceProtocol := protocol

	listener := &elb.Listener{}
	listener.InstancePort = &instancePort
	listener.LoadBalancerPort = &loadBalancerPort
	certID := annotations[ServiceAnnotationLoadBalancerCertificate]
	if certID != "" && (sslPorts == nil || sslPorts.numbers.Has(loadBalancerPort) || sslPorts.names.Has(portName)) {
		instanceProtocol = annotations[ServiceAnnotationLoadBalancerBEProtocol]
		if instanceProtocol == "" {
			protocol = "ssl"
			instanceProtocol = "tcp"
		} else {
			protocol = backendProtocolMapping[instanceProtocol]
			if protocol == "" {
				return nil, fmt.Errorf("Invalid backend protocol %s for %s in %s", instanceProtocol, certID, ServiceAnnotationLoadBalancerBEProtocol)
			}
		}
		listener.SSLCertificateId = &certID
	} else if annotationProtocol := annotations[ServiceAnnotationLoadBalancerBEProtocol]; annotationProtocol == "http" {
		instanceProtocol = annotationProtocol
		protocol = "http"
	}

	listener.Protocol = &protocol
	listener.InstanceProtocol = &instanceProtocol

	return listener, nil
}

// EnsureLoadBalancer implements LoadBalancer.EnsureLoadBalancer
func (c *Cloud) EnsureLoadBalancer(ctx context.Context, clusterName string, apiService *v1.Service, nodes []*v1.Node) (*v1.LoadBalancerStatus, error) {
	annotations := apiService.Annotations
	klog.V(2).Infof("EnsureLoadBalancer(%v, %v, %v, %v, %v, %v, %v)",
		clusterName, apiService.Namespace, apiService.Name, c.region, apiService.Spec.LoadBalancerIP, apiService.Spec.Ports, annotations)

	if apiService.Spec.SessionAffinity != v1.ServiceAffinityNone {
		// ELB supports sticky sessions, but only when configured for HTTP/HTTPS
		return nil, fmt.Errorf("unsupported load balancer affinity: %v", apiService.Spec.SessionAffinity)
	}

	if len(apiService.Spec.Ports) == 0 {
		return nil, fmt.Errorf("requested load balancer with no ports")
	}

	// Figure out what mappings we want on the load balancer
	listeners := []*elb.Listener{}
	v2Mappings := []nlbPortMapping{}

	portList := getPortSets(annotations[ServiceAnnotationLoadBalancerSSLPorts])
	for _, port := range apiService.Spec.Ports {
		if port.Protocol != v1.ProtocolTCP {
			return nil, fmt.Errorf("Only TCP LoadBalancer is supported for AWS ELB")
		}
		if port.NodePort == 0 {
			klog.Errorf("Ignoring port without NodePort defined: %v", port)
			continue
		}

		if isNLB(annotations) {
			v2Mappings = append(v2Mappings, nlbPortMapping{
				FrontendPort: int64(port.Port),
				TrafficPort:  int64(port.NodePort),
				// if externalTrafficPolicy == "Local", we'll override the
				// health check later
				HealthCheckPort:     int64(port.NodePort),
				HealthCheckProtocol: elbv2.ProtocolEnumTcp,
			})
		}
		listener, err := buildListener(port, annotations, portList)
		if err != nil {
			return nil, err
		}
		listeners = append(listeners, listener)
	}

	if apiService.Spec.LoadBalancerIP != "" {
		return nil, fmt.Errorf("LoadBalancerIP cannot be specified for AWS ELB")
	}

	instances, err := c.findInstancesForELB(nodes)
	if err != nil {
		return nil, err
	}

	sourceRanges, err := servicehelpers.GetLoadBalancerSourceRanges(apiService)
	if err != nil {
		return nil, err
	}

	// Determine if this is tagged as an Internal ELB
	internalELB := false
	internalAnnotation := apiService.Annotations[ServiceAnnotationLoadBalancerInternal]
	if internalAnnotation == "false" {
		internalELB = false
	} else if internalAnnotation != "" {
		internalELB = true
	}

	if isNLB(annotations) {

		if path, healthCheckNodePort := servicehelpers.GetServiceHealthCheckPathPort(apiService); path != "" {
			for i := range v2Mappings {
				v2Mappings[i].HealthCheckPort = int64(healthCheckNodePort)
				v2Mappings[i].HealthCheckPath = path
				v2Mappings[i].HealthCheckProtocol = elbv2.ProtocolEnumHttp
			}
		}

		// Find the subnets that the ELB will live in
		subnetIDs, err := c.findELBSubnets(internalELB)
		if err != nil {
			klog.Errorf("Error listing subnets in VPC: %q", err)
			return nil, err
		}
		// Bail out early if there are no subnets
		if len(subnetIDs) == 0 {
			return nil, fmt.Errorf("could not find any suitable subnets for creating the ELB")
		}

		loadBalancerName := c.GetLoadBalancerName(ctx, clusterName, apiService)
		serviceName := types.NamespacedName{Namespace: apiService.Namespace, Name: apiService.Name}

		instanceIDs := []string{}
		for id := range instances {
			instanceIDs = append(instanceIDs, string(id))
		}

		v2LoadBalancer, err := c.ensureLoadBalancerv2(
			serviceName,
			loadBalancerName,
			v2Mappings,
			instanceIDs,
			subnetIDs,
			internalELB,
			annotations,
		)
		if err != nil {
			return nil, err
		}

		sourceRangeCidrs := []string{}
		for cidr := range sourceRanges {
			sourceRangeCidrs = append(sourceRangeCidrs, cidr)
		}
		if len(sourceRangeCidrs) == 0 {
			sourceRangeCidrs = append(sourceRangeCidrs, "0.0.0.0/0")
		}

		err = c.updateInstanceSecurityGroupsForNLB(v2Mappings, instances, loadBalancerName, sourceRangeCidrs)
		if err != nil {
			klog.Warningf("Error opening ingress rules for the load balancer to the instances: %q", err)
			return nil, err
		}

		// We don't have an `ensureLoadBalancerInstances()` function for elbv2
		// because `ensureLoadBalancerv2()` requires instance Ids

		// TODO: Wait for creation?
		return v2toStatus(v2LoadBalancer), nil
	}

	// Determine if we need to set the Proxy protocol policy
	proxyProtocol := false
	proxyProtocolAnnotation := apiService.Annotations[ServiceAnnotationLoadBalancerProxyProtocol]
	if proxyProtocolAnnotation != "" {
		if proxyProtocolAnnotation != "*" {
			return nil, fmt.Errorf("annotation %q=%q detected, but the only value supported currently is '*'", ServiceAnnotationLoadBalancerProxyProtocol, proxyProtocolAnnotation)
		}
		proxyProtocol = true
	}

	// Some load balancer attributes are required, so defaults are set. These can be overridden by annotations.
	loadBalancerAttributes := &elb.LoadBalancerAttributes{
		AccessLog:              &elb.AccessLog{Enabled: aws.Bool(false)},
		ConnectionDraining:     &elb.ConnectionDraining{Enabled: aws.Bool(false)},
		ConnectionSettings:     &elb.ConnectionSettings{IdleTimeout: aws.Int64(60)},
		CrossZoneLoadBalancing: &elb.CrossZoneLoadBalancing{Enabled: aws.Bool(false)},
	}

	// Determine if an access log emit interval has been specified
	accessLogEmitIntervalAnnotation := annotations[ServiceAnnotationLoadBalancerAccessLogEmitInterval]
	if accessLogEmitIntervalAnnotation != "" {
		accessLogEmitInterval, err := strconv.ParseInt(accessLogEmitIntervalAnnotation, 10, 64)
		if err != nil {
			return nil, fmt.Errorf("error parsing service annotation: %s=%s",
				ServiceAnnotationLoadBalancerAccessLogEmitInterval,
				accessLogEmitIntervalAnnotation,
			)
		}
		loadBalancerAttributes.AccessLog.EmitInterval = &accessLogEmitInterval
	}

	// Determine if access log enabled/disabled has been specified
	accessLogEnabledAnnotation := annotations[ServiceAnnotationLoadBalancerAccessLogEnabled]
	if accessLogEnabledAnnotation != "" {
		accessLogEnabled, err := strconv.ParseBool(accessLogEnabledAnnotation)
		if err != nil {
			return nil, fmt.Errorf("error parsing service annotation: %s=%s",
				ServiceAnnotationLoadBalancerAccessLogEnabled,
				accessLogEnabledAnnotation,
			)
		}
		loadBalancerAttributes.AccessLog.Enabled = &accessLogEnabled
	}

	// Determine if access log s3 bucket name has been specified
	accessLogS3BucketNameAnnotation := annotations[ServiceAnnotationLoadBalancerAccessLogS3BucketName]
	if accessLogS3BucketNameAnnotation != "" {
		loadBalancerAttributes.AccessLog.S3BucketName = &accessLogS3BucketNameAnnotation
	}

	// Determine if access log s3 bucket prefix has been specified
	accessLogS3BucketPrefixAnnotation := annotations[ServiceAnnotationLoadBalancerAccessLogS3BucketPrefix]
	if accessLogS3BucketPrefixAnnotation != "" {
		loadBalancerAttributes.AccessLog.S3BucketPrefix = &accessLogS3BucketPrefixAnnotation
	}

	// Determine if connection draining enabled/disabled has been specified
	connectionDrainingEnabledAnnotation := annotations[ServiceAnnotationLoadBalancerConnectionDrainingEnabled]
	if connectionDrainingEnabledAnnotation != "" {
		connectionDrainingEnabled, err := strconv.ParseBool(connectionDrainingEnabledAnnotation)
		if err != nil {
			return nil, fmt.Errorf("error parsing service annotation: %s=%s",
				ServiceAnnotationLoadBalancerConnectionDrainingEnabled,
				connectionDrainingEnabledAnnotation,
			)
		}
		loadBalancerAttributes.ConnectionDraining.Enabled = &connectionDrainingEnabled
	}

	// Determine if connection draining timeout has been specified
	connectionDrainingTimeoutAnnotation := annotations[ServiceAnnotationLoadBalancerConnectionDrainingTimeout]
	if connectionDrainingTimeoutAnnotation != "" {
		connectionDrainingTimeout, err := strconv.ParseInt(connectionDrainingTimeoutAnnotation, 10, 64)
		if err != nil {
			return nil, fmt.Errorf("error parsing service annotation: %s=%s",
				ServiceAnnotationLoadBalancerConnectionDrainingTimeout,
				connectionDrainingTimeoutAnnotation,
			)
		}
		loadBalancerAttributes.ConnectionDraining.Timeout = &connectionDrainingTimeout
	}

	// Determine if connection idle timeout has been specified
	connectionIdleTimeoutAnnotation := annotations[ServiceAnnotationLoadBalancerConnectionIdleTimeout]
	if connectionIdleTimeoutAnnotation != "" {
		connectionIdleTimeout, err := strconv.ParseInt(connectionIdleTimeoutAnnotation, 10, 64)
		if err != nil {
			return nil, fmt.Errorf("error parsing service annotation: %s=%s",
				ServiceAnnotationLoadBalancerConnectionIdleTimeout,
				connectionIdleTimeoutAnnotation,
			)
		}
		loadBalancerAttributes.ConnectionSettings.IdleTimeout = &connectionIdleTimeout
	}

	// Determine if cross zone load balancing enabled/disabled has been specified
	crossZoneLoadBalancingEnabledAnnotation := annotations[ServiceAnnotationLoadBalancerCrossZoneLoadBalancingEnabled]
	if crossZoneLoadBalancingEnabledAnnotation != "" {
		crossZoneLoadBalancingEnabled, err := strconv.ParseBool(crossZoneLoadBalancingEnabledAnnotation)
		if err != nil {
			return nil, fmt.Errorf("error parsing service annotation: %s=%s",
				ServiceAnnotationLoadBalancerCrossZoneLoadBalancingEnabled,
				crossZoneLoadBalancingEnabledAnnotation,
			)
		}
		loadBalancerAttributes.CrossZoneLoadBalancing.Enabled = &crossZoneLoadBalancingEnabled
	}

	// Find the subnets that the ELB will live in
	subnetIDs, err := c.findELBSubnets(internalELB)
	if err != nil {
		klog.Errorf("Error listing subnets in VPC: %q", err)
		return nil, err
	}

	// Bail out early if there are no subnets
	if len(subnetIDs) == 0 {
		return nil, fmt.Errorf("could not find any suitable subnets for creating the ELB")
	}

	loadBalancerName := c.GetLoadBalancerName(ctx, clusterName, apiService)
	serviceName := types.NamespacedName{Namespace: apiService.Namespace, Name: apiService.Name}
	securityGroupIDs, err := c.buildELBSecurityGroupList(serviceName, loadBalancerName, annotations)
	if err != nil {
		return nil, err
	}
	if len(securityGroupIDs) == 0 {
		return nil, fmt.Errorf("[BUG] ELB can't have empty list of Security Groups to be assigned, this is a Kubernetes bug, please report")
	}

	{
		ec2SourceRanges := []*ec2.IpRange{}
		for _, sourceRange := range sourceRanges.StringSlice() {
			ec2SourceRanges = append(ec2SourceRanges, &ec2.IpRange{CidrIp: aws.String(sourceRange)})
		}

		permissions := NewIPPermissionSet()
		for _, port := range apiService.Spec.Ports {
			portInt64 := int64(port.Port)
			protocol := strings.ToLower(string(port.Protocol))

			permission := &ec2.IpPermission{}
			permission.FromPort = &portInt64
			permission.ToPort = &portInt64
			permission.IpRanges = ec2SourceRanges
			permission.IpProtocol = &protocol

			permissions.Insert(permission)
		}

		// Allow ICMP fragmentation packets, important for MTU discovery
		{
			permission := &ec2.IpPermission{
				IpProtocol: aws.String("icmp"),
				FromPort:   aws.Int64(3),
				ToPort:     aws.Int64(4),
				IpRanges:   ec2SourceRanges,
			}

			permissions.Insert(permission)
		}
		_, err = c.setSecurityGroupIngress(securityGroupIDs[0], permissions)
		if err != nil {
			return nil, err
		}
	}

	// Build the load balancer itself
	loadBalancer, err := c.ensureLoadBalancer(
		serviceName,
		loadBalancerName,
		listeners,
		subnetIDs,
		securityGroupIDs,
		internalELB,
		proxyProtocol,
		loadBalancerAttributes,
		annotations,
	)
	if err != nil {
		return nil, err
	}

	if sslPolicyName, ok := annotations[ServiceAnnotationLoadBalancerSSLNegotiationPolicy]; ok {
		err := c.ensureSSLNegotiationPolicy(loadBalancer, sslPolicyName)
		if err != nil {
			return nil, err
		}

		for _, port := range c.getLoadBalancerTLSPorts(loadBalancer) {
			err := c.setSSLNegotiationPolicy(loadBalancerName, sslPolicyName, port)
			if err != nil {
				return nil, err
			}
		}
	}

	if path, healthCheckNodePort := servicehelpers.GetServiceHealthCheckPathPort(apiService); path != "" {
		klog.V(4).Infof("service %v (%v) needs health checks on :%d%s)", apiService.Name, loadBalancerName, healthCheckNodePort, path)
		err = c.ensureLoadBalancerHealthCheck(loadBalancer, "HTTP", healthCheckNodePort, path, annotations)
		if err != nil {
			return nil, fmt.Errorf("Failed to ensure health check for localized service %v on node port %v: %q", loadBalancerName, healthCheckNodePort, err)
		}
	} else {
		klog.V(4).Infof("service %v does not need custom health checks", apiService.Name)
		// We only configure a TCP health-check on the first port
		var tcpHealthCheckPort int32
		for _, listener := range listeners {
			if listener.InstancePort == nil {
				continue
			}
			tcpHealthCheckPort = int32(*listener.InstancePort)
			break
		}
		annotationProtocol := strings.ToLower(annotations[ServiceAnnotationLoadBalancerBEProtocol])
		var hcProtocol string
		if annotationProtocol == "https" || annotationProtocol == "ssl" {
			hcProtocol = "SSL"
		} else {
			hcProtocol = "TCP"
		}
		// there must be no path on TCP health check
		err = c.ensureLoadBalancerHealthCheck(loadBalancer, hcProtocol, tcpHealthCheckPort, "", annotations)
		if err != nil {
			return nil, err
		}
	}

	err = c.updateInstanceSecurityGroupsForLoadBalancer(loadBalancer, instances)
	if err != nil {
		klog.Warningf("Error opening ingress rules for the load balancer to the instances: %q", err)
		return nil, err
	}

	err = c.ensureLoadBalancerInstances(aws.StringValue(loadBalancer.LoadBalancerName), loadBalancer.Instances, instances)
	if err != nil {
		klog.Warningf("Error registering instances with the load balancer: %q", err)
		return nil, err
	}

	klog.V(1).Infof("Loadbalancer %s (%v) has DNS name %s", loadBalancerName, serviceName, aws.StringValue(loadBalancer.DNSName))

	// TODO: Wait for creation?

	status := toStatus(loadBalancer)
	return status, nil
}

// GetLoadBalancer is an implementation of LoadBalancer.GetLoadBalancer
func (c *Cloud) GetLoadBalancer(ctx context.Context, clusterName string, service *v1.Service) (*v1.LoadBalancerStatus, bool, error) {
	loadBalancerName := c.GetLoadBalancerName(ctx, clusterName, service)

	if isNLB(service.Annotations) {
		lb, err := c.describeLoadBalancerv2(loadBalancerName)
		if err != nil {
			return nil, false, err
		}
		if lb == nil {
			return nil, false, nil
		}
		return v2toStatus(lb), true, nil
	}

	lb, err := c.describeLoadBalancer(loadBalancerName)
	if err != nil {
		return nil, false, err
	}

	if lb == nil {
		return nil, false, nil
	}

	status := toStatus(lb)
	return status, true, nil
}

// GetLoadBalancerName is an implementation of LoadBalancer.GetLoadBalancerName
func (c *Cloud) GetLoadBalancerName(ctx context.Context, clusterName string, service *v1.Service) string {
	// TODO: replace DefaultLoadBalancerName to generate more meaningful loadbalancer names.
	return cloudprovider.DefaultLoadBalancerName(service)
}

func toStatus(lb *elb.LoadBalancerDescription) *v1.LoadBalancerStatus {
	status := &v1.LoadBalancerStatus{}

	if aws.StringValue(lb.DNSName) != "" {
		var ingress v1.LoadBalancerIngress
		ingress.Hostname = aws.StringValue(lb.DNSName)
		status.Ingress = []v1.LoadBalancerIngress{ingress}
	}

	return status
}

func v2toStatus(lb *elbv2.LoadBalancer) *v1.LoadBalancerStatus {
	status := &v1.LoadBalancerStatus{}
	if lb == nil {
		klog.Error("[BUG] v2toStatus got nil input, this is a Kubernetes bug, please report")
		return status
	}

	// We check for Active or Provisioning, the only successful statuses
	if aws.StringValue(lb.DNSName) != "" && (aws.StringValue(lb.State.Code) == elbv2.LoadBalancerStateEnumActive ||
		aws.StringValue(lb.State.Code) == elbv2.LoadBalancerStateEnumProvisioning) {
		var ingress v1.LoadBalancerIngress
		ingress.Hostname = aws.StringValue(lb.DNSName)
		status.Ingress = []v1.LoadBalancerIngress{ingress}
	}

	return status
}

// Returns the first security group for an instance, or nil
// We only create instances with one security group, so we don't expect multiple security groups.
// However, if there are multiple security groups, we will choose the one tagged with our cluster filter.
// Otherwise we will return an error.
func findSecurityGroupForInstance(instance *ec2.Instance, taggedSecurityGroups map[string]*ec2.SecurityGroup) (*ec2.GroupIdentifier, error) {
	instanceID := aws.StringValue(instance.InstanceId)

	var tagged []*ec2.GroupIdentifier
	var untagged []*ec2.GroupIdentifier
	for _, group := range instance.SecurityGroups {
		groupID := aws.StringValue(group.GroupId)
		if groupID == "" {
			klog.Warningf("Ignoring security group without id for instance %q: %v", instanceID, group)
			continue
		}
		_, isTagged := taggedSecurityGroups[groupID]
		if isTagged {
			tagged = append(tagged, group)
		} else {
			untagged = append(untagged, group)
		}
	}

	if len(tagged) > 0 {
		// We create instances with one SG
		// If users create multiple SGs, they must tag one of them as being k8s owned
		if len(tagged) != 1 {
			taggedGroups := ""
			for _, v := range tagged {
				taggedGroups += fmt.Sprintf("%s(%s) ", *v.GroupId, *v.GroupName)
			}
			return nil, fmt.Errorf("Multiple tagged security groups found for instance %s; ensure only the k8s security group is tagged; the tagged groups were %v", instanceID, taggedGroups)
		}
		return tagged[0], nil
	}

	if len(untagged) > 0 {
		// For back-compat, we will allow a single untagged SG
		if len(untagged) != 1 {
			return nil, fmt.Errorf("Multiple untagged security groups found for instance %s; ensure the k8s security group is tagged", instanceID)
		}
		return untagged[0], nil
	}

	klog.Warningf("No security group found for instance %q", instanceID)
	return nil, nil
}

// Return all the security groups that are tagged as being part of our cluster
func (c *Cloud) getTaggedSecurityGroups() (map[string]*ec2.SecurityGroup, error) {
	request := &ec2.DescribeSecurityGroupsInput{}
	request.Filters = c.tagging.addFilters(nil)
	groups, err := c.ec2.DescribeSecurityGroups(request)
	if err != nil {
		return nil, fmt.Errorf("error querying security groups: %q", err)
	}

	m := make(map[string]*ec2.SecurityGroup)
	for _, group := range groups {
		if !c.tagging.hasClusterTag(group.Tags) {
			continue
		}

		id := aws.StringValue(group.GroupId)
		if id == "" {
			klog.Warningf("Ignoring group without id: %v", group)
			continue
		}
		m[id] = group
	}
	return m, nil
}

// Open security group ingress rules on the instances so that the load balancer can talk to them
// Will also remove any security groups ingress rules for the load balancer that are _not_ needed for allInstances
func (c *Cloud) updateInstanceSecurityGroupsForLoadBalancer(lb *elb.LoadBalancerDescription, instances map[InstanceID]*ec2.Instance) error {
	if c.cfg.Global.DisableSecurityGroupIngress {
		return nil
	}

	// Determine the load balancer security group id
	loadBalancerSecurityGroupID := ""
	for _, securityGroup := range lb.SecurityGroups {
		if aws.StringValue(securityGroup) == "" {
			continue
		}
		if loadBalancerSecurityGroupID != "" {
			// We create LBs with one SG
			klog.Warningf("Multiple security groups for load balancer: %q", aws.StringValue(lb.LoadBalancerName))
		}
		loadBalancerSecurityGroupID = *securityGroup
	}
	if loadBalancerSecurityGroupID == "" {
		return fmt.Errorf("Could not determine security group for load balancer: %s", aws.StringValue(lb.LoadBalancerName))
	}

	// Get the actual list of groups that allow ingress from the load-balancer
	var actualGroups []*ec2.SecurityGroup
	{
		describeRequest := &ec2.DescribeSecurityGroupsInput{}
		filters := []*ec2.Filter{
			newEc2Filter("ip-permission.group-id", loadBalancerSecurityGroupID),
		}
		describeRequest.Filters = c.tagging.addFilters(filters)
		response, err := c.ec2.DescribeSecurityGroups(describeRequest)
		if err != nil {
			return fmt.Errorf("error querying security groups for ELB: %q", err)
		}
		for _, sg := range response {
			if !c.tagging.hasClusterTag(sg.Tags) {
				continue
			}
			actualGroups = append(actualGroups, sg)
		}
	}

	taggedSecurityGroups, err := c.getTaggedSecurityGroups()
	if err != nil {
		return fmt.Errorf("error querying for tagged security groups: %q", err)
	}

	// Open the firewall from the load balancer to the instance
	// We don't actually have a trivial way to know in advance which security group the instance is in
	// (it is probably the node security group, but we don't easily have that).
	// However, we _do_ have the list of security groups on the instance records.

	// Map containing the changes we want to make; true to add, false to remove
	instanceSecurityGroupIds := map[string]bool{}

	// Scan instances for groups we want open
	for _, instance := range instances {
		securityGroup, err := findSecurityGroupForInstance(instance, taggedSecurityGroups)
		if err != nil {
			return err
		}

		if securityGroup == nil {
			klog.Warning("Ignoring instance without security group: ", aws.StringValue(instance.InstanceId))
			continue
		}
		id := aws.StringValue(securityGroup.GroupId)
		if id == "" {
			klog.Warningf("found security group without id: %v", securityGroup)
			continue
		}

		instanceSecurityGroupIds[id] = true
	}

	// Compare to actual groups
	for _, actualGroup := range actualGroups {
		actualGroupID := aws.StringValue(actualGroup.GroupId)
		if actualGroupID == "" {
			klog.Warning("Ignoring group without ID: ", actualGroup)
			continue
		}

		adding, found := instanceSecurityGroupIds[actualGroupID]
		if found && adding {
			// We don't need to make a change; the permission is already in place
			delete(instanceSecurityGroupIds, actualGroupID)
		} else {
			// This group is not needed by allInstances; delete it
			instanceSecurityGroupIds[actualGroupID] = false
		}
	}

	for instanceSecurityGroupID, add := range instanceSecurityGroupIds {
		if add {
			klog.V(2).Infof("Adding rule for traffic from the load balancer (%s) to instances (%s)", loadBalancerSecurityGroupID, instanceSecurityGroupID)
		} else {
			klog.V(2).Infof("Removing rule for traffic from the load balancer (%s) to instance (%s)", loadBalancerSecurityGroupID, instanceSecurityGroupID)
		}
		sourceGroupID := &ec2.UserIdGroupPair{}
		sourceGroupID.GroupId = &loadBalancerSecurityGroupID

		allProtocols := "-1"

		permission := &ec2.IpPermission{}
		permission.IpProtocol = &allProtocols
		permission.UserIdGroupPairs = []*ec2.UserIdGroupPair{sourceGroupID}

		permissions := []*ec2.IpPermission{permission}

		if add {
			changed, err := c.addSecurityGroupIngress(instanceSecurityGroupID, permissions)
			if err != nil {
				return err
			}
			if !changed {
				klog.Warning("Allowing ingress was not needed; concurrent change? groupId=", instanceSecurityGroupID)
			}
		} else {
			changed, err := c.removeSecurityGroupIngress(instanceSecurityGroupID, permissions)
			if err != nil {
				return err
			}
			if !changed {
				klog.Warning("Revoking ingress was not needed; concurrent change? groupId=", instanceSecurityGroupID)
			}
		}
	}

	return nil
}

// EnsureLoadBalancerDeleted implements LoadBalancer.EnsureLoadBalancerDeleted.
func (c *Cloud) EnsureLoadBalancerDeleted(ctx context.Context, clusterName string, service *v1.Service) error {
	loadBalancerName := c.GetLoadBalancerName(ctx, clusterName, service)

	if isNLB(service.Annotations) {
		lb, err := c.describeLoadBalancerv2(loadBalancerName)
		if err != nil {
			return err
		}
		if lb == nil {
			klog.Info("Load balancer already deleted: ", loadBalancerName)
			return nil
		}

		// Delete the LoadBalancer and target groups
		//
		// Deleting a target group while associated with a load balancer will
		// fail. We delete the loadbalancer first. This does leave the
		// possibility of zombie target groups if DeleteLoadBalancer() fails
		//
		// * Get target groups for NLB
		// * Delete Load Balancer
		// * Delete target groups
		// * Clean up SecurityGroupRules
		{

			targetGroups, err := c.elbv2.DescribeTargetGroups(
				&elbv2.DescribeTargetGroupsInput{LoadBalancerArn: lb.LoadBalancerArn},
			)
			if err != nil {
				return fmt.Errorf("Error listing target groups before deleting load balancer: %q", err)
			}

			_, err = c.elbv2.DeleteLoadBalancer(
				&elbv2.DeleteLoadBalancerInput{LoadBalancerArn: lb.LoadBalancerArn},
			)
			if err != nil {
				return fmt.Errorf("Error deleting load balancer %q: %v", loadBalancerName, err)
			}

			for _, group := range targetGroups.TargetGroups {
				_, err := c.elbv2.DeleteTargetGroup(
					&elbv2.DeleteTargetGroupInput{TargetGroupArn: group.TargetGroupArn},
				)
				if err != nil {
					return fmt.Errorf("Error deleting target groups after deleting load balancer: %q", err)
				}
			}
		}

		{
			var matchingGroups []*ec2.SecurityGroup
			{
				// Server side filter
				describeRequest := &ec2.DescribeSecurityGroupsInput{}
				filters := []*ec2.Filter{
					newEc2Filter("ip-permission.protocol", "tcp"),
				}
				describeRequest.Filters = c.tagging.addFilters(filters)
				response, err := c.ec2.DescribeSecurityGroups(describeRequest)
				if err != nil {
					return fmt.Errorf("Error querying security groups for NLB: %q", err)
				}
				for _, sg := range response {
					if !c.tagging.hasClusterTag(sg.Tags) {
						continue
					}
					matchingGroups = append(matchingGroups, sg)
				}

				// client-side filter out groups that don't have IP Rules we've
				// annotated for this service
				matchingGroups = filterForIPRangeDescription(matchingGroups, loadBalancerName)
			}

			{
				clientRule := fmt.Sprintf("%s=%s", NLBClientRuleDescription, loadBalancerName)
				mtuRule := fmt.Sprintf("%s=%s", NLBMtuDiscoveryRuleDescription, loadBalancerName)
				healthRule := fmt.Sprintf("%s=%s", NLBHealthCheckRuleDescription, loadBalancerName)

				for i := range matchingGroups {
					removes := []*ec2.IpPermission{}
					for j := range matchingGroups[i].IpPermissions {

						v4rangesToRemove := []*ec2.IpRange{}
						v6rangesToRemove := []*ec2.Ipv6Range{}

						// Find IpPermission that contains k8s description
						// If we removed the whole IpPermission, it could contain other non-k8s specified ranges
						for k := range matchingGroups[i].IpPermissions[j].IpRanges {
							description := aws.StringValue(matchingGroups[i].IpPermissions[j].IpRanges[k].Description)
							if description == clientRule || description == mtuRule || description == healthRule {
								v4rangesToRemove = append(v4rangesToRemove, matchingGroups[i].IpPermissions[j].IpRanges[k])
							}
						}

						// Find IpPermission that contains k8s description
						// If we removed the whole IpPermission, it could contain other non-k8s specified rangesk
						for k := range matchingGroups[i].IpPermissions[j].Ipv6Ranges {
							description := aws.StringValue(matchingGroups[i].IpPermissions[j].Ipv6Ranges[k].Description)
							if description == clientRule || description == mtuRule || description == healthRule {
								v6rangesToRemove = append(v6rangesToRemove, matchingGroups[i].IpPermissions[j].Ipv6Ranges[k])
							}
						}

						// ipv4 and ipv6 removals cannot be included in the same permission
						if len(v4rangesToRemove) > 0 {
							// create a new *IpPermission to not accidentally remove UserIdGroupPairs
							removedPermission := &ec2.IpPermission{
								FromPort:   matchingGroups[i].IpPermissions[j].FromPort,
								IpProtocol: matchingGroups[i].IpPermissions[j].IpProtocol,
								IpRanges:   v4rangesToRemove,
								ToPort:     matchingGroups[i].IpPermissions[j].ToPort,
							}
							removes = append(removes, removedPermission)
						}
						if len(v6rangesToRemove) > 0 {
							// create a new *IpPermission to not accidentally remove UserIdGroupPairs
							removedPermission := &ec2.IpPermission{
								FromPort:   matchingGroups[i].IpPermissions[j].FromPort,
								IpProtocol: matchingGroups[i].IpPermissions[j].IpProtocol,
								Ipv6Ranges: v6rangesToRemove,
								ToPort:     matchingGroups[i].IpPermissions[j].ToPort,
							}
							removes = append(removes, removedPermission)
						}

					}
					if len(removes) > 0 {
						changed, err := c.removeSecurityGroupIngress(aws.StringValue(matchingGroups[i].GroupId), removes)
						if err != nil {
							return err
						}
						if !changed {
							klog.Warning("Revoking ingress was not needed; concurrent change? groupId=", *matchingGroups[i].GroupId)
						}
					}

				}

			}

		}
		return nil
	}

	lb, err := c.describeLoadBalancer(loadBalancerName)
	if err != nil {
		return err
	}

	if lb == nil {
		klog.Info("Load balancer already deleted: ", loadBalancerName)
		return nil
	}

	{
		// De-authorize the load balancer security group from the instances security group
		err = c.updateInstanceSecurityGroupsForLoadBalancer(lb, nil)
		if err != nil {
			klog.Errorf("Error deregistering load balancer from instance security groups: %q", err)
			return err
		}
	}

	{
		// Delete the load balancer itself
		request := &elb.DeleteLoadBalancerInput{}
		request.LoadBalancerName = lb.LoadBalancerName

		_, err = c.elb.DeleteLoadBalancer(request)
		if err != nil {
			// TODO: Check if error was because load balancer was concurrently deleted
			klog.Errorf("Error deleting load balancer: %q", err)
			return err
		}
	}

	{
		// Delete the security group(s) for the load balancer
		// Note that this is annoying: the load balancer disappears from the API immediately, but it is still
		// deleting in the background.  We get a DependencyViolation until the load balancer has deleted itself

		// Collect the security groups to delete
		securityGroupIDs := map[string]struct{}{}
		for _, securityGroupID := range lb.SecurityGroups {
			if *securityGroupID == c.cfg.Global.ElbSecurityGroup {
				//We don't want to delete a security group that was defined in the Cloud Configurationn.
				continue
			}
			if aws.StringValue(securityGroupID) == "" {
				klog.Warning("Ignoring empty security group in ", service.Name)
				continue
			}
			securityGroupIDs[*securityGroupID] = struct{}{}
		}

		// Loop through and try to delete them
		timeoutAt := time.Now().Add(time.Second * 600)
		for {
			for securityGroupID := range securityGroupIDs {
				request := &ec2.DeleteSecurityGroupInput{}
				request.GroupId = &securityGroupID
				_, err := c.ec2.DeleteSecurityGroup(request)
				if err == nil {
					delete(securityGroupIDs, securityGroupID)
				} else {
					ignore := false
					if awsError, ok := err.(awserr.Error); ok {
						if awsError.Code() == "DependencyViolation" {
							klog.V(2).Infof("Ignoring DependencyViolation while deleting load-balancer security group (%s), assuming because LB is in process of deleting", securityGroupID)
							ignore = true
						}
					}
					if !ignore {
						return fmt.Errorf("error while deleting load balancer security group (%s): %q", securityGroupID, err)
					}
				}
			}

			if len(securityGroupIDs) == 0 {
				klog.V(2).Info("Deleted all security groups for load balancer: ", service.Name)
				break
			}

			if time.Now().After(timeoutAt) {
				ids := []string{}
				for id := range securityGroupIDs {
					ids = append(ids, id)
				}

				return fmt.Errorf("timed out deleting ELB: %s. Could not delete security groups %v", service.Name, strings.Join(ids, ","))
			}

			klog.V(2).Info("Waiting for load-balancer to delete so we can delete security groups: ", service.Name)

			time.Sleep(10 * time.Second)
		}
	}

	return nil
}

// UpdateLoadBalancer implements LoadBalancer.UpdateLoadBalancer
func (c *Cloud) UpdateLoadBalancer(ctx context.Context, clusterName string, service *v1.Service, nodes []*v1.Node) error {
	instances, err := c.findInstancesForELB(nodes)
	if err != nil {
		return err
	}

	loadBalancerName := c.GetLoadBalancerName(ctx, clusterName, service)
	if isNLB(service.Annotations) {
		lb, err := c.describeLoadBalancerv2(loadBalancerName)
		if err != nil {
			return err
		}
		if lb == nil {
			return fmt.Errorf("Load balancer not found")
		}
		_, err = c.EnsureLoadBalancer(ctx, clusterName, service, nodes)
		return err
	}
	lb, err := c.describeLoadBalancer(loadBalancerName)
	if err != nil {
		return err
	}

	if lb == nil {
		return fmt.Errorf("Load balancer not found")
	}

	if sslPolicyName, ok := service.Annotations[ServiceAnnotationLoadBalancerSSLNegotiationPolicy]; ok {
		err := c.ensureSSLNegotiationPolicy(lb, sslPolicyName)
		if err != nil {
			return err
		}
		for _, port := range c.getLoadBalancerTLSPorts(lb) {
			err := c.setSSLNegotiationPolicy(loadBalancerName, sslPolicyName, port)
			if err != nil {
				return err
			}
		}
	}

	err = c.ensureLoadBalancerInstances(aws.StringValue(lb.LoadBalancerName), lb.Instances, instances)
	if err != nil {
		return nil
	}

	err = c.updateInstanceSecurityGroupsForLoadBalancer(lb, instances)
	if err != nil {
		return err
	}

	return nil
}

// Returns the instance with the specified ID
func (c *Cloud) getInstanceByID(instanceID string) (*ec2.Instance, error) {
	instances, err := c.getInstancesByIDs([]*string{&instanceID})
	if err != nil {
		return nil, err
	}

	if len(instances) == 0 {
		return nil, cloudprovider.InstanceNotFound
	}
	if len(instances) > 1 {
		return nil, fmt.Errorf("multiple instances found for instance: %s", instanceID)
	}

	return instances[instanceID], nil
}

func (c *Cloud) getInstancesByIDs(instanceIDs []*string) (map[string]*ec2.Instance, error) {
	instancesByID := make(map[string]*ec2.Instance)
	if len(instanceIDs) == 0 {
		return instancesByID, nil
	}

	request := &ec2.DescribeInstancesInput{
		InstanceIds: instanceIDs,
	}

	instances, err := c.ec2.DescribeInstances(request)
	if err != nil {
		return nil, err
	}

	for _, instance := range instances {
		instanceID := aws.StringValue(instance.InstanceId)
		if instanceID == "" {
			continue
		}

		instancesByID[instanceID] = instance
	}

	return instancesByID, nil
}

func (c *Cloud) getInstancesByNodeNames(nodeNames []string, states ...string) ([]*ec2.Instance, error) {
	names := aws.StringSlice(nodeNames)
	ec2Instances := []*ec2.Instance{}

	for i := 0; i < len(names); i += filterNodeLimit {
		end := i + filterNodeLimit
		if end > len(names) {
			end = len(names)
		}

		nameSlice := names[i:end]

		nodeNameFilter := &ec2.Filter{
			Name:   aws.String("private-dns-name"),
			Values: nameSlice,
		}

		filters := []*ec2.Filter{nodeNameFilter}
		if len(states) > 0 {
			filters = append(filters, newEc2Filter("instance-state-name", states...))
		}

		instances, err := c.describeInstances(filters)
		if err != nil {
			klog.V(2).Infof("Failed to describe instances %v", nodeNames)
			return nil, err
		}
		ec2Instances = append(ec2Instances, instances...)
	}

	if len(ec2Instances) == 0 {
		klog.V(3).Infof("Failed to find any instances %v", nodeNames)
		return nil, nil
	}
	return ec2Instances, nil
}

// TODO: Move to instanceCache
func (c *Cloud) describeInstances(filters []*ec2.Filter) ([]*ec2.Instance, error) {
	filters = c.tagging.addFilters(filters)
	request := &ec2.DescribeInstancesInput{
		Filters: filters,
	}

	response, err := c.ec2.DescribeInstances(request)
	if err != nil {
		return nil, err
	}

	var matches []*ec2.Instance
	for _, instance := range response {
		if c.tagging.hasClusterTag(instance.Tags) {
			matches = append(matches, instance)
		}
	}
	return matches, nil
}

// mapNodeNameToPrivateDNSName maps a k8s NodeName to an AWS Instance PrivateDNSName
// This is a simple string cast
func mapNodeNameToPrivateDNSName(nodeName types.NodeName) string {
	return string(nodeName)
}

// mapInstanceToNodeName maps a EC2 instance to a k8s NodeName, by extracting the PrivateDNSName
func mapInstanceToNodeName(i *ec2.Instance) types.NodeName {
	return types.NodeName(aws.StringValue(i.PrivateDnsName))
}

var aliveFilter = []string{
	ec2.InstanceStateNamePending,
	ec2.InstanceStateNameRunning,
	ec2.InstanceStateNameShuttingDown,
	ec2.InstanceStateNameStopping,
	ec2.InstanceStateNameStopped,
}

// Returns the instance with the specified node name
// Returns nil if it does not exist
func (c *Cloud) findInstanceByNodeName(nodeName types.NodeName) (*ec2.Instance, error) {
	privateDNSName := mapNodeNameToPrivateDNSName(nodeName)
	filters := []*ec2.Filter{
		newEc2Filter("private-dns-name", privateDNSName),
		// exclude instances in "terminated" state
		newEc2Filter("instance-state-name", aliveFilter...),
	}

	instances, err := c.describeInstances(filters)
	if err != nil {
		return nil, err
	}

	if len(instances) == 0 {
		return nil, nil
	}
	if len(instances) > 1 {
		return nil, fmt.Errorf("multiple instances found for name: %s", nodeName)
	}
	return instances[0], nil
}

// Returns the instance with the specified node name
// Like findInstanceByNodeName, but returns error if node not found
func (c *Cloud) getInstanceByNodeName(nodeName types.NodeName) (*ec2.Instance, error) {
	instance, err := c.findInstanceByNodeName(nodeName)
	if err == nil && instance == nil {
		return nil, cloudprovider.InstanceNotFound
	}
	return instance, err
}

func (c *Cloud) getFullInstance(nodeName types.NodeName) (*awsInstance, *ec2.Instance, error) {
	if nodeName == "" {
		instance, err := c.getInstanceByID(c.selfAWSInstance.awsID)
		return c.selfAWSInstance, instance, err
	}
	instance, err := c.getInstanceByNodeName(nodeName)
	if err != nil {
		return nil, nil, err
	}
	awsInstance := newAWSInstance(c.ec2, instance)
	return awsInstance, instance, err
}

func setNodeDisk(
	nodeDiskMap map[types.NodeName]map[KubernetesVolumeID]bool,
	volumeID KubernetesVolumeID,
	nodeName types.NodeName,
	check bool) {

	volumeMap := nodeDiskMap[nodeName]

	if volumeMap == nil {
		volumeMap = make(map[KubernetesVolumeID]bool)
		nodeDiskMap[nodeName] = volumeMap
	}
	volumeMap[volumeID] = check
}<|MERGE_RESOLUTION|>--- conflicted
+++ resolved
@@ -772,12 +772,8 @@
 		Region:      &regionName,
 		Credentials: p.creds,
 	}
-<<<<<<< HEAD
-	awsConfig = awsConfig.WithCredentialsChainVerboseErrors(true)
-=======
 	awsConfig = awsConfig.WithCredentialsChainVerboseErrors(true).
 		WithEndpointResolver(p.cfg.getResolver())
->>>>>>> 8c4f3a9d
 
 	sess, err := session.NewSession(awsConfig)
 	if err != nil {
@@ -828,13 +824,9 @@
 }
 
 func (p *awsSDKProvider) Metadata() (EC2Metadata, error) {
-<<<<<<< HEAD
-	sess, err := session.NewSession(&aws.Config{})
-=======
 	sess, err := session.NewSession(&aws.Config{
 		EndpointResolver: p.cfg.getResolver(),
 	})
->>>>>>> 8c4f3a9d
 	if err != nil {
 		return nil, fmt.Errorf("unable to initialize AWS session: %v", err)
 	}
@@ -1482,11 +1474,7 @@
 
 	state := instances[0].State.Name
 	if *state == ec2.InstanceStateNameTerminated {
-<<<<<<< HEAD
-		glog.Warningf("the instance %s is terminated", instanceID)
-=======
 		klog.Warningf("the instance %s is terminated", instanceID)
->>>>>>> 8c4f3a9d
 		return false, nil
 	}
 
@@ -1495,11 +1483,7 @@
 
 // InstanceShutdownByProviderID returns true if the instance is in safe state to detach volumes
 func (c *Cloud) InstanceShutdownByProviderID(ctx context.Context, providerID string) (bool, error) {
-<<<<<<< HEAD
-	instanceID, err := kubernetesInstanceID(providerID).mapToAWSInstanceID()
-=======
 	instanceID, err := KubernetesInstanceID(providerID).MapToAWSInstanceID()
->>>>>>> 8c4f3a9d
 	if err != nil {
 		return false, err
 	}
@@ -1513,11 +1497,7 @@
 		return false, err
 	}
 	if len(instances) == 0 {
-<<<<<<< HEAD
-		glog.Warningf("the instance %s does not exist anymore", providerID)
-=======
 		klog.Warningf("the instance %s does not exist anymore", providerID)
->>>>>>> 8c4f3a9d
 		// returns false, because otherwise node is not deleted from cluster
 		// false means that it will continue to check InstanceExistsByProviderID
 		return false, nil
@@ -2624,11 +2604,7 @@
 		return oldSize, descErr
 	}
 	// AWS resizes in chunks of GiB (not GB)
-<<<<<<< HEAD
-	requestGiB := volumeutil.RoundUpToGiB(newSize)
-=======
 	requestGiB := volumehelpers.RoundUpToGiB(newSize)
->>>>>>> 8c4f3a9d
 	newSizeQuant := resource.MustParse(fmt.Sprintf("%dGi", requestGiB))
 
 	// If disk already if of greater or equal size than requested we return
