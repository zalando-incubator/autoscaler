--- conflicted
+++ resolved
@@ -23,24 +23,13 @@
 	"strconv"
 	"strings"
 
-<<<<<<< HEAD
-	"github.com/Azure/azure-sdk-for-go/services/compute/mgmt/2018-04-01/compute"
-	"github.com/Azure/azure-sdk-for-go/services/storage/mgmt/2017-10-01/storage"
-	"github.com/golang/glog"
-=======
 	"github.com/Azure/azure-sdk-for-go/services/compute/mgmt/2018-10-01/compute"
 	"github.com/Azure/go-autorest/autorest/to"
 	"k8s.io/klog"
->>>>>>> 8c4f3a9d
 
 	"k8s.io/api/core/v1"
 	"k8s.io/apimachinery/pkg/api/resource"
 	kwait "k8s.io/apimachinery/pkg/util/wait"
-<<<<<<< HEAD
-	kubeletapis "k8s.io/kubernetes/pkg/kubelet/apis"
-	"k8s.io/kubernetes/pkg/volume"
-	"k8s.io/kubernetes/pkg/volume/util"
-=======
 	cloudvolume "k8s.io/cloud-provider/volume"
 	volumehelpers "k8s.io/cloud-provider/volume/helpers"
 )
@@ -49,7 +38,6 @@
 	// default IOPS Caps & Throughput Cap (MBps) per https://docs.microsoft.com/en-us/azure/virtual-machines/linux/disks-ultra-ssd
 	defaultDiskIOPSReadWrite = 500
 	defaultDiskMBpsReadWrite = 100
->>>>>>> 8c4f3a9d
 )
 
 //ManagedDiskController : managed disk controller struct
@@ -72,29 +60,17 @@
 	// The tags of the disk.
 	Tags map[string]string
 	// The SKU of storage account.
-<<<<<<< HEAD
-	StorageAccountType storage.SkuName
-}
-
-func newManagedDiskController(common *controllerCommon) (*ManagedDiskController, error) {
-	return &ManagedDiskController{common: common}, nil
-=======
 	StorageAccountType compute.DiskStorageAccountTypes
 	// IOPS Caps for UltraSSD disk
 	DiskIOPSReadWrite string
 	// Throughput Cap (MBps) for UltraSSD disk
 	DiskMBpsReadWrite string
->>>>>>> 8c4f3a9d
 }
 
 //CreateManagedDisk : create managed disk
 func (c *ManagedDiskController) CreateManagedDisk(options *ManagedDiskOptions) (string, error) {
 	var err error
-<<<<<<< HEAD
-	glog.V(4).Infof("azureDisk - creating new managed Name:%s StorageAccountType:%s Size:%v", options.DiskName, options.StorageAccountType, options.SizeGB)
-=======
 	klog.V(4).Infof("azureDisk - creating new managed Name:%s StorageAccountType:%s Size:%v", options.DiskName, options.StorageAccountType, options.SizeGB)
->>>>>>> 8c4f3a9d
 
 	var createZones *[]string
 	if len(options.AvailabilityZone) > 0 {
@@ -116,8 +92,6 @@
 	}
 
 	diskSizeGB := int32(options.SizeGB)
-<<<<<<< HEAD
-=======
 	diskSku := compute.DiskStorageAccountTypes(options.StorageAccountType)
 	diskProperties := compute.DiskProperties{
 		DiskSizeGB:   &diskSizeGB,
@@ -153,24 +127,14 @@
 		}
 	}
 
->>>>>>> 8c4f3a9d
 	model := compute.Disk{
 		Location: &c.common.location,
 		Tags:     newTags,
 		Zones:    createZones,
 		Sku: &compute.DiskSku{
-<<<<<<< HEAD
-			Name: compute.StorageAccountTypes(options.StorageAccountType),
-		},
-		DiskProperties: &compute.DiskProperties{
-			DiskSizeGB:   &diskSizeGB,
-			CreationData: &compute.CreationData{CreateOption: compute.Empty},
-		},
-=======
 			Name: diskSku,
 		},
 		DiskProperties: &diskProperties,
->>>>>>> 8c4f3a9d
 	}
 
 	if options.ResourceGroup == "" {
@@ -187,11 +151,7 @@
 	diskID := ""
 
 	err = kwait.ExponentialBackoff(defaultBackOff, func() (bool, error) {
-<<<<<<< HEAD
-		provisionState, id, err := c.getDisk(options.ResourceGroup, options.DiskName)
-=======
 		provisionState, id, err := c.GetDisk(options.ResourceGroup, options.DiskName)
->>>>>>> 8c4f3a9d
 		diskID = id
 		// We are waiting for provisioningState==Succeeded
 		// We don't want to hand-off managed disks to k8s while they are
@@ -206,15 +166,9 @@
 	})
 
 	if err != nil {
-<<<<<<< HEAD
-		glog.V(2).Infof("azureDisk - created new MD Name:%s StorageAccountType:%s Size:%v but was unable to confirm provisioningState in poll process", options.DiskName, options.StorageAccountType, options.SizeGB)
-	} else {
-		glog.V(2).Infof("azureDisk - created new MD Name:%s StorageAccountType:%s Size:%v", options.DiskName, options.StorageAccountType, options.SizeGB)
-=======
 		klog.V(2).Infof("azureDisk - created new MD Name:%s StorageAccountType:%s Size:%v but was unable to confirm provisioningState in poll process", options.DiskName, options.StorageAccountType, options.SizeGB)
 	} else {
 		klog.V(2).Infof("azureDisk - created new MD Name:%s StorageAccountType:%s Size:%v", options.DiskName, options.StorageAccountType, options.SizeGB)
->>>>>>> 8c4f3a9d
 	}
 
 	return diskID, nil
@@ -322,11 +276,7 @@
 	}
 
 	// Ignore any volumes that are being provisioned
-<<<<<<< HEAD
-	if pv.Spec.AzureDisk.DiskName == volume.ProvisionedVolumeName {
-=======
 	if pv.Spec.AzureDisk.DiskName == cloudvolume.ProvisionedVolumeName {
->>>>>>> 8c4f3a9d
 		return nil, nil
 	}
 
@@ -339,11 +289,7 @@
 	diskName := path.Base(diskURI)
 	resourceGroup, err := getResourceGroupFromDiskURI(diskURI)
 	if err != nil {
-<<<<<<< HEAD
-		glog.Errorf("Failed to get resource group for AzureDisk %q: %v", diskName, err)
-=======
 		klog.Errorf("Failed to get resource group for AzureDisk %q: %v", diskName, err)
->>>>>>> 8c4f3a9d
 		return nil, err
 	}
 
@@ -352,21 +298,13 @@
 	defer cancel()
 	disk, err := c.DisksClient.Get(ctx, resourceGroup, diskName)
 	if err != nil {
-<<<<<<< HEAD
-		glog.Errorf("Failed to get information for AzureDisk %q: %v", diskName, err)
-=======
 		klog.Errorf("Failed to get information for AzureDisk %q: %v", diskName, err)
->>>>>>> 8c4f3a9d
 		return nil, err
 	}
 
 	// Check whether availability zone is specified.
 	if disk.Zones == nil || len(*disk.Zones) == 0 {
-<<<<<<< HEAD
-		glog.V(4).Infof("Azure disk %q is not zoned", diskName)
-=======
 		klog.V(4).Infof("Azure disk %q is not zoned", diskName)
->>>>>>> 8c4f3a9d
 		return nil, nil
 	}
 
@@ -377,17 +315,10 @@
 	}
 
 	zone := c.makeZone(zoneID)
-<<<<<<< HEAD
-	glog.V(4).Infof("Got zone %q for Azure disk %q", zone, diskName)
-	labels := map[string]string{
-		kubeletapis.LabelZoneRegion:        c.Location,
-		kubeletapis.LabelZoneFailureDomain: zone,
-=======
 	klog.V(4).Infof("Got zone %q for Azure disk %q", zone, diskName)
 	labels := map[string]string{
 		v1.LabelZoneRegion:        c.Location,
 		v1.LabelZoneFailureDomain: zone,
->>>>>>> 8c4f3a9d
 	}
 	return labels, nil
 }