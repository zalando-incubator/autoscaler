--- conflicted
+++ resolved
@@ -125,22 +125,14 @@
 		return err
 	}
 	if unmanaged {
-<<<<<<< HEAD
-		glog.V(2).Infof("CreateRoute: omitting unmanaged node %q", kubeRoute.TargetNode)
-=======
 		klog.V(2).Infof("CreateRoute: omitting unmanaged node %q", kubeRoute.TargetNode)
->>>>>>> 8c4f3a9d
 		az.routeCIDRsLock.Lock()
 		defer az.routeCIDRsLock.Unlock()
 		az.routeCIDRs[nodeName] = kubeRoute.DestinationCIDR
 		return nil
 	}
 
-<<<<<<< HEAD
-	glog.V(2).Infof("CreateRoute: creating route. clusterName=%q instance=%q cidr=%q", clusterName, kubeRoute.TargetNode, kubeRoute.DestinationCIDR)
-=======
 	klog.V(2).Infof("CreateRoute: creating route. clusterName=%q instance=%q cidr=%q", clusterName, kubeRoute.TargetNode, kubeRoute.DestinationCIDR)
->>>>>>> 8c4f3a9d
 	if err := az.createRouteTableIfNotExists(clusterName, kubeRoute); err != nil {
 		return err
 	}
@@ -179,22 +171,14 @@
 		return err
 	}
 	if unmanaged {
-<<<<<<< HEAD
-		glog.V(2).Infof("DeleteRoute: omitting unmanaged node %q", kubeRoute.TargetNode)
-=======
 		klog.V(2).Infof("DeleteRoute: omitting unmanaged node %q", kubeRoute.TargetNode)
->>>>>>> 8c4f3a9d
 		az.routeCIDRsLock.Lock()
 		defer az.routeCIDRsLock.Unlock()
 		delete(az.routeCIDRs, nodeName)
 		return nil
 	}
 
-<<<<<<< HEAD
-	glog.V(2).Infof("DeleteRoute: deleting route. clusterName=%q instance=%q cidr=%q", clusterName, kubeRoute.TargetNode, kubeRoute.DestinationCIDR)
-=======
 	klog.V(2).Infof("DeleteRoute: deleting route. clusterName=%q instance=%q cidr=%q", clusterName, kubeRoute.TargetNode, kubeRoute.DestinationCIDR)
->>>>>>> 8c4f3a9d
 
 	routeName := mapNodeNameToRouteName(kubeRoute.TargetNode)
 	err = az.DeleteRouteWithName(routeName)
