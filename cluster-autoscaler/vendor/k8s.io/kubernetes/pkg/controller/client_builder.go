--- conflicted
+++ resolved
@@ -35,10 +35,7 @@
 	restclient "k8s.io/client-go/rest"
 	"k8s.io/client-go/tools/cache"
 	watchtools "k8s.io/client-go/tools/watch"
-<<<<<<< HEAD
-=======
 	"k8s.io/klog"
->>>>>>> 8c4f3a9d
 	"k8s.io/kubernetes/pkg/api/legacyscheme"
 	api "k8s.io/kubernetes/pkg/apis/core"
 	"k8s.io/kubernetes/pkg/serviceaccount"
@@ -84,11 +81,7 @@
 func (b SimpleControllerClientBuilder) ClientOrDie(name string) clientset.Interface {
 	client, err := b.Client(name)
 	if err != nil {
-<<<<<<< HEAD
-		glog.Fatal(err)
-=======
-		klog.Fatal(err)
->>>>>>> 8c4f3a9d
+		klog.Fatal(err)
 	}
 	return client
 }
@@ -134,13 +127,9 @@
 			return b.CoreClient.Secrets(b.Namespace).Watch(options)
 		},
 	}
-<<<<<<< HEAD
-	_, err = watchtools.ListWatchUntil(30*time.Second, lw,
-=======
 	ctx, cancel := context.WithTimeout(context.Background(), 30*time.Second)
 	defer cancel()
 	_, err = watchtools.UntilWithSync(ctx, lw, &v1.Secret{}, nil,
->>>>>>> 8c4f3a9d
 		func(event watch.Event) (bool, error) {
 			switch event.Type {
 			case watch.Deleted:
@@ -270,11 +259,7 @@
 func (b SAControllerClientBuilder) ClientOrDie(name string) clientset.Interface {
 	client, err := b.Client(name)
 	if err != nil {
-<<<<<<< HEAD
-		glog.Fatal(err)
-=======
-		klog.Fatal(err)
->>>>>>> 8c4f3a9d
+		klog.Fatal(err)
 	}
 	return client
 }