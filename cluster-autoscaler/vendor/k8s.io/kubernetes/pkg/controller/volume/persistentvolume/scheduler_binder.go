--- conflicted
+++ resolved
@@ -25,10 +25,7 @@
 	metav1 "k8s.io/apimachinery/pkg/apis/meta/v1"
 	"k8s.io/apimachinery/pkg/labels"
 	"k8s.io/apimachinery/pkg/util/wait"
-<<<<<<< HEAD
-=======
 	"k8s.io/apiserver/pkg/storage/etcd"
->>>>>>> 8c4f3a9d
 	coreinformers "k8s.io/client-go/informers/core/v1"
 	storageinformers "k8s.io/client-go/informers/storage/v1"
 	clientset "k8s.io/client-go/kubernetes"
@@ -124,15 +121,6 @@
 	pvInformer coreinformers.PersistentVolumeInformer,
 	storageClassInformer storageinformers.StorageClassInformer,
 	bindTimeout time.Duration) SchedulerVolumeBinder {
-<<<<<<< HEAD
-
-	// TODO: find better way...
-	ctrl := &PersistentVolumeController{
-		kubeClient:  kubeClient,
-		classLister: storageClassInformer.Lister(),
-	}
-=======
->>>>>>> 8c4f3a9d
 
 	b := &volumeBinder{
 		kubeClient:      kubeClient,
@@ -248,11 +236,6 @@
 			}
 		}
 
-<<<<<<< HEAD
-		// Try to provision for unbound volumes
-		if !unboundVolumesSatisfied {
-			unboundVolumesSatisfied, err = b.checkVolumeProvisions(pod, claimsToProvision, node)
-=======
 		// Find matching volumes
 		if len(claimsToFindMatching) > 0 {
 			var unboundClaims []*v1.PersistentVolumeClaim
@@ -266,7 +249,6 @@
 		// Check for claims to provision
 		if len(claimsToProvision) > 0 {
 			unboundVolumesSatisfied, provisionedClaims, err = b.checkVolumeProvisions(pod, claimsToProvision, node)
->>>>>>> 8c4f3a9d
 			if err != nil {
 				return false, false, err
 			}
@@ -294,11 +276,7 @@
 	}()
 
 	if allBound := b.arePodVolumesBound(assumedPod); allBound {
-<<<<<<< HEAD
-		glog.V(4).Infof("AssumePodVolumes for pod %q, node %q: all PVCs bound and nothing to do", podName, nodeName)
-=======
 		klog.V(4).Infof("AssumePodVolumes for pod %q, node %q: all PVCs bound and nothing to do", podName, nodeName)
->>>>>>> 8c4f3a9d
 		return true, nil
 	}
 
@@ -353,12 +331,7 @@
 	// Update cache with the assumed pvcs and pvs
 	// Even if length is zero, update the cache with an empty slice to indicate that no
 	// operations are needed
-<<<<<<< HEAD
-	b.podBindingCache.UpdateBindings(assumedPod, nodeName, newBindings)
-	b.podBindingCache.UpdateProvisionedPVCs(assumedPod, nodeName, newProvisionedPVCs)
-=======
 	b.podBindingCache.UpdateBindings(assumedPod, nodeName, newBindings, newProvisionedPVCs)
->>>>>>> 8c4f3a9d
 
 	return
 }
@@ -366,11 +339,6 @@
 // BindPodVolumes gets the cached bindings and PVCs to provision in podBindingCache,
 // makes the API update for those PVs/PVCs, and waits for the PVCs to be completely bound
 // by the PV controller.
-<<<<<<< HEAD
-func (b *volumeBinder) BindPodVolumes(assumedPod *v1.Pod) error {
-	podName := getPodName(assumedPod)
-	glog.V(4).Infof("BindPodVolumes for pod %q, node %q", podName, assumedPod.Spec.NodeName)
-=======
 func (b *volumeBinder) BindPodVolumes(assumedPod *v1.Pod) (err error) {
 	podName := getPodName(assumedPod)
 	klog.V(4).Infof("BindPodVolumes for pod %q, node %q", podName, assumedPod.Spec.NodeName)
@@ -382,31 +350,19 @@
 			VolumeSchedulingStageFailed.WithLabelValues("bind").Inc()
 		}
 	}()
->>>>>>> 8c4f3a9d
 
 	bindings := b.podBindingCache.GetBindings(assumedPod, assumedPod.Spec.NodeName)
 	claimsToProvision := b.podBindingCache.GetProvisionedPVCs(assumedPod, assumedPod.Spec.NodeName)
 
 	// Start API operations
-<<<<<<< HEAD
-	err := b.bindAPIUpdate(podName, bindings, claimsToProvision)
-=======
 	err = b.bindAPIUpdate(podName, bindings, claimsToProvision)
->>>>>>> 8c4f3a9d
 	if err != nil {
 		return err
 	}
 
 	return wait.Poll(time.Second, b.bindTimeout, func() (bool, error) {
-<<<<<<< HEAD
-		// Get cached values every time in case the pod gets deleted
-		bindings = b.podBindingCache.GetBindings(assumedPod, assumedPod.Spec.NodeName)
-		claimsToProvision = b.podBindingCache.GetProvisionedPVCs(assumedPod, assumedPod.Spec.NodeName)
-		return b.checkBindings(assumedPod, bindings, claimsToProvision)
-=======
 		b, err := b.checkBindings(assumedPod, bindings, claimsToProvision)
 		return b, err
->>>>>>> 8c4f3a9d
 	})
 }
 
@@ -443,28 +399,19 @@
 
 	var (
 		binding *bindingInfo
-<<<<<<< HEAD
-=======
 		i       int
->>>>>>> 8c4f3a9d
 		claim   *v1.PersistentVolumeClaim
 	)
 
 	// Do the actual prebinding. Let the PV controller take care of the rest
 	// There is no API rollback if the actual binding fails
 	for _, binding = range bindings {
-<<<<<<< HEAD
-		glog.V(5).Infof("bindAPIUpdate: Pod %q, binding PV %q to PVC %q", podName, binding.pv.Name, binding.pvc.Name)
-		// TODO: does it hurt if we make an api call and nothing needs to be updated?
-		if _, err := b.ctrl.updateBindVolumeToClaim(binding.pv, binding.pvc, false); err != nil {
-=======
 		klog.V(5).Infof("bindAPIUpdate: Pod %q, binding PV %q to PVC %q", podName, binding.pv.Name, binding.pvc.Name)
 		// TODO: does it hurt if we make an api call and nothing needs to be updated?
 		claimKey := claimToClaimKey(binding.pvc)
 		klog.V(2).Infof("claim %q bound to volume %q", claimKey, binding.pv.Name)
 		if newPV, err := b.kubeClient.CoreV1().PersistentVolumes().Update(binding.pv); err != nil {
 			klog.V(4).Infof("updating PersistentVolume[%s]: binding to %q failed: %v", binding.pv.Name, claimKey, err)
->>>>>>> 8c4f3a9d
 			return err
 		} else {
 			klog.V(4).Infof("updating PersistentVolume[%s]: bound to %q", binding.pv.Name, claimKey)
@@ -476,15 +423,9 @@
 
 	// Update claims objects to trigger volume provisioning. Let the PV controller take care of the rest
 	// PV controller is expect to signal back by removing related annotations if actual provisioning fails
-<<<<<<< HEAD
-	for _, claim = range claimsToProvision {
-		glog.V(5).Infof("bindAPIUpdate: Pod %q, PVC %q", podName, getPVCName(claim))
-		if _, err := b.ctrl.kubeClient.CoreV1().PersistentVolumeClaims(claim.Namespace).Update(claim); err != nil {
-=======
 	for i, claim = range claimsToProvision {
 		klog.V(5).Infof("bindAPIUpdate: Pod %q, PVC %q", podName, getPVCName(claim))
 		if newClaim, err := b.kubeClient.CoreV1().PersistentVolumeClaims(claim.Namespace).Update(claim); err != nil {
->>>>>>> 8c4f3a9d
 			return err
 		} else {
 			// Save updated object from apiserver for later checking.
@@ -496,30 +437,6 @@
 	return nil
 }
 
-<<<<<<< HEAD
-// checkBindings runs through all the PVCs in the Pod and checks:
-// * if the PVC is fully bound
-// * if there are any conditions that require binding to fail and be retried
-//
-// It returns true when all of the Pod's PVCs are fully bound, and error if
-// binding (and scheduling) needs to be retried
-func (b *volumeBinder) checkBindings(pod *v1.Pod, bindings []*bindingInfo, claimsToProvision []*v1.PersistentVolumeClaim) (bool, error) {
-	podName := getPodName(pod)
-	if bindings == nil {
-		return false, fmt.Errorf("failed to get cached bindings for pod %q", podName)
-	}
-	if claimsToProvision == nil {
-		return false, fmt.Errorf("failed to get cached claims to provision for pod %q", podName)
-	}
-
-	for _, binding := range bindings {
-		// Check for any conditions that might require scheduling retry
-
-		// Check if pv still exists
-		pv, err := b.pvCache.GetPV(binding.pv.Name)
-		if err != nil || pv == nil {
-			return false, fmt.Errorf("failed to check pv binding: %v", err)
-=======
 var (
 	versioner = etcd.APIObjectVersioner{}
 )
@@ -579,7 +496,6 @@
 		// Check PV's node affinity (the node might not have the proper label)
 		if err := volumeutil.CheckNodeAffinity(pv, node.Labels); err != nil {
 			return false, fmt.Errorf("pv %q node affinity doesn't match node %q: %v", pv.Name, node.Name, err)
->>>>>>> 8c4f3a9d
 		}
 
 		// Check if pv.ClaimRef got dropped by unbindVolume()
@@ -588,20 +504,6 @@
 		}
 
 		// Check if pvc is fully bound
-<<<<<<< HEAD
-		if isBound, _, err := b.isPVCBound(binding.pvc.Namespace, binding.pvc.Name); !isBound || err != nil {
-			return false, err
-		}
-
-		// TODO; what if pvc is bound to the wrong pv? It means our assume cache should be reverted.
-		// Or will pv controller cleanup the pv.ClaimRef?
-	}
-
-	for _, claim := range claimsToProvision {
-		bound, pvc, err := b.isPVCBound(claim.Namespace, claim.Name)
-		if err != nil || pvc == nil {
-			return false, fmt.Errorf("failed to check pvc binding: %v", err)
-=======
 		if !b.isPVCFullyBound(pvc) {
 			return false, nil
 		}
@@ -617,7 +519,6 @@
 		// and wait for new API object propagated from apiserver.
 		if versioner.CompareResourceVersion(claim, pvc) > 0 {
 			return false, nil
->>>>>>> 8c4f3a9d
 		}
 
 		// Check if selectedNode annotation is still set
@@ -629,9 +530,6 @@
 			return false, fmt.Errorf("selectedNode annotation value %q not set to scheduled node %q", selectedNode, pod.Spec.NodeName)
 		}
 
-<<<<<<< HEAD
-		if !bound {
-=======
 		// If the PVC is bound to a PV, check its node affinity
 		if pvc.Spec.VolumeName != "" {
 			pv, err := b.pvCache.GetAPIPV(pvc.Spec.VolumeName)
@@ -653,17 +551,12 @@
 
 		// Check if pvc is fully bound
 		if !b.isPVCFullyBound(pvc) {
->>>>>>> 8c4f3a9d
 			return false, nil
 		}
 	}
 
 	// All pvs and pvcs that we operated on are bound
-<<<<<<< HEAD
-	glog.V(4).Infof("All PVCs for pod %q are bound", podName)
-=======
 	klog.V(4).Infof("All PVCs for pod %q are bound", podName)
->>>>>>> 8c4f3a9d
 	return true, nil
 }
 
@@ -689,16 +582,6 @@
 		return false, nil, fmt.Errorf("error getting PVC %q: %v", pvcKey, err)
 	}
 
-<<<<<<< HEAD
-	pvName := pvc.Spec.VolumeName
-	if pvName != "" {
-		if metav1.HasAnnotation(pvc.ObjectMeta, annBindCompleted) {
-			glog.V(5).Infof("PVC %q is fully bound to PV %q", getPVCName(pvc), pvName)
-			return true, pvc, nil
-		} else {
-			glog.V(5).Infof("PVC %q is not fully bound to PV %q", getPVCName(pvc), pvName)
-			return false, pvc, nil
-=======
 	fullyBound := b.isPVCFullyBound(pvc)
 	if fullyBound {
 		klog.V(5).Infof("PVC %q is fully bound to PV %q", pvcKey, pvc.Spec.VolumeName)
@@ -707,7 +590,6 @@
 			klog.V(5).Infof("PVC %q is not fully bound to PV %q", pvcKey, pvc.Spec.VolumeName)
 		} else {
 			klog.V(5).Infof("PVC %q is not bound", pvcKey)
->>>>>>> 8c4f3a9d
 		}
 	}
 	return fullyBound, pvc, nil
@@ -751,11 +633,7 @@
 				return nil, nil, nil, err
 			}
 			// Prebound PVCs are treated as unbound immediate binding
-<<<<<<< HEAD
-			if delayBinding && pvc.Spec.VolumeName == "" {
-=======
 			if delayBindingMode && pvc.Spec.VolumeName == "" {
->>>>>>> 8c4f3a9d
 				// Scheduler path
 				unboundClaims = append(unboundClaims, pvc)
 			} else {
@@ -896,11 +774,7 @@
 	pv *v1.PersistentVolume
 }
 
-<<<<<<< HEAD
-type byPVCSize []*bindingInfo
-=======
 type byPVCSize []*v1.PersistentVolumeClaim
->>>>>>> 8c4f3a9d
 
 func (a byPVCSize) Len() int {
 	return len(a)
