/*
Copyright 2016 The Kubernetes Authors.

Licensed under the Apache License, Version 2.0 (the "License");
you may not use this file except in compliance with the License.
You may obtain a copy of the License at

    http://www.apache.org/licenses/LICENSE-2.0

Unless required by applicable law or agreed to in writing, software
distributed under the License is distributed on an "AS IS" BASIS,
WITHOUT WARRANTIES OR CONDITIONS OF ANY KIND, either express or implied.
See the License for the specific language governing permissions and
limitations under the License.
*/

package bootstrap

import (
	"context"
<<<<<<< HEAD
=======
	"crypto/sha512"
	"crypto/x509/pkix"
	"encoding/base64"
>>>>>>> 8c4f3a9d
	"errors"
	"fmt"
	"os"
	"path/filepath"
	"time"

	"k8s.io/klog"

<<<<<<< HEAD
=======
	certificates "k8s.io/api/certificates/v1beta1"
>>>>>>> 8c4f3a9d
	"k8s.io/apimachinery/pkg/runtime/serializer"
	"k8s.io/apimachinery/pkg/types"
	utilruntime "k8s.io/apimachinery/pkg/util/runtime"
	"k8s.io/apimachinery/pkg/util/wait"
	"k8s.io/client-go/kubernetes/scheme"
<<<<<<< HEAD
	certificates "k8s.io/client-go/kubernetes/typed/certificates/v1beta1"
=======
	certificatesv1beta1 "k8s.io/client-go/kubernetes/typed/certificates/v1beta1"
>>>>>>> 8c4f3a9d
	restclient "k8s.io/client-go/rest"
	"k8s.io/client-go/tools/clientcmd"
	clientcmdapi "k8s.io/client-go/tools/clientcmd/api"
	"k8s.io/client-go/transport"
	certutil "k8s.io/client-go/util/cert"
	"k8s.io/client-go/util/certificate"
	"k8s.io/client-go/util/certificate/csr"
	"k8s.io/client-go/util/keyutil"
)

const tmpPrivateKeyFile = "kubelet-client.key.tmp"

// LoadClientConfig tries to load the appropriate client config for retrieving certs and for use by users.
// If bootstrapPath is empty, only kubeconfigPath is checked. If bootstrap path is set and the contents
// of kubeconfigPath are valid, both certConfig and userConfig will point to that file. Otherwise the
// kubeconfigPath on disk is populated based on bootstrapPath but pointing to the location of the client cert
// in certDir. This preserves the historical behavior of bootstrapping where on subsequent restarts the
// most recent client cert is used to request new client certs instead of the initial token.
func LoadClientConfig(kubeconfigPath, bootstrapPath, certDir string) (certConfig, userConfig *restclient.Config, err error) {
	if len(bootstrapPath) == 0 {
		clientConfig, err := loadRESTClientConfig(kubeconfigPath)
		if err != nil {
			return nil, nil, fmt.Errorf("unable to load kubeconfig: %v", err)
		}
		klog.V(2).Infof("No bootstrapping requested, will use kubeconfig")
		return clientConfig, restclient.CopyConfig(clientConfig), nil
	}

	store, err := certificate.NewFileStore("kubelet-client", certDir, certDir, "", "")
	if err != nil {
		return nil, nil, fmt.Errorf("unable to build bootstrap cert store")
	}

	ok, err := isClientConfigStillValid(kubeconfigPath)
	if err != nil {
		return nil, nil, err
	}

	// use the current client config
	if ok {
		clientConfig, err := loadRESTClientConfig(kubeconfigPath)
		if err != nil {
			return nil, nil, fmt.Errorf("unable to load kubeconfig: %v", err)
		}
		klog.V(2).Infof("Current kubeconfig file contents are still valid, no bootstrap necessary")
		return clientConfig, restclient.CopyConfig(clientConfig), nil
	}

	bootstrapClientConfig, err := loadRESTClientConfig(bootstrapPath)
	if err != nil {
		return nil, nil, fmt.Errorf("unable to load bootstrap kubeconfig: %v", err)
	}

	clientConfig := restclient.AnonymousClientConfig(bootstrapClientConfig)
	pemPath := store.CurrentPath()
	clientConfig.KeyFile = pemPath
	clientConfig.CertFile = pemPath
	if err := writeKubeconfigFromBootstrapping(clientConfig, kubeconfigPath, pemPath); err != nil {
		return nil, nil, err
	}
	klog.V(2).Infof("Use the bootstrap credentials to request a cert, and set kubeconfig to point to the certificate dir")
	return bootstrapClientConfig, clientConfig, nil
}

// LoadClientCert requests a client cert for kubelet if the kubeconfigPath file does not exist.
// The kubeconfig at bootstrapPath is used to request a client certificate from the API server.
// On success, a kubeconfig file referencing the generated key and obtained certificate is written to kubeconfigPath.
// The certificate and key file are stored in certDir.
func LoadClientCert(kubeconfigPath, bootstrapPath, certDir string, nodeName types.NodeName) error {
	// Short-circuit if the kubeconfig file exists and is valid.
	ok, err := isClientConfigStillValid(kubeconfigPath)
	if err != nil {
		return err
	}
	if ok {
		klog.V(2).Infof("Kubeconfig %s exists and is valid, skipping bootstrap", kubeconfigPath)
		return nil
	}

	klog.V(2).Info("Using bootstrap kubeconfig to generate TLS client cert, key and kubeconfig file")

	bootstrapClientConfig, err := loadRESTClientConfig(bootstrapPath)
	if err != nil {
		return fmt.Errorf("unable to load bootstrap kubeconfig: %v", err)
	}

<<<<<<< HEAD
	bootstrapClient, err := certificates.NewForConfig(bootstrapClientConfig)
=======
	bootstrapClient, err := certificatesv1beta1.NewForConfig(bootstrapClientConfig)
>>>>>>> 8c4f3a9d
	if err != nil {
		return fmt.Errorf("unable to create certificates signing request client: %v", err)
	}

	store, err := certificate.NewFileStore("kubelet-client", certDir, certDir, "", "")
	if err != nil {
		return fmt.Errorf("unable to build bootstrap cert store")
	}

	var keyData []byte
	if cert, err := store.Current(); err == nil {
		if cert.PrivateKey != nil {
			keyData, err = keyutil.MarshalPrivateKeyToPEM(cert.PrivateKey)
			if err != nil {
				keyData = nil
			}
		}
	}
	// Cache the private key in a separate file until CSR succeeds. This has to
	// be a separate file because store.CurrentPath() points to a symlink
	// managed by the store.
	privKeyPath := filepath.Join(certDir, tmpPrivateKeyFile)
	if !verifyKeyData(keyData) {
		klog.V(2).Infof("No valid private key and/or certificate found, reusing existing private key or creating a new one")
		// Note: always call LoadOrGenerateKeyFile so that private key is
		// reused on next startup if CSR request fails.
		keyData, _, err = keyutil.LoadOrGenerateKeyFile(privKeyPath)
		if err != nil {
			return err
		}
	}

	if err := waitForServer(*bootstrapClientConfig, 1*time.Minute); err != nil {
<<<<<<< HEAD
		glog.Warningf("Error waiting for apiserver to come up: %v", err)
	}

	certData, err := csr.RequestNodeCertificate(bootstrapClient.CertificateSigningRequests(), keyData, nodeName)
=======
		klog.Warningf("Error waiting for apiserver to come up: %v", err)
	}

	certData, err := requestNodeCertificate(bootstrapClient.CertificateSigningRequests(), keyData, nodeName)
>>>>>>> 8c4f3a9d
	if err != nil {
		return err
	}
	if _, err := store.Update(certData, keyData); err != nil {
		return err
	}
	if err := os.Remove(privKeyPath); err != nil && !os.IsNotExist(err) {
		klog.V(2).Infof("failed cleaning up private key file %q: %v", privKeyPath, err)
	}

	return writeKubeconfigFromBootstrapping(bootstrapClientConfig, kubeconfigPath, store.CurrentPath())
}

func writeKubeconfigFromBootstrapping(bootstrapClientConfig *restclient.Config, kubeconfigPath, pemPath string) error {
	// Get the CA data from the bootstrap client config.
	caFile, caData := bootstrapClientConfig.CAFile, []byte{}
	if len(caFile) == 0 {
		caData = bootstrapClientConfig.CAData
	}

	// Build resulting kubeconfig.
	kubeconfigData := clientcmdapi.Config{
		// Define a cluster stanza based on the bootstrap kubeconfig.
		Clusters: map[string]*clientcmdapi.Cluster{"default-cluster": {
			Server:                   bootstrapClientConfig.Host,
			InsecureSkipTLSVerify:    bootstrapClientConfig.Insecure,
			CertificateAuthority:     caFile,
			CertificateAuthorityData: caData,
		}},
		// Define auth based on the obtained client cert.
		AuthInfos: map[string]*clientcmdapi.AuthInfo{"default-auth": {
			ClientCertificate: pemPath,
			ClientKey:         pemPath,
		}},
		// Define a context that connects the auth info and cluster, and set it as the default
		Contexts: map[string]*clientcmdapi.Context{"default-context": {
			Cluster:   "default-cluster",
			AuthInfo:  "default-auth",
			Namespace: "default",
		}},
		CurrentContext: "default-context",
	}

	// Marshal to disk
	return clientcmd.WriteToFile(kubeconfigData, kubeconfigPath)
}

func loadRESTClientConfig(kubeconfig string) (*restclient.Config, error) {
	// Load structured kubeconfig data from the given path.
	loader := &clientcmd.ClientConfigLoadingRules{ExplicitPath: kubeconfig}
	loadedConfig, err := loader.Load()
	if err != nil {
		return nil, err
	}
	// Flatten the loaded data to a particular restclient.Config based on the current context.
	return clientcmd.NewNonInteractiveClientConfig(
		*loadedConfig,
		loadedConfig.CurrentContext,
		&clientcmd.ConfigOverrides{},
		loader,
	).ClientConfig()
}

// isClientConfigStillValid checks the provided kubeconfig to see if it has a valid
// client certificate. It returns true if the kubeconfig is valid, or an error if bootstrapping
// should stop immediately.
func isClientConfigStillValid(kubeconfigPath string) (bool, error) {
	_, err := os.Stat(kubeconfigPath)
	if os.IsNotExist(err) {
		return false, nil
	}
	if err != nil {
		return false, fmt.Errorf("error reading existing bootstrap kubeconfig %s: %v", kubeconfigPath, err)
	}
	bootstrapClientConfig, err := loadRESTClientConfig(kubeconfigPath)
	if err != nil {
		utilruntime.HandleError(fmt.Errorf("Unable to read existing bootstrap client config: %v", err))
		return false, nil
	}
	transportConfig, err := bootstrapClientConfig.TransportConfig()
	if err != nil {
		utilruntime.HandleError(fmt.Errorf("Unable to load transport configuration from existing bootstrap client config: %v", err))
		return false, nil
	}
	// has side effect of populating transport config data fields
	if _, err := transport.TLSConfigFor(transportConfig); err != nil {
		utilruntime.HandleError(fmt.Errorf("Unable to load TLS configuration from existing bootstrap client config: %v", err))
		return false, nil
	}
	certs, err := certutil.ParseCertsPEM(transportConfig.TLS.CertData)
	if err != nil {
		utilruntime.HandleError(fmt.Errorf("Unable to load TLS certificates from existing bootstrap client config: %v", err))
		return false, nil
	}
	if len(certs) == 0 {
		utilruntime.HandleError(fmt.Errorf("Unable to read TLS certificates from existing bootstrap client config: %v", err))
		return false, nil
	}
	now := time.Now()
	for _, cert := range certs {
		if now.After(cert.NotAfter) {
			utilruntime.HandleError(fmt.Errorf("Part of the existing bootstrap client certificate is expired: %s", cert.NotAfter))
			return false, nil
		}
	}
	return true, nil
}

// verifyKeyData returns true if the provided data appears to be a valid private key.
func verifyKeyData(data []byte) bool {
	if len(data) == 0 {
		return false
	}
	_, err := keyutil.ParsePrivateKeyPEM(data)
	return err == nil
}

func waitForServer(cfg restclient.Config, deadline time.Duration) error {
	cfg.NegotiatedSerializer = serializer.DirectCodecFactory{CodecFactory: scheme.Codecs}
	cfg.Timeout = 1 * time.Second
	cli, err := restclient.UnversionedRESTClientFor(&cfg)
	if err != nil {
		return fmt.Errorf("couldn't create client: %v", err)
	}

	ctx, cancel := context.WithTimeout(context.TODO(), deadline)
	defer cancel()

	var connected bool
	wait.JitterUntil(func() {
		if _, err := cli.Get().AbsPath("/healthz").Do().Raw(); err != nil {
<<<<<<< HEAD
			glog.Infof("Failed to connect to apiserver: %v", err)
=======
			klog.Infof("Failed to connect to apiserver: %v", err)
>>>>>>> 8c4f3a9d
			return
		}
		cancel()
		connected = true
	}, 2*time.Second, 0.2, true, ctx.Done())

	if !connected {
		return errors.New("timed out waiting to connect to apiserver")
	}
	return nil
<<<<<<< HEAD
=======
}

// requestNodeCertificate will create a certificate signing request for a node
// (Organization and CommonName for the CSR will be set as expected for node
// certificates) and send it to API server, then it will watch the object's
// status, once approved by API server, it will return the API server's issued
// certificate (pem-encoded). If there is any errors, or the watch timeouts, it
// will return an error. This is intended for use on nodes (kubelet and
// kubeadm).
func requestNodeCertificate(client certificatesv1beta1.CertificateSigningRequestInterface, privateKeyData []byte, nodeName types.NodeName) (certData []byte, err error) {
	subject := &pkix.Name{
		Organization: []string{"system:nodes"},
		CommonName:   "system:node:" + string(nodeName),
	}

	privateKey, err := keyutil.ParsePrivateKeyPEM(privateKeyData)
	if err != nil {
		return nil, fmt.Errorf("invalid private key for certificate request: %v", err)
	}
	csrData, err := certutil.MakeCSR(privateKey, subject, nil, nil)
	if err != nil {
		return nil, fmt.Errorf("unable to generate certificate request: %v", err)
	}

	usages := []certificates.KeyUsage{
		certificates.UsageDigitalSignature,
		certificates.UsageKeyEncipherment,
		certificates.UsageClientAuth,
	}
	name := digestedName(privateKeyData, subject, usages)
	req, err := csr.RequestCertificate(client, csrData, name, usages, privateKey)
	if err != nil {
		return nil, err
	}
	return csr.WaitForCertificate(client, req, 3600*time.Second)
}

// This digest should include all the relevant pieces of the CSR we care about.
// We can't direcly hash the serialized CSR because of random padding that we
// regenerate every loop and we include usages which are not contained in the
// CSR. This needs to be kept up to date as we add new fields to the node
// certificates and with ensureCompatible.
func digestedName(privateKeyData []byte, subject *pkix.Name, usages []certificates.KeyUsage) string {
	hash := sha512.New512_256()

	// Here we make sure two different inputs can't write the same stream
	// to the hash. This delimiter is not in the base64.URLEncoding
	// alphabet so there is no way to have spill over collisions. Without
	// it 'CN:foo,ORG:bar' hashes to the same value as 'CN:foob,ORG:ar'
	const delimiter = '|'
	encode := base64.RawURLEncoding.EncodeToString

	write := func(data []byte) {
		hash.Write([]byte(encode(data)))
		hash.Write([]byte{delimiter})
	}

	write(privateKeyData)
	write([]byte(subject.CommonName))
	for _, v := range subject.Organization {
		write([]byte(v))
	}
	for _, v := range usages {
		write([]byte(v))
	}

	return "node-csr-" + encode(hash.Sum(nil))
>>>>>>> 8c4f3a9d
}<|MERGE_RESOLUTION|>--- conflicted
+++ resolved
@@ -18,12 +18,9 @@
 
 import (
 	"context"
-<<<<<<< HEAD
-=======
 	"crypto/sha512"
 	"crypto/x509/pkix"
 	"encoding/base64"
->>>>>>> 8c4f3a9d
 	"errors"
 	"fmt"
 	"os"
@@ -32,20 +29,13 @@
 
 	"k8s.io/klog"
 
-<<<<<<< HEAD
-=======
 	certificates "k8s.io/api/certificates/v1beta1"
->>>>>>> 8c4f3a9d
 	"k8s.io/apimachinery/pkg/runtime/serializer"
 	"k8s.io/apimachinery/pkg/types"
 	utilruntime "k8s.io/apimachinery/pkg/util/runtime"
 	"k8s.io/apimachinery/pkg/util/wait"
 	"k8s.io/client-go/kubernetes/scheme"
-<<<<<<< HEAD
-	certificates "k8s.io/client-go/kubernetes/typed/certificates/v1beta1"
-=======
 	certificatesv1beta1 "k8s.io/client-go/kubernetes/typed/certificates/v1beta1"
->>>>>>> 8c4f3a9d
 	restclient "k8s.io/client-go/rest"
 	"k8s.io/client-go/tools/clientcmd"
 	clientcmdapi "k8s.io/client-go/tools/clientcmd/api"
@@ -132,11 +122,7 @@
 		return fmt.Errorf("unable to load bootstrap kubeconfig: %v", err)
 	}
 
-<<<<<<< HEAD
-	bootstrapClient, err := certificates.NewForConfig(bootstrapClientConfig)
-=======
 	bootstrapClient, err := certificatesv1beta1.NewForConfig(bootstrapClientConfig)
->>>>>>> 8c4f3a9d
 	if err != nil {
 		return fmt.Errorf("unable to create certificates signing request client: %v", err)
 	}
@@ -170,17 +156,10 @@
 	}
 
 	if err := waitForServer(*bootstrapClientConfig, 1*time.Minute); err != nil {
-<<<<<<< HEAD
-		glog.Warningf("Error waiting for apiserver to come up: %v", err)
-	}
-
-	certData, err := csr.RequestNodeCertificate(bootstrapClient.CertificateSigningRequests(), keyData, nodeName)
-=======
 		klog.Warningf("Error waiting for apiserver to come up: %v", err)
 	}
 
 	certData, err := requestNodeCertificate(bootstrapClient.CertificateSigningRequests(), keyData, nodeName)
->>>>>>> 8c4f3a9d
 	if err != nil {
 		return err
 	}
@@ -312,11 +291,7 @@
 	var connected bool
 	wait.JitterUntil(func() {
 		if _, err := cli.Get().AbsPath("/healthz").Do().Raw(); err != nil {
-<<<<<<< HEAD
-			glog.Infof("Failed to connect to apiserver: %v", err)
-=======
 			klog.Infof("Failed to connect to apiserver: %v", err)
->>>>>>> 8c4f3a9d
 			return
 		}
 		cancel()
@@ -327,8 +302,6 @@
 		return errors.New("timed out waiting to connect to apiserver")
 	}
 	return nil
-<<<<<<< HEAD
-=======
 }
 
 // requestNodeCertificate will create a certificate signing request for a node
@@ -396,5 +369,4 @@
 	}
 
 	return "node-csr-" + encode(hash.Sum(nil))
->>>>>>> 8c4f3a9d
 }