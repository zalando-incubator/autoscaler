load("@io_bazel_rules_go//go:def.bzl", "go_library", "go_test")

go_library(
    name = "go_default_library",
    srcs = [
        "device_plugin_stub.go",
        "endpoint.go",
        "manager.go",
        "manager_stub.go",
        "pod_devices.go",
        "types.go",
    ],
    importpath = "k8s.io/kubernetes/pkg/kubelet/cm/devicemanager",
    visibility = ["//visibility:public"],
    deps = [
        "//pkg/apis/core/v1/helper:go_default_library",
        "//pkg/kubelet/apis/deviceplugin/v1beta1:go_default_library",
<<<<<<< HEAD
        "//pkg/kubelet/apis/pluginregistration/v1alpha1:go_default_library",
=======
        "//pkg/kubelet/apis/pluginregistration/v1:go_default_library",
        "//pkg/kubelet/apis/podresources/v1alpha1:go_default_library",
>>>>>>> 8c4f3a9d
        "//pkg/kubelet/checkpointmanager:go_default_library",
        "//pkg/kubelet/checkpointmanager/errors:go_default_library",
        "//pkg/kubelet/cm/devicemanager/checkpoint:go_default_library",
        "//pkg/kubelet/config:go_default_library",
        "//pkg/kubelet/container:go_default_library",
        "//pkg/kubelet/lifecycle:go_default_library",
        "//pkg/kubelet/metrics:go_default_library",
        "//pkg/kubelet/util/pluginwatcher:go_default_library",
<<<<<<< HEAD
        "//pkg/scheduler/cache:go_default_library",
=======
        "//pkg/scheduler/nodeinfo:go_default_library",
>>>>>>> 8c4f3a9d
        "//staging/src/k8s.io/api/core/v1:go_default_library",
        "//staging/src/k8s.io/apimachinery/pkg/api/resource:go_default_library",
        "//staging/src/k8s.io/apimachinery/pkg/util/sets:go_default_library",
        "//vendor/google.golang.org/grpc:go_default_library",
        "//vendor/k8s.io/klog:go_default_library",
    ],
)

go_test(
    name = "go_default_test",
    srcs = [
        "endpoint_test.go",
        "manager_test.go",
    ],
    embed = [":go_default_library"],
    deps = [
        "//pkg/kubelet/apis/deviceplugin/v1beta1:go_default_library",
<<<<<<< HEAD
        "//pkg/kubelet/apis/pluginregistration/v1alpha1:go_default_library",
        "//pkg/kubelet/checkpointmanager:go_default_library",
        "//pkg/kubelet/lifecycle:go_default_library",
        "//pkg/kubelet/util/pluginwatcher:go_default_library",
        "//pkg/scheduler/cache:go_default_library",
=======
        "//pkg/kubelet/apis/pluginregistration/v1:go_default_library",
        "//pkg/kubelet/checkpointmanager:go_default_library",
        "//pkg/kubelet/lifecycle:go_default_library",
        "//pkg/kubelet/util/pluginwatcher:go_default_library",
        "//pkg/scheduler/nodeinfo:go_default_library",
>>>>>>> 8c4f3a9d
        "//staging/src/k8s.io/api/core/v1:go_default_library",
        "//staging/src/k8s.io/apimachinery/pkg/api/resource:go_default_library",
        "//staging/src/k8s.io/apimachinery/pkg/apis/meta/v1:go_default_library",
        "//staging/src/k8s.io/apimachinery/pkg/util/sets:go_default_library",
        "//staging/src/k8s.io/apimachinery/pkg/util/uuid:go_default_library",
        "//vendor/github.com/stretchr/testify/assert:go_default_library",
        "//vendor/github.com/stretchr/testify/require:go_default_library",
    ],
)

filegroup(
    name = "package-srcs",
    srcs = glob(["**"]),
    tags = ["automanaged"],
    visibility = ["//visibility:private"],
)

filegroup(
    name = "all-srcs",
    srcs = [
        ":package-srcs",
        "//pkg/kubelet/cm/devicemanager/checkpoint:all-srcs",
    ],
    tags = ["automanaged"],
    visibility = ["//visibility:public"],
)<|MERGE_RESOLUTION|>--- conflicted
+++ resolved
@@ -15,12 +15,8 @@
     deps = [
         "//pkg/apis/core/v1/helper:go_default_library",
         "//pkg/kubelet/apis/deviceplugin/v1beta1:go_default_library",
-<<<<<<< HEAD
-        "//pkg/kubelet/apis/pluginregistration/v1alpha1:go_default_library",
-=======
         "//pkg/kubelet/apis/pluginregistration/v1:go_default_library",
         "//pkg/kubelet/apis/podresources/v1alpha1:go_default_library",
->>>>>>> 8c4f3a9d
         "//pkg/kubelet/checkpointmanager:go_default_library",
         "//pkg/kubelet/checkpointmanager/errors:go_default_library",
         "//pkg/kubelet/cm/devicemanager/checkpoint:go_default_library",
@@ -29,11 +25,7 @@
         "//pkg/kubelet/lifecycle:go_default_library",
         "//pkg/kubelet/metrics:go_default_library",
         "//pkg/kubelet/util/pluginwatcher:go_default_library",
-<<<<<<< HEAD
-        "//pkg/scheduler/cache:go_default_library",
-=======
         "//pkg/scheduler/nodeinfo:go_default_library",
->>>>>>> 8c4f3a9d
         "//staging/src/k8s.io/api/core/v1:go_default_library",
         "//staging/src/k8s.io/apimachinery/pkg/api/resource:go_default_library",
         "//staging/src/k8s.io/apimachinery/pkg/util/sets:go_default_library",
@@ -51,19 +43,11 @@
     embed = [":go_default_library"],
     deps = [
         "//pkg/kubelet/apis/deviceplugin/v1beta1:go_default_library",
-<<<<<<< HEAD
-        "//pkg/kubelet/apis/pluginregistration/v1alpha1:go_default_library",
-        "//pkg/kubelet/checkpointmanager:go_default_library",
-        "//pkg/kubelet/lifecycle:go_default_library",
-        "//pkg/kubelet/util/pluginwatcher:go_default_library",
-        "//pkg/scheduler/cache:go_default_library",
-=======
         "//pkg/kubelet/apis/pluginregistration/v1:go_default_library",
         "//pkg/kubelet/checkpointmanager:go_default_library",
         "//pkg/kubelet/lifecycle:go_default_library",
         "//pkg/kubelet/util/pluginwatcher:go_default_library",
         "//pkg/scheduler/nodeinfo:go_default_library",
->>>>>>> 8c4f3a9d
         "//staging/src/k8s.io/api/core/v1:go_default_library",
         "//staging/src/k8s.io/apimachinery/pkg/api/resource:go_default_library",
         "//staging/src/k8s.io/apimachinery/pkg/apis/meta/v1:go_default_library",
