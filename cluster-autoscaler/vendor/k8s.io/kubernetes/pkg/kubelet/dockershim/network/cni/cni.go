/*
Copyright 2014 The Kubernetes Authors.

Licensed under the Apache License, Version 2.0 (the "License");
you may not use this file except in compliance with the License.
You may obtain a copy of the License at

    http://www.apache.org/licenses/LICENSE-2.0

Unless required by applicable law or agreed to in writing, software
distributed under the License is distributed on an "AS IS" BASIS,
WITHOUT WARRANTIES OR CONDITIONS OF ANY KIND, either express or implied.
See the License for the specific language governing permissions and
limitations under the License.
*/

package cni

import (
	"encoding/json"
	"errors"
	"fmt"
	"math"
	"sort"
	"strings"
	"sync"
	"time"

	"github.com/containernetworking/cni/libcni"
	cnitypes "github.com/containernetworking/cni/pkg/types"
<<<<<<< HEAD
	"github.com/golang/glog"
	kubeletconfig "k8s.io/kubernetes/pkg/kubelet/apis/config"
=======
	"k8s.io/apimachinery/pkg/util/wait"
	"k8s.io/klog"
	kubeletconfig "k8s.io/kubernetes/pkg/kubelet/apis/config"
	runtimeapi "k8s.io/kubernetes/pkg/kubelet/apis/cri/runtime/v1alpha2"
>>>>>>> 8c4f3a9d
	kubecontainer "k8s.io/kubernetes/pkg/kubelet/container"
	"k8s.io/kubernetes/pkg/kubelet/dockershim/network"
	"k8s.io/kubernetes/pkg/util/bandwidth"
	utilexec "k8s.io/utils/exec"
)

const (
	CNIPluginName = "cni"

	// defaultSyncConfigPeriod is the default period to sync CNI config
	// TODO: consider making this value configurable or to be a more appropriate value.
	defaultSyncConfigPeriod = time.Second * 5
)

type cniNetworkPlugin struct {
	network.NoopNetworkPlugin

	loNetwork *cniNetwork

	sync.RWMutex
	defaultNetwork *cniNetwork

	host        network.Host
	execer      utilexec.Interface
	nsenterPath string
	confDir     string
	binDirs     []string
	podCidr     string
}

type cniNetwork struct {
	name          string
	NetworkConfig *libcni.NetworkConfigList
	CNIConfig     libcni.CNI
}

// cniPortMapping maps to the standard CNI portmapping Capability
// see: https://github.com/containernetworking/cni/blob/master/CONVENTIONS.md
type cniPortMapping struct {
	HostPort      int32  `json:"hostPort"`
	ContainerPort int32  `json:"containerPort"`
	Protocol      string `json:"protocol"`
	HostIP        string `json:"hostIP"`
}

// cniBandwidthEntry maps to the standard CNI bandwidth Capability
// see: https://github.com/containernetworking/cni/blob/master/CONVENTIONS.md and
// https://github.com/containernetworking/plugins/blob/master/plugins/meta/bandwidth/README.md
type cniBandwidthEntry struct {
	// IngressRate is the bandwidth rate in bits per second for traffic through container. 0 for no limit. If ingressRate is set, ingressBurst must also be set
	IngressRate int `json:"ingressRate,omitempty"`
	// IngressBurst is the bandwidth burst in bits for traffic through container. 0 for no limit. If ingressBurst is set, ingressRate must also be set
	// NOTE: it's not used for now and default to 0.
	IngressBurst int `json:"ingressBurst,omitempty"`
	// EgressRate is the bandwidth is the bandwidth rate in bits per second for traffic through container. 0 for no limit. If egressRate is set, egressBurst must also be set
	EgressRate int `json:"egressRate,omitempty"`
	// EgressBurst is the bandwidth burst in bits for traffic through container. 0 for no limit. If egressBurst is set, egressRate must also be set
	// NOTE: it's not used for now and default to 0.
	EgressBurst int `json:"egressBurst,omitempty"`
}

// cniIpRange maps to the standard CNI ip range Capability
type cniIpRange struct {
	Subnet string `json:"subnet"`
}

<<<<<<< HEAD
=======
// cniDNSConfig maps to the windows CNI dns Capability.
// see: https://github.com/containernetworking/cni/blob/master/CONVENTIONS.md
// Note that dns capability is only used for Windows containers.
type cniDNSConfig struct {
	// List of DNS servers of the cluster.
	Servers []string `json:"servers,omitempty"`
	// List of DNS search domains of the cluster.
	Searches []string `json:"searches,omitempty"`
	// List of DNS options.
	Options []string `json:"options,omitempty"`
}

>>>>>>> 8c4f3a9d
func SplitDirs(dirs string) []string {
	// Use comma rather than colon to work better with Windows too
	return strings.Split(dirs, ",")
}

func ProbeNetworkPlugins(confDir string, binDirs []string) []network.NetworkPlugin {
	old := binDirs
	binDirs = make([]string, 0, len(binDirs))
	for _, dir := range old {
		if dir != "" {
			binDirs = append(binDirs, dir)
		}
	}

	plugin := &cniNetworkPlugin{
		defaultNetwork: nil,
		loNetwork:      getLoNetwork(binDirs),
		execer:         utilexec.New(),
		confDir:        confDir,
		binDirs:        binDirs,
	}

	// sync NetworkConfig in best effort during probing.
	plugin.syncNetworkConfig()
	return []network.NetworkPlugin{plugin}
}

func getDefaultCNINetwork(confDir string, binDirs []string) (*cniNetwork, error) {
	files, err := libcni.ConfFiles(confDir, []string{".conf", ".conflist", ".json"})
	switch {
	case err != nil:
		return nil, err
	case len(files) == 0:
		return nil, fmt.Errorf("No networks found in %s", confDir)
	}

	sort.Strings(files)
	for _, confFile := range files {
		var confList *libcni.NetworkConfigList
		if strings.HasSuffix(confFile, ".conflist") {
			confList, err = libcni.ConfListFromFile(confFile)
			if err != nil {
				klog.Warningf("Error loading CNI config list file %s: %v", confFile, err)
				continue
			}
		} else {
			conf, err := libcni.ConfFromFile(confFile)
			if err != nil {
				klog.Warningf("Error loading CNI config file %s: %v", confFile, err)
				continue
			}
			// Ensure the config has a "type" so we know what plugin to run.
			// Also catches the case where somebody put a conflist into a conf file.
			if conf.Network.Type == "" {
				klog.Warningf("Error loading CNI config file %s: no 'type'; perhaps this is a .conflist?", confFile)
				continue
			}

			confList, err = libcni.ConfListFromConf(conf)
			if err != nil {
				klog.Warningf("Error converting CNI config file %s to list: %v", confFile, err)
				continue
			}
		}
		if len(confList.Plugins) == 0 {
			klog.Warningf("CNI config list %s has no networks, skipping", confFile)
			continue
		}

<<<<<<< HEAD
		glog.V(4).Infof("Using CNI configuration file %s", confFile)
=======
		klog.V(4).Infof("Using CNI configuration file %s", confFile)
>>>>>>> 8c4f3a9d

		network := &cniNetwork{
			name:          confList.Name,
			NetworkConfig: confList,
			CNIConfig:     &libcni.CNIConfig{Path: binDirs},
		}
		return network, nil
	}
	return nil, fmt.Errorf("No valid networks found in %s", confDir)
}

func (plugin *cniNetworkPlugin) Init(host network.Host, hairpinMode kubeletconfig.HairpinMode, nonMasqueradeCIDR string, mtu int) error {
	err := plugin.platformInit()
	if err != nil {
		return err
	}

	plugin.host = host

	plugin.syncNetworkConfig()

	// start a goroutine to sync network config from confDir periodically to detect network config updates in every 5 seconds
	go wait.Forever(plugin.syncNetworkConfig, defaultSyncConfigPeriod)

	return nil
}

func (plugin *cniNetworkPlugin) syncNetworkConfig() {
	network, err := getDefaultCNINetwork(plugin.confDir, plugin.binDirs)
	if err != nil {
		klog.Warningf("Unable to update cni config: %s", err)
		return
	}
	plugin.setDefaultNetwork(network)
}

func (plugin *cniNetworkPlugin) getDefaultNetwork() *cniNetwork {
	plugin.RLock()
	defer plugin.RUnlock()
	return plugin.defaultNetwork
}

func (plugin *cniNetworkPlugin) setDefaultNetwork(n *cniNetwork) {
	plugin.Lock()
	defer plugin.Unlock()
	plugin.defaultNetwork = n
}

func (plugin *cniNetworkPlugin) checkInitialized() error {
	if plugin.getDefaultNetwork() == nil {
		return errors.New("cni config uninitialized")
	}

	// If the CNI configuration has the ipRanges capability, we need a PodCIDR assigned
	for _, p := range plugin.getDefaultNetwork().NetworkConfig.Plugins {
		if p.Network.Capabilities["ipRanges"] {
			if plugin.podCidr == "" {
				return errors.New("no PodCIDR set")
			}
			break
		}
	}
	return nil
}

// Event handles any change events. The only event ever sent is the PodCIDR change.
// No network plugins support changing an already-set PodCIDR
func (plugin *cniNetworkPlugin) Event(name string, details map[string]interface{}) {
	if name != network.NET_PLUGIN_EVENT_POD_CIDR_CHANGE {
		return
	}

	plugin.Lock()
	defer plugin.Unlock()

	podCIDR, ok := details[network.NET_PLUGIN_EVENT_POD_CIDR_CHANGE_DETAIL_CIDR].(string)
	if !ok {
<<<<<<< HEAD
		glog.Warningf("%s event didn't contain pod CIDR", network.NET_PLUGIN_EVENT_POD_CIDR_CHANGE)
=======
		klog.Warningf("%s event didn't contain pod CIDR", network.NET_PLUGIN_EVENT_POD_CIDR_CHANGE)
>>>>>>> 8c4f3a9d
		return
	}

	if plugin.podCidr != "" {
<<<<<<< HEAD
		glog.Warningf("Ignoring subsequent pod CIDR update to %s", podCIDR)
=======
		klog.Warningf("Ignoring subsequent pod CIDR update to %s", podCIDR)
>>>>>>> 8c4f3a9d
		return
	}

	plugin.podCidr = podCIDR
}

func (plugin *cniNetworkPlugin) Name() string {
	return CNIPluginName
}

func (plugin *cniNetworkPlugin) Status() error {
	// Can't set up pods if we don't have any CNI network configs yet
	return plugin.checkInitialized()
}

func (plugin *cniNetworkPlugin) SetUpPod(namespace string, name string, id kubecontainer.ContainerID, annotations, options map[string]string) error {
	if err := plugin.checkInitialized(); err != nil {
		return err
	}
	netnsPath, err := plugin.host.GetNetNS(id.ID)
	if err != nil {
		return fmt.Errorf("CNI failed to retrieve network namespace path: %v", err)
	}

	// Windows doesn't have loNetwork. It comes only with Linux
	if plugin.loNetwork != nil {
		if _, err = plugin.addToNetwork(plugin.loNetwork, name, namespace, id, netnsPath, annotations, options); err != nil {
			return err
		}
	}

	_, err = plugin.addToNetwork(plugin.getDefaultNetwork(), name, namespace, id, netnsPath, annotations, options)
	return err
}

func (plugin *cniNetworkPlugin) TearDownPod(namespace string, name string, id kubecontainer.ContainerID) error {
	if err := plugin.checkInitialized(); err != nil {
		return err
	}

	// Lack of namespace should not be fatal on teardown
	netnsPath, err := plugin.host.GetNetNS(id.ID)
	if err != nil {
		klog.Warningf("CNI failed to retrieve network namespace path: %v", err)
	}

	return plugin.deleteFromNetwork(plugin.getDefaultNetwork(), name, namespace, id, netnsPath, nil)
}

func podDesc(namespace, name string, id kubecontainer.ContainerID) string {
	return fmt.Sprintf("%s_%s/%s", namespace, name, id.ID)
}

func (plugin *cniNetworkPlugin) addToNetwork(network *cniNetwork, podName string, podNamespace string, podSandboxID kubecontainer.ContainerID, podNetnsPath string, annotations, options map[string]string) (cnitypes.Result, error) {
	rt, err := plugin.buildCNIRuntimeConf(podName, podNamespace, podSandboxID, podNetnsPath, annotations, options)
	if err != nil {
		klog.Errorf("Error adding network when building cni runtime conf: %v", err)
		return nil, err
	}

	pdesc := podDesc(podNamespace, podName, podSandboxID)
	netConf, cniNet := network.NetworkConfig, network.CNIConfig
	klog.V(4).Infof("Adding %s to network %s/%s netns %q", pdesc, netConf.Plugins[0].Network.Type, netConf.Name, podNetnsPath)
	res, err := cniNet.AddNetworkList(netConf, rt)
	if err != nil {
		klog.Errorf("Error adding %s to network %s/%s: %v", pdesc, netConf.Plugins[0].Network.Type, netConf.Name, err)
		return nil, err
	}
	klog.V(4).Infof("Added %s to network %s: %v", pdesc, netConf.Name, res)
	return res, nil
}

func (plugin *cniNetworkPlugin) deleteFromNetwork(network *cniNetwork, podName string, podNamespace string, podSandboxID kubecontainer.ContainerID, podNetnsPath string, annotations map[string]string) error {
	rt, err := plugin.buildCNIRuntimeConf(podName, podNamespace, podSandboxID, podNetnsPath, annotations, nil)
	if err != nil {
		klog.Errorf("Error deleting network when building cni runtime conf: %v", err)
		return err
	}

	pdesc := podDesc(podNamespace, podName, podSandboxID)
	netConf, cniNet := network.NetworkConfig, network.CNIConfig
	klog.V(4).Infof("Deleting %s from network %s/%s netns %q", pdesc, netConf.Plugins[0].Network.Type, netConf.Name, podNetnsPath)
	err = cniNet.DelNetworkList(netConf, rt)
	// The pod may not get deleted successfully at the first time.
	// Ignore "no such file or directory" error in case the network has already been deleted in previous attempts.
	if err != nil && !strings.Contains(err.Error(), "no such file or directory") {
		klog.Errorf("Error deleting %s from network %s/%s: %v", pdesc, netConf.Plugins[0].Network.Type, netConf.Name, err)
		return err
	}
	klog.V(4).Infof("Deleted %s from network %s/%s", pdesc, netConf.Plugins[0].Network.Type, netConf.Name)
	return nil
}

func (plugin *cniNetworkPlugin) buildCNIRuntimeConf(podName string, podNs string, podSandboxID kubecontainer.ContainerID, podNetnsPath string, annotations, options map[string]string) (*libcni.RuntimeConf, error) {
	rt := &libcni.RuntimeConf{
		ContainerID: podSandboxID.ID,
		NetNS:       podNetnsPath,
		IfName:      network.DefaultInterfaceName,
		Args: [][2]string{
			{"IgnoreUnknown", "1"},
			{"K8S_POD_NAMESPACE", podNs},
			{"K8S_POD_NAME", podName},
			{"K8S_POD_INFRA_CONTAINER_ID", podSandboxID.ID},
		},
	}

	// port mappings are a cni capability-based args, rather than parameters
	// to a specific plugin
	portMappings, err := plugin.host.GetPodPortMappings(podSandboxID.ID)
	if err != nil {
		return nil, fmt.Errorf("could not retrieve port mappings: %v", err)
	}
	portMappingsParam := make([]cniPortMapping, 0, len(portMappings))
	for _, p := range portMappings {
		if p.HostPort <= 0 {
			continue
		}
		portMappingsParam = append(portMappingsParam, cniPortMapping{
			HostPort:      p.HostPort,
			ContainerPort: p.ContainerPort,
			Protocol:      strings.ToLower(string(p.Protocol)),
			HostIP:        p.HostIP,
		})
	}
	rt.CapabilityArgs = map[string]interface{}{
		"portMappings": portMappingsParam,
	}

	ingress, egress, err := bandwidth.ExtractPodBandwidthResources(annotations)
	if err != nil {
		return nil, fmt.Errorf("Error reading pod bandwidth annotations: %v", err)
	}
	if ingress != nil || egress != nil {
		bandwidthParam := cniBandwidthEntry{}
		if ingress != nil {
			bandwidthParam.IngressRate = int(ingress.Value() / 1000)
			bandwidthParam.IngressBurst = math.MaxInt32 // no limit
		}
		if egress != nil {
			bandwidthParam.EgressRate = int(egress.Value() / 1000)
			bandwidthParam.EgressBurst = math.MaxInt32 // no limit
		}
		rt.CapabilityArgs["bandwidth"] = bandwidthParam
	}

	// Set the PodCIDR
	rt.CapabilityArgs["ipRanges"] = [][]cniIpRange{{{Subnet: plugin.podCidr}}}

<<<<<<< HEAD
=======
	// Set dns capability args.
	if dnsOptions, ok := options["dns"]; ok {
		dnsConfig := runtimeapi.DNSConfig{}
		err := json.Unmarshal([]byte(dnsOptions), &dnsConfig)
		if err != nil {
			return nil, fmt.Errorf("failed to unmarshal dns config %q: %v", dnsOptions, err)
		}
		if dnsParam := buildDNSCapabilities(&dnsConfig); dnsParam != nil {
			rt.CapabilityArgs["dns"] = *dnsParam
		}
	}

>>>>>>> 8c4f3a9d
	return rt, nil
}<|MERGE_RESOLUTION|>--- conflicted
+++ resolved
@@ -28,15 +28,10 @@
 
 	"github.com/containernetworking/cni/libcni"
 	cnitypes "github.com/containernetworking/cni/pkg/types"
-<<<<<<< HEAD
-	"github.com/golang/glog"
-	kubeletconfig "k8s.io/kubernetes/pkg/kubelet/apis/config"
-=======
 	"k8s.io/apimachinery/pkg/util/wait"
 	"k8s.io/klog"
 	kubeletconfig "k8s.io/kubernetes/pkg/kubelet/apis/config"
 	runtimeapi "k8s.io/kubernetes/pkg/kubelet/apis/cri/runtime/v1alpha2"
->>>>>>> 8c4f3a9d
 	kubecontainer "k8s.io/kubernetes/pkg/kubelet/container"
 	"k8s.io/kubernetes/pkg/kubelet/dockershim/network"
 	"k8s.io/kubernetes/pkg/util/bandwidth"
@@ -103,8 +98,6 @@
 	Subnet string `json:"subnet"`
 }
 
-<<<<<<< HEAD
-=======
 // cniDNSConfig maps to the windows CNI dns Capability.
 // see: https://github.com/containernetworking/cni/blob/master/CONVENTIONS.md
 // Note that dns capability is only used for Windows containers.
@@ -117,7 +110,6 @@
 	Options []string `json:"options,omitempty"`
 }
 
->>>>>>> 8c4f3a9d
 func SplitDirs(dirs string) []string {
 	// Use comma rather than colon to work better with Windows too
 	return strings.Split(dirs, ",")
@@ -187,11 +179,7 @@
 			continue
 		}
 
-<<<<<<< HEAD
-		glog.V(4).Infof("Using CNI configuration file %s", confFile)
-=======
 		klog.V(4).Infof("Using CNI configuration file %s", confFile)
->>>>>>> 8c4f3a9d
 
 		network := &cniNetwork{
 			name:          confList.Name,
@@ -269,20 +257,12 @@
 
 	podCIDR, ok := details[network.NET_PLUGIN_EVENT_POD_CIDR_CHANGE_DETAIL_CIDR].(string)
 	if !ok {
-<<<<<<< HEAD
-		glog.Warningf("%s event didn't contain pod CIDR", network.NET_PLUGIN_EVENT_POD_CIDR_CHANGE)
-=======
 		klog.Warningf("%s event didn't contain pod CIDR", network.NET_PLUGIN_EVENT_POD_CIDR_CHANGE)
->>>>>>> 8c4f3a9d
 		return
 	}
 
 	if plugin.podCidr != "" {
-<<<<<<< HEAD
-		glog.Warningf("Ignoring subsequent pod CIDR update to %s", podCIDR)
-=======
 		klog.Warningf("Ignoring subsequent pod CIDR update to %s", podCIDR)
->>>>>>> 8c4f3a9d
 		return
 	}
 
@@ -431,8 +411,6 @@
 	// Set the PodCIDR
 	rt.CapabilityArgs["ipRanges"] = [][]cniIpRange{{{Subnet: plugin.podCidr}}}
 
-<<<<<<< HEAD
-=======
 	// Set dns capability args.
 	if dnsOptions, ok := options["dns"]; ok {
 		dnsConfig := runtimeapi.DNSConfig{}
@@ -445,6 +423,5 @@
 		}
 	}
 
->>>>>>> 8c4f3a9d
 	return rt, nil
 }