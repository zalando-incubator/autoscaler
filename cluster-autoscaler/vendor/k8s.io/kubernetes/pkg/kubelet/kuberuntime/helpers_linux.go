// +build linux

/*
Copyright 2018 The Kubernetes Authors.

Licensed under the Apache License, Version 2.0 (the "License");
you may not use this file except in compliance with the License.
You may obtain a copy of the License at

    http://www.apache.org/licenses/LICENSE-2.0

Unless required by applicable law or agreed to in writing, software
distributed under the License is distributed on an "AS IS" BASIS,
WITHOUT WARRANTIES OR CONDITIONS OF ANY KIND, either express or implied.
See the License for the specific language governing permissions and
limitations under the License.
*/

package kuberuntime

import (
	utilfeature "k8s.io/apiserver/pkg/util/feature"
	kubefeatures "k8s.io/kubernetes/pkg/features"
)

const (
	// Taken from lmctfy https://github.com/google/lmctfy/blob/master/lmctfy/controllers/cpu_controller.cc
	minShares     = 2
	sharesPerCPU  = 1024
	milliCPUToCPU = 1000

	// 100000 is equivalent to 100ms
	quotaPeriod    = 100000
	minQuotaPeriod = 1000
)

// milliCPUToShares converts milliCPU to CPU shares
func milliCPUToShares(milliCPU int64) int64 {
	if milliCPU == 0 {
		// Return 2 here to really match kernel default for zero milliCPU.
		return minShares
	}
	// Conceptually (milliCPU / milliCPUToCPU) * sharesPerCPU, but factored to improve rounding.
	shares := (milliCPU * sharesPerCPU) / milliCPUToCPU
	if shares < minShares {
		return minShares
	}
	return shares
}

// milliCPUToQuota converts milliCPU to CFS quota and period values
func milliCPUToQuota(milliCPU int64, period int64) (quota int64) {
	// CFS quota is measured in two values:
	//  - cfs_period_us=100ms (the amount of time to measure usage across)
	//  - cfs_quota=20ms (the amount of cpu time allowed to be used across a period)
	// so in the above example, you are limited to 20% of a single CPU
	// for multi-cpu environments, you just scale equivalent amounts
	// see https://www.kernel.org/doc/Documentation/scheduler/sched-bwc.txt for details
	if milliCPU == 0 {
		return
	}
<<<<<<< HEAD
	if !utilfeature.DefaultFeatureGate.Enabled(kubefeatures.CPUCFSQuotaPeriod) {
		period = quotaPeriod
	}
=======
>>>>>>> 8c4f3a9d

	// we then convert your milliCPU to a value normalized over a period
	quota = (milliCPU * period) / milliCPUToCPU

	// quota needs to be a minimum of 1ms.
	if quota < minQuotaPeriod {
		quota = minQuotaPeriod
	}

	return
}<|MERGE_RESOLUTION|>--- conflicted
+++ resolved
@@ -17,11 +17,6 @@
 */
 
 package kuberuntime
-
-import (
-	utilfeature "k8s.io/apiserver/pkg/util/feature"
-	kubefeatures "k8s.io/kubernetes/pkg/features"
-)
 
 const (
 	// Taken from lmctfy https://github.com/google/lmctfy/blob/master/lmctfy/controllers/cpu_controller.cc
@@ -59,12 +54,6 @@
 	if milliCPU == 0 {
 		return
 	}
-<<<<<<< HEAD
-	if !utilfeature.DefaultFeatureGate.Enabled(kubefeatures.CPUCFSQuotaPeriod) {
-		period = quotaPeriod
-	}
-=======
->>>>>>> 8c4f3a9d
 
 	// we then convert your milliCPU to a value normalized over a period
 	quota = (milliCPU * period) / milliCPUToCPU
