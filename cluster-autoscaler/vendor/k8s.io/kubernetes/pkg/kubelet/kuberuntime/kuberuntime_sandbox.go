/*
Copyright 2016 The Kubernetes Authors.

Licensed under the Apache License, Version 2.0 (the "License");
you may not use this file except in compliance with the License.
You may obtain a copy of the License at

    http://www.apache.org/licenses/LICENSE-2.0

Unless required by applicable law or agreed to in writing, software
distributed under the License is distributed on an "AS IS" BASIS,
WITHOUT WARRANTIES OR CONDITIONS OF ANY KIND, either express or implied.
See the License for the specific language governing permissions and
limitations under the License.
*/

package kuberuntime

import (
	"fmt"
	"net"
	"net/url"
	"sort"

	"k8s.io/api/core/v1"
	kubetypes "k8s.io/apimachinery/pkg/types"
	utilfeature "k8s.io/apiserver/pkg/util/feature"
	"k8s.io/klog"
	"k8s.io/kubernetes/pkg/features"
	runtimeapi "k8s.io/kubernetes/pkg/kubelet/apis/cri/runtime/v1alpha2"
	kubecontainer "k8s.io/kubernetes/pkg/kubelet/container"
	"k8s.io/kubernetes/pkg/kubelet/types"
	"k8s.io/kubernetes/pkg/kubelet/util/format"
)

// createPodSandbox creates a pod sandbox and returns (podSandBoxID, message, error).
func (m *kubeGenericRuntimeManager) createPodSandbox(pod *v1.Pod, attempt uint32) (string, string, error) {
	podSandboxConfig, err := m.generatePodSandboxConfig(pod, attempt)
	if err != nil {
		message := fmt.Sprintf("GeneratePodSandboxConfig for pod %q failed: %v", format.Pod(pod), err)
		klog.Error(message)
		return "", message, err
	}

	// Create pod logs directory
	err = m.osInterface.MkdirAll(podSandboxConfig.LogDirectory, 0755)
	if err != nil {
		message := fmt.Sprintf("Create pod log directory for pod %q failed: %v", format.Pod(pod), err)
		klog.Errorf(message)
		return "", message, err
	}

	runtimeHandler := ""
	if utilfeature.DefaultFeatureGate.Enabled(features.RuntimeClass) && m.runtimeClassManager != nil {
		runtimeHandler, err = m.runtimeClassManager.LookupRuntimeHandler(pod.Spec.RuntimeClassName)
		if err != nil {
			message := fmt.Sprintf("CreatePodSandbox for pod %q failed: %v", format.Pod(pod), err)
			return "", message, err
		}
<<<<<<< HEAD
=======
		if runtimeHandler != "" {
			klog.V(2).Infof("Running pod %s with RuntimeHandler %q", format.Pod(pod), runtimeHandler)
		}
>>>>>>> 8c4f3a9d
	}

	podSandBoxID, err := m.runtimeService.RunPodSandbox(podSandboxConfig, runtimeHandler)
	if err != nil {
		message := fmt.Sprintf("CreatePodSandbox for pod %q failed: %v", format.Pod(pod), err)
		klog.Error(message)
		return "", message, err
	}

	return podSandBoxID, "", nil
}

// generatePodSandboxConfig generates pod sandbox config from v1.Pod.
func (m *kubeGenericRuntimeManager) generatePodSandboxConfig(pod *v1.Pod, attempt uint32) (*runtimeapi.PodSandboxConfig, error) {
	// TODO: deprecating podsandbox resource requirements in favor of the pod level cgroup
	// Refer https://github.com/kubernetes/kubernetes/issues/29871
	podUID := string(pod.UID)
	podSandboxConfig := &runtimeapi.PodSandboxConfig{
		Metadata: &runtimeapi.PodSandboxMetadata{
			Name:      pod.Name,
			Namespace: pod.Namespace,
			Uid:       podUID,
			Attempt:   attempt,
		},
		Labels:      newPodLabels(pod),
		Annotations: newPodAnnotations(pod),
	}

	dnsConfig, err := m.runtimeHelper.GetPodDNS(pod)
	if err != nil {
		return nil, err
	}
	podSandboxConfig.DnsConfig = dnsConfig

	if !kubecontainer.IsHostNetworkPod(pod) {
		// TODO: Add domain support in new runtime interface
		hostname, _, err := m.runtimeHelper.GeneratePodHostNameAndDomain(pod)
		if err != nil {
			return nil, err
		}
		podSandboxConfig.Hostname = hostname
	}

	logDir := buildPodLogsDirectory(pod.UID)
	podSandboxConfig.LogDirectory = logDir

	portMappings := []*runtimeapi.PortMapping{}
	for _, c := range pod.Spec.Containers {
		containerPortMappings := kubecontainer.MakePortMappings(&c)

		for idx := range containerPortMappings {
			port := containerPortMappings[idx]
			hostPort := int32(port.HostPort)
			containerPort := int32(port.ContainerPort)
			protocol := toRuntimeProtocol(port.Protocol)
			portMappings = append(portMappings, &runtimeapi.PortMapping{
				HostIp:        port.HostIP,
				HostPort:      hostPort,
				ContainerPort: containerPort,
				Protocol:      protocol,
			})
		}

	}
	if len(portMappings) > 0 {
		podSandboxConfig.PortMappings = portMappings
	}

	lc, err := m.generatePodSandboxLinuxConfig(pod)
	if err != nil {
		return nil, err
	}
	podSandboxConfig.Linux = lc

	return podSandboxConfig, nil
}

// generatePodSandboxLinuxConfig generates LinuxPodSandboxConfig from v1.Pod.
func (m *kubeGenericRuntimeManager) generatePodSandboxLinuxConfig(pod *v1.Pod) (*runtimeapi.LinuxPodSandboxConfig, error) {
	cgroupParent := m.runtimeHelper.GetPodCgroupParent(pod)
	lc := &runtimeapi.LinuxPodSandboxConfig{
		CgroupParent: cgroupParent,
		SecurityContext: &runtimeapi.LinuxSandboxSecurityContext{
			Privileged:         kubecontainer.HasPrivilegedContainer(pod),
			SeccompProfilePath: m.getSeccompProfileFromAnnotations(pod.Annotations, ""),
		},
	}

	sysctls := make(map[string]string)
	if utilfeature.DefaultFeatureGate.Enabled(features.Sysctls) {
		if pod.Spec.SecurityContext != nil {
			for _, c := range pod.Spec.SecurityContext.Sysctls {
				sysctls[c.Name] = c.Value
			}
		}
	}

	lc.Sysctls = sysctls

	if pod.Spec.SecurityContext != nil {
		sc := pod.Spec.SecurityContext
		if sc.RunAsUser != nil {
			lc.SecurityContext.RunAsUser = &runtimeapi.Int64Value{Value: int64(*sc.RunAsUser)}
		}
		if sc.RunAsGroup != nil {
			lc.SecurityContext.RunAsGroup = &runtimeapi.Int64Value{Value: int64(*sc.RunAsGroup)}
		}
		lc.SecurityContext.NamespaceOptions = namespacesForPod(pod)

		if sc.FSGroup != nil {
			lc.SecurityContext.SupplementalGroups = append(lc.SecurityContext.SupplementalGroups, int64(*sc.FSGroup))
		}
		if groups := m.runtimeHelper.GetExtraSupplementalGroupsForPod(pod); len(groups) > 0 {
			lc.SecurityContext.SupplementalGroups = append(lc.SecurityContext.SupplementalGroups, groups...)
		}
		if sc.SupplementalGroups != nil {
			for _, sg := range sc.SupplementalGroups {
				lc.SecurityContext.SupplementalGroups = append(lc.SecurityContext.SupplementalGroups, int64(sg))
			}
		}
		if sc.SELinuxOptions != nil {
			lc.SecurityContext.SelinuxOptions = &runtimeapi.SELinuxOption{
				User:  sc.SELinuxOptions.User,
				Role:  sc.SELinuxOptions.Role,
				Type:  sc.SELinuxOptions.Type,
				Level: sc.SELinuxOptions.Level,
			}
		}
	}

	return lc, nil
}

// getKubeletSandboxes lists all (or just the running) sandboxes managed by kubelet.
func (m *kubeGenericRuntimeManager) getKubeletSandboxes(all bool) ([]*runtimeapi.PodSandbox, error) {
	var filter *runtimeapi.PodSandboxFilter
	if !all {
		readyState := runtimeapi.PodSandboxState_SANDBOX_READY
		filter = &runtimeapi.PodSandboxFilter{
			State: &runtimeapi.PodSandboxStateValue{
				State: readyState,
			},
		}
	}

	resp, err := m.runtimeService.ListPodSandbox(filter)
	if err != nil {
		klog.Errorf("ListPodSandbox failed: %v", err)
		return nil, err
	}

	return resp, nil
}

// determinePodSandboxIP determines the IP address of the given pod sandbox.
func (m *kubeGenericRuntimeManager) determinePodSandboxIP(podNamespace, podName string, podSandbox *runtimeapi.PodSandboxStatus) string {
	if podSandbox.Network == nil {
		klog.Warningf("Pod Sandbox status doesn't have network information, cannot report IP")
		return ""
	}
	ip := podSandbox.Network.Ip
	if len(ip) != 0 && net.ParseIP(ip) == nil {
		// ip could be an empty string if runtime is not responsible for the
		// IP (e.g., host networking).
		klog.Warningf("Pod Sandbox reported an unparseable IP %v", ip)
		return ""
	}
	return ip
}

// getPodSandboxID gets the sandbox id by podUID and returns ([]sandboxID, error).
// Param state could be nil in order to get all sandboxes belonging to same pod.
func (m *kubeGenericRuntimeManager) getSandboxIDByPodUID(podUID kubetypes.UID, state *runtimeapi.PodSandboxState) ([]string, error) {
	filter := &runtimeapi.PodSandboxFilter{
		LabelSelector: map[string]string{types.KubernetesPodUIDLabel: string(podUID)},
	}
	if state != nil {
		filter.State = &runtimeapi.PodSandboxStateValue{
			State: *state,
		}
	}
	sandboxes, err := m.runtimeService.ListPodSandbox(filter)
	if err != nil {
		klog.Errorf("ListPodSandbox with pod UID %q failed: %v", podUID, err)
		return nil, err
	}

	if len(sandboxes) == 0 {
		return nil, nil
	}

	// Sort with newest first.
	sandboxIDs := make([]string, len(sandboxes))
	sort.Sort(podSandboxByCreated(sandboxes))
	for i, s := range sandboxes {
		sandboxIDs[i] = s.Id
	}

	return sandboxIDs, nil
}

// GetPortForward gets the endpoint the runtime will serve the port-forward request from.
func (m *kubeGenericRuntimeManager) GetPortForward(podName, podNamespace string, podUID kubetypes.UID, ports []int32) (*url.URL, error) {
	sandboxIDs, err := m.getSandboxIDByPodUID(podUID, nil)
	if err != nil {
		return nil, fmt.Errorf("failed to find sandboxID for pod %s: %v", format.PodDesc(podName, podNamespace, podUID), err)
	}
	if len(sandboxIDs) == 0 {
		return nil, fmt.Errorf("failed to find sandboxID for pod %s", format.PodDesc(podName, podNamespace, podUID))
	}
	req := &runtimeapi.PortForwardRequest{
		PodSandboxId: sandboxIDs[0],
		Port:         ports,
	}
	resp, err := m.runtimeService.PortForward(req)
	if err != nil {
		return nil, err
	}
	return url.Parse(resp.Url)
}<|MERGE_RESOLUTION|>--- conflicted
+++ resolved
@@ -57,12 +57,9 @@
 			message := fmt.Sprintf("CreatePodSandbox for pod %q failed: %v", format.Pod(pod), err)
 			return "", message, err
 		}
-<<<<<<< HEAD
-=======
 		if runtimeHandler != "" {
 			klog.V(2).Infof("Running pod %s with RuntimeHandler %q", format.Pod(pod), runtimeHandler)
 		}
->>>>>>> 8c4f3a9d
 	}
 
 	podSandBoxID, err := m.runtimeService.RunPodSandbox(podSandboxConfig, runtimeHandler)
