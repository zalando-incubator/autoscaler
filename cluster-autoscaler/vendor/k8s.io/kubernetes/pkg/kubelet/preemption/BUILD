--- conflicted
+++ resolved
@@ -45,19 +45,13 @@
     deps = [
         "//pkg/apis/core:go_default_library",
         "//pkg/apis/scheduling:go_default_library",
-<<<<<<< HEAD
-=======
         "//pkg/features:go_default_library",
->>>>>>> 8c4f3a9d
         "//pkg/kubelet/types:go_default_library",
         "//staging/src/k8s.io/api/core/v1:go_default_library",
         "//staging/src/k8s.io/apimachinery/pkg/api/resource:go_default_library",
         "//staging/src/k8s.io/apimachinery/pkg/apis/meta/v1:go_default_library",
         "//staging/src/k8s.io/apiserver/pkg/util/feature:go_default_library",
-<<<<<<< HEAD
-=======
         "//staging/src/k8s.io/apiserver/pkg/util/feature/testing:go_default_library",
->>>>>>> 8c4f3a9d
         "//staging/src/k8s.io/client-go/tools/record:go_default_library",
     ],
 )