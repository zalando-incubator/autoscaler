--- conflicted
+++ resolved
@@ -19,12 +19,9 @@
 import (
 	"fmt"
 
-<<<<<<< HEAD
-=======
 	"k8s.io/klog"
 
 	metav1 "k8s.io/apimachinery/pkg/apis/meta/v1"
->>>>>>> 8c4f3a9d
 	statsapi "k8s.io/kubernetes/pkg/kubelet/apis/stats/v1alpha1"
 	"k8s.io/kubernetes/pkg/kubelet/util"
 )
@@ -107,18 +104,12 @@
 		CPU:              rootStats.CPU,
 		Memory:           rootStats.Memory,
 		Network:          networkStats,
-<<<<<<< HEAD
-		StartTime:        rootStats.StartTime,
-=======
 		StartTime:        sp.systemBootTime,
->>>>>>> 8c4f3a9d
 		Fs:               rootFsStats,
 		Runtime:          &statsapi.RuntimeStats{ImageFs: imageFsStats},
 		Rlimit:           rlimit,
 		SystemContainers: sp.GetSystemContainersStats(nodeConfig, podStats, updateStats),
 	}
-<<<<<<< HEAD
-=======
 	summary := statsapi.Summary{
 		Node: nodeStats,
 		Pods: podStats,
@@ -151,7 +142,6 @@
 		StartTime:        rootStats.StartTime,
 		SystemContainers: sp.GetSystemContainersCPUAndMemoryStats(nodeConfig, podStats, false),
 	}
->>>>>>> 8c4f3a9d
 	summary := statsapi.Summary{
 		Node: nodeStats,
 		Pods: podStats,
