--- conflicted
+++ resolved
@@ -74,8 +74,6 @@
 	return info.HealthCheckNodePort
 }
 
-<<<<<<< HEAD
-=======
 // GetNodePort is part of the ServicePort interface.
 func (info *BaseServiceInfo) GetNodePort() int {
 	return info.NodePort
@@ -95,7 +93,6 @@
 	return ips
 }
 
->>>>>>> 8c4f3a9d
 func (sct *ServiceChangeTracker) newBaseServiceInfo(port *v1.ServicePort, service *v1.Service) *BaseServiceInfo {
 	onlyNodeLocalEndpoints := false
 	if apiservice.RequestsOnlyLocalTraffic(service) {
@@ -353,11 +350,7 @@
 	for svcPortName := range other {
 		info, exists := (*sm)[svcPortName]
 		if exists {
-<<<<<<< HEAD
-			glog.V(1).Infof("Removing service port %q", svcPortName)
-=======
 			klog.V(1).Infof("Removing service port %q", svcPortName)
->>>>>>> 8c4f3a9d
 			if info.GetProtocol() == v1.ProtocolUDP {
 				UDPStaleClusterIP.Insert(info.ClusterIPString())
 			}
