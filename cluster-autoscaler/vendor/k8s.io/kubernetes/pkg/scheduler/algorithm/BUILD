--- conflicted
+++ resolved
@@ -12,24 +12,8 @@
     importpath = "k8s.io/kubernetes/pkg/scheduler/algorithm",
     deps = [
         "//pkg/scheduler/api:go_default_library",
-<<<<<<< HEAD
-        "//pkg/scheduler/cache:go_default_library",
-        "//staging/src/k8s.io/api/apps/v1:go_default_library",
-        "//staging/src/k8s.io/api/core/v1:go_default_library",
-        "//staging/src/k8s.io/apimachinery/pkg/labels:go_default_library",
-    ],
-)
-
-go_test(
-    name = "go_default_test",
-    srcs = ["types_test.go"],
-    embed = [":go_default_library"],
-    deps = [
-        "//pkg/scheduler/cache:go_default_library",
-=======
         "//pkg/scheduler/nodeinfo:go_default_library",
         "//staging/src/k8s.io/api/apps/v1:go_default_library",
->>>>>>> 8c4f3a9d
         "//staging/src/k8s.io/api/core/v1:go_default_library",
         "//staging/src/k8s.io/api/policy/v1beta1:go_default_library",
         "//staging/src/k8s.io/apimachinery/pkg/labels:go_default_library",
