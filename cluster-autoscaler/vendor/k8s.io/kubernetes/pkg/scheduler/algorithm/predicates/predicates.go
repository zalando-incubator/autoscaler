--- conflicted
+++ resolved
@@ -36,10 +36,7 @@
 	utilfeature "k8s.io/apiserver/pkg/util/feature"
 	corelisters "k8s.io/client-go/listers/core/v1"
 	storagelisters "k8s.io/client-go/listers/storage/v1"
-<<<<<<< HEAD
-=======
 	volumehelpers "k8s.io/cloud-provider/volume/helpers"
->>>>>>> 8c4f3a9d
 	v1helper "k8s.io/kubernetes/pkg/apis/core/v1/helper"
 	v1qos "k8s.io/kubernetes/pkg/apis/core/v1/helper/qos"
 	"k8s.io/kubernetes/pkg/features"
@@ -87,11 +84,8 @@
 	MaxGCEPDVolumeCountPred = "MaxGCEPDVolumeCount"
 	// MaxAzureDiskVolumeCountPred defines the name of predicate MaxAzureDiskVolumeCount.
 	MaxAzureDiskVolumeCountPred = "MaxAzureDiskVolumeCount"
-<<<<<<< HEAD
-=======
 	// MaxCinderVolumeCountPred defines the name of predicate MaxCinderDiskVolumeCount.
 	MaxCinderVolumeCountPred = "MaxCinderVolumeCount"
->>>>>>> 8c4f3a9d
 	// MaxCSIVolumeCountPred defines the predicate that decides how many CSI volumes should be attached
 	MaxCSIVolumeCountPred = "MaxCSIVolumeCountPred"
 	// NoVolumeZoneConflictPred defines the name of predicate NoVolumeZoneConflict.
@@ -143,11 +137,7 @@
 		MatchNodeSelectorPred, PodFitsResourcesPred, NoDiskConflictPred,
 		PodToleratesNodeTaintsPred, PodToleratesNodeNoExecuteTaintsPred, CheckNodeLabelPresencePred,
 		CheckServiceAffinityPred, MaxEBSVolumeCountPred, MaxGCEPDVolumeCountPred, MaxCSIVolumeCountPred,
-<<<<<<< HEAD
-		MaxAzureDiskVolumeCountPred, CheckVolumeBindingPred, NoVolumeZoneConflictPred,
-=======
 		MaxAzureDiskVolumeCountPred, MaxCinderVolumeCountPred, CheckVolumeBindingPred, NoVolumeZoneConflictPred,
->>>>>>> 8c4f3a9d
 		CheckNodeMemoryPressurePred, CheckNodePIDPressurePred, CheckNodeDiskPressurePred, MatchInterPodAffinityPred}
 )
 
@@ -346,12 +336,9 @@
 	case AzureDiskVolumeFilterType:
 		filter = AzureDiskVolumeFilter
 		volumeLimitKey = v1.ResourceName(volumeutil.AzureVolumeLimitKey)
-<<<<<<< HEAD
-=======
 	case CinderVolumeFilterType:
 		filter = CinderVolumeFilter
 		volumeLimitKey = v1.ResourceName(volumeutil.CinderVolumeLimitKey)
->>>>>>> 8c4f3a9d
 	default:
 		klog.Fatalf("Wrong filterName, Only Support %v %v %v ", EBSVolumeFilterType,
 			GCEPDVolumeFilterType, AzureDiskVolumeFilterType)
@@ -379,11 +366,7 @@
 
 		var nodeInstanceType string
 		for k, v := range node.ObjectMeta.Labels {
-<<<<<<< HEAD
-			if k == kubeletapis.LabelInstanceType {
-=======
 			if k == v1.LabelInstanceType {
->>>>>>> 8c4f3a9d
 				nodeInstanceType = v
 			}
 		}
@@ -394,11 +377,8 @@
 			return DefaultMaxGCEPDVolumes
 		case AzureDiskVolumeFilterType:
 			return DefaultMaxAzureDiskVolumes
-<<<<<<< HEAD
-=======
 		case CinderVolumeFilterType:
 			return volumeutil.DefaultMaxCinderVolumes
->>>>>>> 8c4f3a9d
 		default:
 			return -1
 		}
@@ -416,15 +396,9 @@
 func getMaxVolLimitFromEnv() int {
 	if rawMaxVols := os.Getenv(KubeMaxPDVols); rawMaxVols != "" {
 		if parsedMaxVols, err := strconv.Atoi(rawMaxVols); err != nil {
-<<<<<<< HEAD
-			glog.Errorf("Unable to parse maximum PD volumes value, using default: %v", err)
-		} else if parsedMaxVols <= 0 {
-			glog.Errorf("Maximum PD volumes must be a positive value, using default ")
-=======
 			klog.Errorf("Unable to parse maximum PD volumes value, using default: %v", err)
 		} else if parsedMaxVols <= 0 {
 			klog.Errorf("Maximum PD volumes must be a positive value, using default ")
->>>>>>> 8c4f3a9d
 		} else {
 			return parsedMaxVols
 		}
@@ -1241,11 +1215,7 @@
 // targetPod matches all the terms and their topologies, 2) whether targetPod
 // matches all the terms label selector and namespaces (AKA term properties),
 // 3) any error.
-<<<<<<< HEAD
-func (c *PodAffinityChecker) podMatchesPodAffinityTerms(pod, targetPod *v1.Pod, nodeInfo *schedulercache.NodeInfo, terms []v1.PodAffinityTerm) (bool, bool, error) {
-=======
 func (c *PodAffinityChecker) podMatchesPodAffinityTerms(pod, targetPod *v1.Pod, nodeInfo *schedulernodeinfo.NodeInfo, terms []v1.PodAffinityTerm) (bool, bool, error) {
->>>>>>> 8c4f3a9d
 	if len(terms) == 0 {
 		return false, false, fmt.Errorf("terms array is empty")
 	}
@@ -1333,8 +1303,7 @@
 		existingPodNode, err := c.info.GetNodeInfo(existingPod.Spec.NodeName)
 		if err != nil {
 			if apierrors.IsNotFound(err) {
-<<<<<<< HEAD
-				glog.Errorf("Node not found, %v", existingPod.Spec.NodeName)
+				klog.Errorf("Node not found, %v", existingPod.Spec.NodeName)
 				continue
 			}
 			return nil, err
@@ -1343,17 +1312,6 @@
 		if err != nil {
 			return nil, err
 		}
-=======
-				klog.Errorf("Node not found, %v", existingPod.Spec.NodeName)
-				continue
-			}
-			return nil, err
-		}
-		existingPodTopologyMaps, err := getMatchingAntiAffinityTopologyPairsOfPod(pod, existingPod, existingPodNode)
-		if err != nil {
-			return nil, err
-		}
->>>>>>> 8c4f3a9d
 		topologyMaps.appendMaps(existingPodTopologyMaps)
 	}
 	return topologyMaps, nil
@@ -1361,11 +1319,7 @@
 
 // Checks if scheduling the pod onto this node would break any anti-affinity
 // terms indicated by the existing pods.
-<<<<<<< HEAD
-func (c *PodAffinityChecker) satisfiesExistingPodsAntiAffinity(pod *v1.Pod, meta algorithm.PredicateMetadata, nodeInfo *schedulercache.NodeInfo) (algorithm.PredicateFailureReason, error) {
-=======
 func (c *PodAffinityChecker) satisfiesExistingPodsAntiAffinity(pod *v1.Pod, meta PredicateMetadata, nodeInfo *schedulernodeinfo.NodeInfo) (PredicateFailureReason, error) {
->>>>>>> 8c4f3a9d
 	node := nodeInfo.Node()
 	if node == nil {
 		return ErrExistingPodsAntiAffinityRulesNotMatch, fmt.Errorf("Node is nil")
@@ -1393,22 +1347,14 @@
 	// the scheduled pod anti-affinity terms
 	for topologyKey, topologyValue := range node.Labels {
 		if topologyMaps.topologyPairToPods[topologyPair{key: topologyKey, value: topologyValue}] != nil {
-<<<<<<< HEAD
-			glog.V(10).Infof("Cannot schedule pod %+v onto node %v", podName(pod), node.Name)
-=======
 			klog.V(10).Infof("Cannot schedule pod %+v onto node %v", podName(pod), node.Name)
->>>>>>> 8c4f3a9d
 			return ErrExistingPodsAntiAffinityRulesNotMatch, nil
 		}
 	}
 	if klog.V(10) {
 		// We explicitly don't do klog.V(10).Infof() to avoid computing all the parameters if this is
 		// not logged. There is visible performance gain from it.
-<<<<<<< HEAD
-		glog.Infof("Schedule Pod %+v on Node %+v is allowed, existing pods anti-affinity terms satisfied.",
-=======
 		klog.Infof("Schedule Pod %+v on Node %+v is allowed, existing pods anti-affinity terms satisfied.",
->>>>>>> 8c4f3a9d
 			podName(pod), node.Name)
 	}
 	return nil, nil
@@ -1416,11 +1362,7 @@
 
 //  nodeMatchesAllTopologyTerms checks whether "nodeInfo" matches
 //  topology of all the "terms" for the given "pod".
-<<<<<<< HEAD
-func (c *PodAffinityChecker) nodeMatchesAllTopologyTerms(pod *v1.Pod, topologyPairs *topologyPairsMaps, nodeInfo *schedulercache.NodeInfo, terms []v1.PodAffinityTerm) bool {
-=======
 func (c *PodAffinityChecker) nodeMatchesAllTopologyTerms(pod *v1.Pod, topologyPairs *topologyPairsMaps, nodeInfo *schedulernodeinfo.NodeInfo, terms []v1.PodAffinityTerm) bool {
->>>>>>> 8c4f3a9d
 	node := nodeInfo.Node()
 	for _, term := range terms {
 		if topologyValue, ok := node.Labels[term.TopologyKey]; ok {
@@ -1437,11 +1379,7 @@
 
 //  nodeMatchesAnyTopologyTerm checks whether "nodeInfo" matches
 //  topology of any "term" for the given "pod".
-<<<<<<< HEAD
-func (c *PodAffinityChecker) nodeMatchesAnyTopologyTerm(pod *v1.Pod, topologyPairs *topologyPairsMaps, nodeInfo *schedulercache.NodeInfo, terms []v1.PodAffinityTerm) bool {
-=======
 func (c *PodAffinityChecker) nodeMatchesAnyTopologyTerm(pod *v1.Pod, topologyPairs *topologyPairsMaps, nodeInfo *schedulernodeinfo.NodeInfo, terms []v1.PodAffinityTerm) bool {
->>>>>>> 8c4f3a9d
 	node := nodeInfo.Node()
 	for _, term := range terms {
 		if topologyValue, ok := node.Labels[term.TopologyKey]; ok {
@@ -1473,11 +1411,7 @@
 				// in the cluster matches the namespace and selector of this pod and the pod matches
 				// its own terms, then we allow the pod to pass the affinity check.
 				if !(len(topologyPairsPotentialAffinityPods.topologyPairToPods) == 0 && targetPodMatchesAffinityOfPod(pod, pod)) {
-<<<<<<< HEAD
-					glog.V(10).Infof("Cannot schedule pod %+v onto node %v, because of PodAffinity",
-=======
 					klog.V(10).Infof("Cannot schedule pod %+v onto node %v, because of PodAffinity",
->>>>>>> 8c4f3a9d
 						podName(pod), node.Name)
 					return ErrPodAffinityRulesNotMatch, nil
 				}
@@ -1489,11 +1423,7 @@
 		if antiAffinityTerms := GetPodAntiAffinityTerms(affinity.PodAntiAffinity); len(antiAffinityTerms) > 0 {
 			matchExists := c.nodeMatchesAnyTopologyTerm(pod, topologyPairsPotentialAntiAffinityPods, nodeInfo, antiAffinityTerms)
 			if matchExists {
-<<<<<<< HEAD
-				glog.V(10).Infof("Cannot schedule pod %+v onto node %v, because of PodAntiAffinity",
-=======
 				klog.V(10).Infof("Cannot schedule pod %+v onto node %v, because of PodAntiAffinity",
->>>>>>> 8c4f3a9d
 					podName(pod), node.Name)
 				return ErrPodAntiAffinityRulesNotMatch, nil
 			}
@@ -1572,21 +1502,13 @@
 
 	// If pod tolerate unschedulable taint, it's also tolerate `node.Spec.Unschedulable`.
 	podToleratesUnschedulable := v1helper.TolerationsTolerateTaint(pod.Spec.Tolerations, &v1.Taint{
-<<<<<<< HEAD
-		Key:    algorithm.TaintNodeUnschedulable,
-=======
 		Key:    schedulerapi.TaintNodeUnschedulable,
->>>>>>> 8c4f3a9d
 		Effect: v1.TaintEffectNoSchedule,
 	})
 
 	// TODO (k82cn): deprecates `node.Spec.Unschedulable` in 1.13.
 	if nodeInfo.Node().Spec.Unschedulable && !podToleratesUnschedulable {
-<<<<<<< HEAD
-		return false, []algorithm.PredicateFailureReason{ErrNodeUnschedulable}, nil
-=======
 		return false, []PredicateFailureReason{ErrNodeUnschedulable}, nil
->>>>>>> 8c4f3a9d
 	}
 
 	return true, nil, nil
