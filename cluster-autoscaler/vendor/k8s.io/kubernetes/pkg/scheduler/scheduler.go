--- conflicted
+++ resolved
@@ -17,13 +17,10 @@
 package scheduler
 
 import (
-<<<<<<< HEAD
-=======
 	"errors"
 	"fmt"
 	"io/ioutil"
 	"os"
->>>>>>> 8c4f3a9d
 	"time"
 
 	"k8s.io/klog"
@@ -112,37 +109,6 @@
 	}
 }
 
-<<<<<<< HEAD
-// Cache returns the cache in scheduler for test to check the data in scheduler.
-func (sched *Scheduler) Cache() schedulercache.Cache {
-	return sched.config.SchedulerCache
-}
-
-// Configurator defines I/O, caching, and other functionality needed to
-// construct a new scheduler. An implementation of this can be seen in
-// factory.go.
-type Configurator interface {
-	// Exposed for testing
-	GetHardPodAffinitySymmetricWeight() int32
-	// Exposed for testing
-	MakeDefaultErrorFunc(backoff *util.PodBackoff, podQueue core.SchedulingQueue) func(pod *v1.Pod, err error)
-
-	// Predicate related accessors to be exposed for use by k8s.io/autoscaler/cluster-autoscaler
-	GetPredicateMetadataProducer() (algorithm.PredicateMetadataProducer, error)
-	GetPredicates(predicateKeys sets.String) (map[string]algorithm.FitPredicate, error)
-
-	// Needs to be exposed for things like integration tests where we want to make fake nodes.
-	GetNodeLister() corelisters.NodeLister
-	// Exposed for testing
-	GetClient() clientset.Interface
-	// Exposed for testing
-	GetScheduledPodLister() corelisters.PodLister
-
-	Create() (*Config, error)
-	CreateFromProvider(providerName string) (*Config, error)
-	CreateFromConfig(policy schedulerapi.Policy) (*Config, error)
-	CreateFromKeys(predicateKeys, priorityKeys sets.String, extenders []algorithm.SchedulerExtender) (*Config, error)
-=======
 var defaultSchedulerOptions = schedulerOptions{
 	schedulerName:                  v1.DefaultSchedulerName,
 	hardPodAffinitySymmetricWeight: v1.DefaultHardPodAffinitySymmetricWeight,
@@ -232,7 +198,6 @@
 
 	AddAllEventHandlers(sched, options.schedulerName, nodeInformer, podInformer, pvInformer, pvcInformer, replicationControllerInformer, replicaSetInformer, statefulSetInformer, serviceInformer, pdbInformer, storageClassInformer)
 	return sched, nil
->>>>>>> 8c4f3a9d
 }
 
 // initPolicyFromFile initialize policy from file
@@ -345,12 +310,8 @@
 		// Make a call to update nominated node name of the pod on the API server.
 		err = sched.config.PodPreemptor.SetNominatedNodeName(preemptor, nodeName)
 		if err != nil {
-<<<<<<< HEAD
-			glog.Errorf("Error in preemption process. Cannot update pod %v/%v annotations: %v", preemptor.Namespace, preemptor.Name, err)
-=======
 			klog.Errorf("Error in preemption process. Cannot update pod %v/%v annotations: %v", preemptor.Namespace, preemptor.Name, err)
 			sched.config.SchedulingQueue.DeleteNominatedPodIfExists(preemptor)
->>>>>>> 8c4f3a9d
 			return "", err
 		}
 
@@ -381,31 +342,10 @@
 //
 // This function modifies assumed if volume binding is required.
 func (sched *Scheduler) assumeVolumes(assumed *v1.Pod, host string) (allBound bool, err error) {
-<<<<<<< HEAD
-	if utilfeature.DefaultFeatureGate.Enabled(features.VolumeScheduling) {
-		allBound, err = sched.config.VolumeBinder.Binder.AssumePodVolumes(assumed, host)
-		if err != nil {
-			sched.config.Error(assumed, err)
-			sched.config.Recorder.Eventf(assumed, v1.EventTypeWarning, "FailedScheduling", "AssumePodVolumes failed: %v", err)
-			sched.config.PodConditionUpdater.Update(assumed, &v1.PodCondition{
-				Type:    v1.PodScheduled,
-				Status:  v1.ConditionFalse,
-				Reason:  "SchedulerError",
-				Message: err.Error(),
-			})
-		}
-		// Invalidate ecache because assumed volumes could have affected the cached
-		// pvs for other pods
-		if sched.config.Ecache != nil {
-			invalidPredicates := sets.NewString(predicates.CheckVolumeBindingPred)
-			sched.config.Ecache.InvalidatePredicates(invalidPredicates)
-		}
-=======
 	allBound, err = sched.config.VolumeBinder.Binder.AssumePodVolumes(assumed, host)
 	if err != nil {
 		sched.recordSchedulingFailure(assumed, err, SchedulerError,
 			fmt.Sprintf("AssumePodVolumes failed: %v", err))
->>>>>>> 8c4f3a9d
 	}
 	return
 }
@@ -416,34 +356,6 @@
 // If binding errors, times out or gets undone, then an error will be returned to
 // retry scheduling.
 func (sched *Scheduler) bindVolumes(assumed *v1.Pod) error {
-<<<<<<< HEAD
-	var reason string
-	var eventType string
-
-	glog.V(5).Infof("Trying to bind volumes for pod \"%v/%v\"", assumed.Namespace, assumed.Name)
-	err := sched.config.VolumeBinder.Binder.BindPodVolumes(assumed)
-	if err != nil {
-		glog.V(1).Infof("Failed to bind volumes for pod \"%v/%v\": %v", assumed.Namespace, assumed.Name, err)
-
-		// Unassume the Pod and retry scheduling
-		if forgetErr := sched.config.SchedulerCache.ForgetPod(assumed); forgetErr != nil {
-			glog.Errorf("scheduler cache ForgetPod failed: %v", forgetErr)
-		}
-
-		reason = "VolumeBindingFailed"
-		eventType = v1.EventTypeWarning
-		sched.config.Error(assumed, err)
-		sched.config.Recorder.Eventf(assumed, eventType, "FailedScheduling", "%v", err)
-		sched.config.PodConditionUpdater.Update(assumed, &v1.PodCondition{
-			Type:   v1.PodScheduled,
-			Status: v1.ConditionFalse,
-			Reason: reason,
-		})
-		return err
-	}
-
-	glog.V(5).Infof("Success binding volumes for pod \"%v/%v\"", assumed.Namespace, assumed.Name)
-=======
 	klog.V(5).Infof("Trying to bind volumes for pod \"%v/%v\"", assumed.Namespace, assumed.Name)
 	err := sched.config.VolumeBinder.Binder.BindPodVolumes(assumed)
 	if err != nil {
@@ -459,7 +371,6 @@
 	}
 
 	klog.V(5).Infof("Success binding volumes for pod \"%v/%v\"", assumed.Namespace, assumed.Name)
->>>>>>> 8c4f3a9d
 	return nil
 }
 
@@ -585,11 +496,7 @@
 	// Otherwise, binding of volumes is started after the pod is assumed, but before pod binding.
 	//
 	// This function modifies 'assumedPod' if volume binding is required.
-<<<<<<< HEAD
-	allBound, err := sched.assumeVolumes(assumedPod, suggestedHost)
-=======
 	allBound, err := sched.assumeVolumes(assumedPod, scheduleResult.SuggestedHost)
->>>>>>> 8c4f3a9d
 	if err != nil {
 		klog.Errorf("error assuming volumes: %v", err)
 		metrics.PodScheduleErrors.Inc()
@@ -617,10 +524,6 @@
 	go func() {
 		// Bind volumes first before Pod
 		if !allBound {
-<<<<<<< HEAD
-			err = sched.bindVolumes(assumedPod)
-			if err != nil {
-=======
 			err := sched.bindVolumes(assumedPod)
 			if err != nil {
 				klog.Errorf("error binding volumes: %v", err)
@@ -649,7 +552,6 @@
 					reason = SchedulerError
 				}
 				sched.recordSchedulingFailure(assumedPod, err, reason, err.Error())
->>>>>>> 8c4f3a9d
 				return
 			}
 		}
