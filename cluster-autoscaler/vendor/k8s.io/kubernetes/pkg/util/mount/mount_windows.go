// +build windows

/*
Copyright 2017 The Kubernetes Authors.

Licensed under the Apache License, Version 2.0 (the "License");
you may not use this file except in compliance with the License.
You may obtain a copy of the License at

    http://www.apache.org/licenses/LICENSE-2.0

Unless required by applicable law or agreed to in writing, software
distributed under the License is distributed on an "AS IS" BASIS,
WITHOUT WARRANTIES OR CONDITIONS OF ANY KIND, either express or implied.
See the License for the specific language governing permissions and
limitations under the License.
*/

package mount

import (
	"fmt"
	"os"
	"os/exec"
	"path"
	"path/filepath"
	"strconv"
	"strings"

	"k8s.io/klog"

	utilpath "k8s.io/utils/path"
)

// Mounter provides the default implementation of mount.Interface
// for the windows platform.  This implementation assumes that the
// kubelet is running in the host's root mount namespace.
type Mounter struct {
	mounterPath string
}

// New returns a mount.Interface for the current system.
// It provides options to override the default mounter behavior.
// mounterPath allows using an alternative to `/bin/mount` for mounting.
func New(mounterPath string) Interface {
	return &Mounter{
		mounterPath: mounterPath,
	}
}

// Mount : mounts source to target with given options.
// currently only supports cifs(smb), bind mount(for disk)
func (mounter *Mounter) Mount(source string, target string, fstype string, options []string) error {
	target = normalizeWindowsPath(target)

	if source == "tmpfs" {
		klog.V(3).Infof("mounting source (%q), target (%q), with options (%q)", source, target, options)
		return os.MkdirAll(target, 0755)
	}

	parentDir := filepath.Dir(target)
	if err := os.MkdirAll(parentDir, 0755); err != nil {
		return err
	}

	klog.V(4).Infof("mount options(%q) source:%q, target:%q, fstype:%q, begin to mount",
		options, source, target, fstype)
	bindSource := source

	// tell it's going to mount azure disk or azure file according to options
	if bind, _, _ := isBind(options); bind {
		// mount azure disk
		bindSource = normalizeWindowsPath(source)
	} else {
		if len(options) < 2 {
			klog.Warningf("mount options(%q) command number(%d) less than 2, source:%q, target:%q, skip mounting",
				options, len(options), source, target)
			return nil
		}

		// currently only cifs mount is supported
		if strings.ToLower(fstype) != "cifs" {
			return fmt.Errorf("only cifs mount is supported now, fstype: %q, mounting source (%q), target (%q), with options (%q)", fstype, source, target, options)
		}

		if output, err := newSMBMapping(options[0], options[1], source); err != nil {
			if isSMBMappingExist(source) {
				klog.V(2).Infof("SMB Mapping(%s) already exists, now begin to remove and remount", source)
				if output, err := removeSMBMapping(source); err != nil {
					return fmt.Errorf("Remove-SmbGlobalMapping failed: %v, output: %q", err, output)
				}
				if output, err := newSMBMapping(options[0], options[1], source); err != nil {
					return fmt.Errorf("New-SmbGlobalMapping remount failed: %v, output: %q", err, output)
				}
			} else {
				return fmt.Errorf("New-SmbGlobalMapping failed: %v, output: %q", err, output)
			}
		}
	}

	if output, err := exec.Command("cmd", "/c", "mklink", "/D", target, bindSource).CombinedOutput(); err != nil {
		klog.Errorf("mklink failed: %v, source(%q) target(%q) output: %q", err, bindSource, target, string(output))
		return err
	}

	return nil
}

// do the SMB mount with username, password, remotepath
// return (output, error)
func newSMBMapping(username, password, remotepath string) (string, error) {
	if username == "" || password == "" || remotepath == "" {
		return "", fmt.Errorf("invalid parameter(username: %s, password: %s, remoteapth: %s)", username, password, remotepath)
	}

	// use PowerShell Environment Variables to store user input string to prevent command line injection
	// https://docs.microsoft.com/en-us/powershell/module/microsoft.powershell.core/about/about_environment_variables?view=powershell-5.1
	cmdLine := `$PWord = ConvertTo-SecureString -String $Env:smbpassword -AsPlainText -Force` +
		`;$Credential = New-Object -TypeName System.Management.Automation.PSCredential -ArgumentList $Env:smbuser, $PWord` +
		`;New-SmbGlobalMapping -RemotePath $Env:smbremotepath -Credential $Credential`
	cmd := exec.Command("powershell", "/c", cmdLine)
	cmd.Env = append(os.Environ(),
		fmt.Sprintf("smbuser=%s", username),
		fmt.Sprintf("smbpassword=%s", password),
		fmt.Sprintf("smbremotepath=%s", remotepath))

	output, err := cmd.CombinedOutput()
	return string(output), err
}

// check whether remotepath is already mounted
func isSMBMappingExist(remotepath string) bool {
	cmd := exec.Command("powershell", "/c", `Get-SmbGlobalMapping -RemotePath $Env:smbremotepath`)
	cmd.Env = append(os.Environ(), fmt.Sprintf("smbremotepath=%s", remotepath))
	_, err := cmd.CombinedOutput()
	return err == nil
}

// remove SMB mapping
func removeSMBMapping(remotepath string) (string, error) {
	cmd := exec.Command("powershell", "/c", `Remove-SmbGlobalMapping -RemotePath $Env:smbremotepath -Force`)
	cmd.Env = append(os.Environ(), fmt.Sprintf("smbremotepath=%s", remotepath))
	output, err := cmd.CombinedOutput()
	return string(output), err
}

// Unmount unmounts the target.
func (mounter *Mounter) Unmount(target string) error {
	klog.V(4).Infof("azureMount: Unmount target (%q)", target)
	target = normalizeWindowsPath(target)
	if output, err := exec.Command("cmd", "/c", "rmdir", target).CombinedOutput(); err != nil {
		klog.Errorf("rmdir failed: %v, output: %q", err, string(output))
		return err
	}
	return nil
}

// List returns a list of all mounted filesystems. todo
func (mounter *Mounter) List() ([]MountPoint, error) {
	return []MountPoint{}, nil
}

// IsMountPointMatch determines if the mountpoint matches the dir
func (mounter *Mounter) IsMountPointMatch(mp MountPoint, dir string) bool {
	return mp.Path == dir
}

// IsNotMountPoint determines if a directory is a mountpoint.
func (mounter *Mounter) IsNotMountPoint(dir string) (bool, error) {
	return isNotMountPoint(mounter, dir)
}

// IsLikelyNotMountPoint determines if a directory is not a mountpoint.
func (mounter *Mounter) IsLikelyNotMountPoint(file string) (bool, error) {
	stat, err := os.Lstat(file)
	if err != nil {
		return true, err
	}
	// If current file is a symlink, then it is a mountpoint.
	if stat.Mode()&os.ModeSymlink != 0 {
		target, err := os.Readlink(file)
		if err != nil {
			return true, fmt.Errorf("readlink error: %v", err)
		}
		exists, err := mounter.ExistsPath(target)
		if err != nil {
			return true, err
		}
		return !exists, nil
	}

	return true, nil
}

// GetDeviceNameFromMount given a mnt point, find the device
func (mounter *Mounter) GetDeviceNameFromMount(mountPath, pluginDir string) (string, error) {
	return getDeviceNameFromMount(mounter, mountPath, pluginDir)
}

// getDeviceNameFromMount find the device(drive) name in which
// the mount path reference should match the given plugin directory. In case no mount path reference
// matches, returns the volume name taken from its given mountPath
func getDeviceNameFromMount(mounter Interface, mountPath, pluginDir string) (string, error) {
	refs, err := mounter.GetMountRefs(mountPath)
	if err != nil {
		klog.V(4).Infof("GetMountRefs failed for mount path %q: %v", mountPath, err)
		return "", err
	}
	if len(refs) == 0 {
		return "", fmt.Errorf("directory %s is not mounted", mountPath)
	}
	basemountPath := normalizeWindowsPath(path.Join(pluginDir, MountsInGlobalPDPath))
	for _, ref := range refs {
		if strings.Contains(ref, basemountPath) {
			volumeID, err := filepath.Rel(normalizeWindowsPath(basemountPath), ref)
			if err != nil {
				klog.Errorf("Failed to get volume id from mount %s - %v", mountPath, err)
				return "", err
			}
			return volumeID, nil
		}
	}

	return path.Base(mountPath), nil
}

// DeviceOpened determines if the device is in use elsewhere
func (mounter *Mounter) DeviceOpened(pathname string) (bool, error) {
	return false, nil
}

// PathIsDevice determines if a path is a device.
func (mounter *Mounter) PathIsDevice(pathname string) (bool, error) {
	return false, nil
}

// MakeRShared checks that given path is on a mount with 'rshared' mount
// propagation. Empty implementation here.
func (mounter *Mounter) MakeRShared(path string) error {
	return nil
}

// GetFileType checks for sockets/block/character devices
func (mounter *Mounter) GetFileType(pathname string) (FileType, error) {
	return getFileType(pathname)
}

// MakeFile creates a new directory
func (mounter *Mounter) MakeDir(pathname string) error {
	err := os.MkdirAll(pathname, os.FileMode(0755))
	if err != nil {
		if !os.IsExist(err) {
			return err
		}
	}
	return nil
}

// MakeFile creates an empty file
func (mounter *Mounter) MakeFile(pathname string) error {
	f, err := os.OpenFile(pathname, os.O_CREATE, os.FileMode(0644))
	defer f.Close()
	if err != nil {
		if !os.IsExist(err) {
			return err
		}
	}
	return nil
}

// ExistsPath checks whether the path exists
func (mounter *Mounter) ExistsPath(pathname string) (bool, error) {
	return utilpath.Exists(utilpath.CheckFollowSymlink, pathname)
}

// EvalHostSymlinks returns the path name after evaluating symlinks
func (mounter *Mounter) EvalHostSymlinks(pathname string) (string, error) {
	return filepath.EvalSymlinks(pathname)
}

<<<<<<< HEAD
// check whether hostPath is within volume path
// this func will lock all intermediate subpath directories, need to close handle outside of this func after container started
func lockAndCheckSubPath(volumePath, hostPath string) ([]uintptr, error) {
	if len(volumePath) == 0 || len(hostPath) == 0 {
		return []uintptr{}, nil
	}

	finalSubPath, err := filepath.EvalSymlinks(hostPath)
	if err != nil {
		return []uintptr{}, fmt.Errorf("cannot read link %s: %s", hostPath, err)
	}
	finalVolumePath, err := filepath.EvalSymlinks(volumePath)
	if err != nil {
		return []uintptr{}, fmt.Errorf("cannot read link %s: %s", volumePath, err)
	}

	return lockAndCheckSubPathWithoutSymlink(finalVolumePath, finalSubPath)
}

// lock all intermediate subPath directories and check they are all within volumePath
// volumePath & subPath should not contain any symlink, otherwise it will return error
func lockAndCheckSubPathWithoutSymlink(volumePath, subPath string) ([]uintptr, error) {
	if len(volumePath) == 0 || len(subPath) == 0 {
		return []uintptr{}, nil
	}

	// get relative path to volumePath
	relSubPath, err := filepath.Rel(volumePath, subPath)
	if err != nil {
		return []uintptr{}, fmt.Errorf("Rel(%s, %s) error: %v", volumePath, subPath, err)
	}
	if startsWithBackstep(relSubPath) {
		return []uintptr{}, fmt.Errorf("SubPath %q not within volume path %q", subPath, volumePath)
	}

	if relSubPath == "." {
		// volumePath and subPath are equal
		return []uintptr{}, nil
	}

	fileHandles := []uintptr{}
	var errorResult error

	currentFullPath := volumePath
	dirs := strings.Split(relSubPath, string(os.PathSeparator))
	for _, dir := range dirs {
		// lock intermediate subPath directory first
		currentFullPath = filepath.Join(currentFullPath, dir)
		handle, err := lockPath(currentFullPath)
		if err != nil {
			errorResult = fmt.Errorf("cannot lock path %s: %s", currentFullPath, err)
			break
		}
		fileHandles = append(fileHandles, handle)

		// make sure intermediate subPath directory does not contain symlink any more
		stat, err := os.Lstat(currentFullPath)
		if err != nil {
			errorResult = fmt.Errorf("Lstat(%q) error: %v", currentFullPath, err)
			break
		}
		if stat.Mode()&os.ModeSymlink != 0 {
			errorResult = fmt.Errorf("subpath %q is an unexpected symlink after EvalSymlinks", currentFullPath)
			break
		}

		if !PathWithinBase(currentFullPath, volumePath) {
			errorResult = fmt.Errorf("SubPath %q not within volume path %q", currentFullPath, volumePath)
			break
		}
	}

	return fileHandles, errorResult
}

// unlockPath unlock directories
func unlockPath(fileHandles []uintptr) {
	if fileHandles != nil {
		for _, handle := range fileHandles {
			syscall.CloseHandle(syscall.Handle(handle))
		}
	}
}

// lockPath locks a directory or symlink, return handle, exec "syscall.CloseHandle(handle)" to unlock the path
func lockPath(path string) (uintptr, error) {
	if len(path) == 0 {
		return uintptr(syscall.InvalidHandle), syscall.ERROR_FILE_NOT_FOUND
	}
	pathp, err := syscall.UTF16PtrFromString(path)
	if err != nil {
		return uintptr(syscall.InvalidHandle), err
	}
	access := uint32(syscall.GENERIC_READ)
	sharemode := uint32(syscall.FILE_SHARE_READ)
	createmode := uint32(syscall.OPEN_EXISTING)
	flags := uint32(syscall.FILE_FLAG_BACKUP_SEMANTICS | syscall.FILE_FLAG_OPEN_REPARSE_POINT)
	fd, err := syscall.CreateFile(pathp, access, sharemode, nil, createmode, flags, 0)
	return uintptr(fd), err
}

// Lock all directories in subPath and check they're not symlinks.
func (mounter *Mounter) PrepareSafeSubpath(subPath Subpath) (newHostPath string, cleanupAction func(), err error) {
	handles, err := lockAndCheckSubPath(subPath.VolumePath, subPath.Path)

	// Unlock the directories when the container starts
	cleanupAction = func() {
		unlockPath(handles)
	}
	return subPath.Path, cleanupAction, err
}

// No bind-mounts for subpaths are necessary on Windows
func (mounter *Mounter) CleanSubPaths(podDir string, volumeName string) error {
	return nil
}

=======
>>>>>>> 8c4f3a9d
func (mounter *SafeFormatAndMount) formatAndMount(source string, target string, fstype string, options []string) error {
	// Try to mount the disk
	klog.V(4).Infof("Attempting to formatAndMount disk: %s %s %s", fstype, source, target)

	if err := ValidateDiskNumber(source); err != nil {
		klog.Errorf("diskMount: formatAndMount failed, err: %v", err)
		return err
	}

	if len(fstype) == 0 {
		// Use 'NTFS' as the default
		fstype = "NTFS"
	}

	// format disk if it is unformatted(raw)
	cmd := fmt.Sprintf("Get-Disk -Number %s | Where partitionstyle -eq 'raw' | Initialize-Disk -PartitionStyle MBR -PassThru"+
		" | New-Partition -AssignDriveLetter -UseMaximumSize | Format-Volume -FileSystem %s -Confirm:$false", source, fstype)
	if output, err := mounter.Exec.Run("powershell", "/c", cmd); err != nil {
		return fmt.Errorf("diskMount: format disk failed, error: %v, output: %q", err, string(output))
	}
	klog.V(4).Infof("diskMount: Disk successfully formatted, disk: %q, fstype: %q", source, fstype)

	driveLetter, err := getDriveLetterByDiskNumber(source, mounter.Exec)
	if err != nil {
		return err
	}
	driverPath := driveLetter + ":"
	target = normalizeWindowsPath(target)
	klog.V(4).Infof("Attempting to formatAndMount disk: %s %s %s", fstype, driverPath, target)
	if output, err := mounter.Exec.Run("cmd", "/c", "mklink", "/D", target, driverPath); err != nil {
		klog.Errorf("mklink failed: %v, output: %q", err, string(output))
		return err
	}
	return nil
}

func normalizeWindowsPath(path string) string {
	normalizedPath := strings.Replace(path, "/", "\\", -1)
	if strings.HasPrefix(normalizedPath, "\\") {
		normalizedPath = "c:" + normalizedPath
	}
	return normalizedPath
}

// ValidateDiskNumber : disk number should be a number in [0, 99]
func ValidateDiskNumber(disk string) error {
	diskNum, err := strconv.Atoi(disk)
	if err != nil {
		return fmt.Errorf("wrong disk number format: %q, err:%v", disk, err)
	}

	if diskNum < 0 || diskNum > 99 {
		return fmt.Errorf("disk number out of range: %q", disk)
	}

	return nil
}

// Get drive letter according to windows disk number
func getDriveLetterByDiskNumber(diskNum string, exec Exec) (string, error) {
	cmd := fmt.Sprintf("(Get-Partition -DiskNumber %s).DriveLetter", diskNum)
	output, err := exec.Run("powershell", "/c", cmd)
	if err != nil {
		return "", fmt.Errorf("azureMount: Get Drive Letter failed: %v, output: %q", err, string(output))
	}
	if len(string(output)) < 1 {
		return "", fmt.Errorf("azureMount: Get Drive Letter failed, output is empty")
	}
	return string(output)[:1], nil
}

// getAllParentLinks walks all symbolic links and return all the parent targets recursively
func getAllParentLinks(path string) ([]string, error) {
	const maxIter = 255
	links := []string{}
	for {
		links = append(links, path)
		if len(links) > maxIter {
			return links, fmt.Errorf("unexpected length of parent links: %v", links)
		}

		fi, err := os.Lstat(path)
		if err != nil {
			return links, fmt.Errorf("Lstat: %v", err)
		}
		if fi.Mode()&os.ModeSymlink == 0 {
			break
		}

		path, err = os.Readlink(path)
		if err != nil {
			return links, fmt.Errorf("Readlink error: %v", err)
		}
	}

	return links, nil
}

// GetMountRefs : empty implementation here since there is no place to query all mount points on Windows
func (mounter *Mounter) GetMountRefs(pathname string) ([]string, error) {
<<<<<<< HEAD
	if _, err := os.Stat(normalizeWindowsPath(pathname)); os.IsNotExist(err) {
		return []string{}, nil
	} else if err != nil {
		return nil, err
=======
	pathExists, pathErr := PathExists(normalizeWindowsPath(pathname))
	// TODO(#75012): Need a Windows specific IsCorruptedMnt function that checks against whatever errno's
	// Windows emits when we try to Stat a corrupted mount
	// https://golang.org/pkg/syscall/?GOOS=windows&GOARCH=amd64#Errno
	if !pathExists {
		return []string{}, nil
	} else if pathErr != nil {
		return nil, fmt.Errorf("error checking path %s: %v", normalizeWindowsPath(pathname), pathErr)
>>>>>>> 8c4f3a9d
	}
	return []string{pathname}, nil
}

// Note that on windows, it always returns 0. We actually don't set FSGroup on
// windows platform, see SetVolumeOwnership implementation.
func (mounter *Mounter) GetFSGroup(pathname string) (int64, error) {
	return 0, nil
}

func (mounter *Mounter) GetSELinuxSupport(pathname string) (bool, error) {
	// Windows does not support SELinux.
	return false, nil
}

func (mounter *Mounter) GetMode(pathname string) (os.FileMode, error) {
	info, err := os.Stat(pathname)
	if err != nil {
		return 0, err
	}
	return info.Mode(), nil
<<<<<<< HEAD
}

// SafeMakeDir makes sure that the created directory does not escape given base directory mis-using symlinks.
func (mounter *Mounter) SafeMakeDir(subdir string, base string, perm os.FileMode) error {
	realBase, err := filepath.EvalSymlinks(base)
	if err != nil {
		return fmt.Errorf("error resolving symlinks in %s: %s", base, err)
	}

	realFullPath := filepath.Join(realBase, subdir)
	return doSafeMakeDir(realFullPath, realBase, perm)
}

func doSafeMakeDir(pathname string, base string, perm os.FileMode) error {
	glog.V(4).Infof("Creating directory %q within base %q", pathname, base)

	if !PathWithinBase(pathname, base) {
		return fmt.Errorf("path %s is outside of allowed base %s", pathname, base)
	}

	// Quick check if the directory already exists
	s, err := os.Stat(pathname)
	if err == nil {
		// Path exists
		if s.IsDir() {
			// The directory already exists. It can be outside of the parent,
			// but there is no race-proof check.
			glog.V(4).Infof("Directory %s already exists", pathname)
			return nil
		}
		return &os.PathError{Op: "mkdir", Path: pathname, Err: syscall.ENOTDIR}
	}

	// Find all existing directories
	existingPath, toCreate, err := findExistingPrefix(base, pathname)
	if err != nil {
		return fmt.Errorf("error opening directory %s: %s", pathname, err)
	}
	if len(toCreate) == 0 {
		return nil
	}

	// Ensure the existing directory is inside allowed base
	fullExistingPath, err := filepath.EvalSymlinks(existingPath)
	if err != nil {
		return fmt.Errorf("error opening existing directory %s: %s", existingPath, err)
	}
	fullBasePath, err := filepath.EvalSymlinks(base)
	if err != nil {
		return fmt.Errorf("cannot read link %s: %s", base, err)
	}
	if !PathWithinBase(fullExistingPath, fullBasePath) {
		return fmt.Errorf("path %s is outside of allowed base %s", fullExistingPath, err)
	}

	// lock all intermediate directories from fullBasePath to fullExistingPath (top to bottom)
	fileHandles, err := lockAndCheckSubPathWithoutSymlink(fullBasePath, fullExistingPath)
	defer unlockPath(fileHandles)
	if err != nil {
		return err
	}

	glog.V(4).Infof("%q already exists, %q to create", fullExistingPath, filepath.Join(toCreate...))
	currentPath := fullExistingPath
	// create the directories one by one, making sure nobody can change
	// created directory into symlink by lock that directory immediately
	for _, dir := range toCreate {
		currentPath = filepath.Join(currentPath, dir)
		glog.V(4).Infof("Creating %s", dir)
		if err := os.Mkdir(currentPath, perm); err != nil {
			return fmt.Errorf("cannot create directory %s: %s", currentPath, err)
		}
		handle, err := lockPath(currentPath)
		if err != nil {
			return fmt.Errorf("cannot lock path %s: %s", currentPath, err)
		}
		defer syscall.CloseHandle(syscall.Handle(handle))
		// make sure newly created directory does not contain symlink after lock
		stat, err := os.Lstat(currentPath)
		if err != nil {
			return fmt.Errorf("Lstat(%q) error: %v", currentPath, err)
		}
		if stat.Mode()&os.ModeSymlink != 0 {
			return fmt.Errorf("subpath %q is an unexpected symlink after Mkdir", currentPath)
		}
	}

	return nil
}

// findExistingPrefix finds prefix of pathname that exists. In addition, it
// returns list of remaining directories that don't exist yet.
func findExistingPrefix(base, pathname string) (string, []string, error) {
	rel, err := filepath.Rel(base, pathname)
	if err != nil {
		return base, nil, err
	}

	if startsWithBackstep(rel) {
		return base, nil, fmt.Errorf("pathname(%s) is not within base(%s)", pathname, base)
	}

	if rel == "." {
		// base and pathname are equal
		return pathname, []string{}, nil
	}

	dirs := strings.Split(rel, string(filepath.Separator))

	parent := base
	currentPath := base
	for i, dir := range dirs {
		parent = currentPath
		currentPath = filepath.Join(parent, dir)
		if _, err := os.Lstat(currentPath); err != nil {
			if os.IsNotExist(err) {
				return parent, dirs[i:], nil
			}
			return base, nil, err
		}
	}

	return pathname, []string{}, nil
=======
>>>>>>> 8c4f3a9d
}<|MERGE_RESOLUTION|>--- conflicted
+++ resolved
@@ -278,126 +278,6 @@
 	return filepath.EvalSymlinks(pathname)
 }
 
-<<<<<<< HEAD
-// check whether hostPath is within volume path
-// this func will lock all intermediate subpath directories, need to close handle outside of this func after container started
-func lockAndCheckSubPath(volumePath, hostPath string) ([]uintptr, error) {
-	if len(volumePath) == 0 || len(hostPath) == 0 {
-		return []uintptr{}, nil
-	}
-
-	finalSubPath, err := filepath.EvalSymlinks(hostPath)
-	if err != nil {
-		return []uintptr{}, fmt.Errorf("cannot read link %s: %s", hostPath, err)
-	}
-	finalVolumePath, err := filepath.EvalSymlinks(volumePath)
-	if err != nil {
-		return []uintptr{}, fmt.Errorf("cannot read link %s: %s", volumePath, err)
-	}
-
-	return lockAndCheckSubPathWithoutSymlink(finalVolumePath, finalSubPath)
-}
-
-// lock all intermediate subPath directories and check they are all within volumePath
-// volumePath & subPath should not contain any symlink, otherwise it will return error
-func lockAndCheckSubPathWithoutSymlink(volumePath, subPath string) ([]uintptr, error) {
-	if len(volumePath) == 0 || len(subPath) == 0 {
-		return []uintptr{}, nil
-	}
-
-	// get relative path to volumePath
-	relSubPath, err := filepath.Rel(volumePath, subPath)
-	if err != nil {
-		return []uintptr{}, fmt.Errorf("Rel(%s, %s) error: %v", volumePath, subPath, err)
-	}
-	if startsWithBackstep(relSubPath) {
-		return []uintptr{}, fmt.Errorf("SubPath %q not within volume path %q", subPath, volumePath)
-	}
-
-	if relSubPath == "." {
-		// volumePath and subPath are equal
-		return []uintptr{}, nil
-	}
-
-	fileHandles := []uintptr{}
-	var errorResult error
-
-	currentFullPath := volumePath
-	dirs := strings.Split(relSubPath, string(os.PathSeparator))
-	for _, dir := range dirs {
-		// lock intermediate subPath directory first
-		currentFullPath = filepath.Join(currentFullPath, dir)
-		handle, err := lockPath(currentFullPath)
-		if err != nil {
-			errorResult = fmt.Errorf("cannot lock path %s: %s", currentFullPath, err)
-			break
-		}
-		fileHandles = append(fileHandles, handle)
-
-		// make sure intermediate subPath directory does not contain symlink any more
-		stat, err := os.Lstat(currentFullPath)
-		if err != nil {
-			errorResult = fmt.Errorf("Lstat(%q) error: %v", currentFullPath, err)
-			break
-		}
-		if stat.Mode()&os.ModeSymlink != 0 {
-			errorResult = fmt.Errorf("subpath %q is an unexpected symlink after EvalSymlinks", currentFullPath)
-			break
-		}
-
-		if !PathWithinBase(currentFullPath, volumePath) {
-			errorResult = fmt.Errorf("SubPath %q not within volume path %q", currentFullPath, volumePath)
-			break
-		}
-	}
-
-	return fileHandles, errorResult
-}
-
-// unlockPath unlock directories
-func unlockPath(fileHandles []uintptr) {
-	if fileHandles != nil {
-		for _, handle := range fileHandles {
-			syscall.CloseHandle(syscall.Handle(handle))
-		}
-	}
-}
-
-// lockPath locks a directory or symlink, return handle, exec "syscall.CloseHandle(handle)" to unlock the path
-func lockPath(path string) (uintptr, error) {
-	if len(path) == 0 {
-		return uintptr(syscall.InvalidHandle), syscall.ERROR_FILE_NOT_FOUND
-	}
-	pathp, err := syscall.UTF16PtrFromString(path)
-	if err != nil {
-		return uintptr(syscall.InvalidHandle), err
-	}
-	access := uint32(syscall.GENERIC_READ)
-	sharemode := uint32(syscall.FILE_SHARE_READ)
-	createmode := uint32(syscall.OPEN_EXISTING)
-	flags := uint32(syscall.FILE_FLAG_BACKUP_SEMANTICS | syscall.FILE_FLAG_OPEN_REPARSE_POINT)
-	fd, err := syscall.CreateFile(pathp, access, sharemode, nil, createmode, flags, 0)
-	return uintptr(fd), err
-}
-
-// Lock all directories in subPath and check they're not symlinks.
-func (mounter *Mounter) PrepareSafeSubpath(subPath Subpath) (newHostPath string, cleanupAction func(), err error) {
-	handles, err := lockAndCheckSubPath(subPath.VolumePath, subPath.Path)
-
-	// Unlock the directories when the container starts
-	cleanupAction = func() {
-		unlockPath(handles)
-	}
-	return subPath.Path, cleanupAction, err
-}
-
-// No bind-mounts for subpaths are necessary on Windows
-func (mounter *Mounter) CleanSubPaths(podDir string, volumeName string) error {
-	return nil
-}
-
-=======
->>>>>>> 8c4f3a9d
 func (mounter *SafeFormatAndMount) formatAndMount(source string, target string, fstype string, options []string) error {
 	// Try to mount the disk
 	klog.V(4).Infof("Attempting to formatAndMount disk: %s %s %s", fstype, source, target)
@@ -498,12 +378,6 @@
 
 // GetMountRefs : empty implementation here since there is no place to query all mount points on Windows
 func (mounter *Mounter) GetMountRefs(pathname string) ([]string, error) {
-<<<<<<< HEAD
-	if _, err := os.Stat(normalizeWindowsPath(pathname)); os.IsNotExist(err) {
-		return []string{}, nil
-	} else if err != nil {
-		return nil, err
-=======
 	pathExists, pathErr := PathExists(normalizeWindowsPath(pathname))
 	// TODO(#75012): Need a Windows specific IsCorruptedMnt function that checks against whatever errno's
 	// Windows emits when we try to Stat a corrupted mount
@@ -512,7 +386,6 @@
 		return []string{}, nil
 	} else if pathErr != nil {
 		return nil, fmt.Errorf("error checking path %s: %v", normalizeWindowsPath(pathname), pathErr)
->>>>>>> 8c4f3a9d
 	}
 	return []string{pathname}, nil
 }
@@ -534,130 +407,4 @@
 		return 0, err
 	}
 	return info.Mode(), nil
-<<<<<<< HEAD
-}
-
-// SafeMakeDir makes sure that the created directory does not escape given base directory mis-using symlinks.
-func (mounter *Mounter) SafeMakeDir(subdir string, base string, perm os.FileMode) error {
-	realBase, err := filepath.EvalSymlinks(base)
-	if err != nil {
-		return fmt.Errorf("error resolving symlinks in %s: %s", base, err)
-	}
-
-	realFullPath := filepath.Join(realBase, subdir)
-	return doSafeMakeDir(realFullPath, realBase, perm)
-}
-
-func doSafeMakeDir(pathname string, base string, perm os.FileMode) error {
-	glog.V(4).Infof("Creating directory %q within base %q", pathname, base)
-
-	if !PathWithinBase(pathname, base) {
-		return fmt.Errorf("path %s is outside of allowed base %s", pathname, base)
-	}
-
-	// Quick check if the directory already exists
-	s, err := os.Stat(pathname)
-	if err == nil {
-		// Path exists
-		if s.IsDir() {
-			// The directory already exists. It can be outside of the parent,
-			// but there is no race-proof check.
-			glog.V(4).Infof("Directory %s already exists", pathname)
-			return nil
-		}
-		return &os.PathError{Op: "mkdir", Path: pathname, Err: syscall.ENOTDIR}
-	}
-
-	// Find all existing directories
-	existingPath, toCreate, err := findExistingPrefix(base, pathname)
-	if err != nil {
-		return fmt.Errorf("error opening directory %s: %s", pathname, err)
-	}
-	if len(toCreate) == 0 {
-		return nil
-	}
-
-	// Ensure the existing directory is inside allowed base
-	fullExistingPath, err := filepath.EvalSymlinks(existingPath)
-	if err != nil {
-		return fmt.Errorf("error opening existing directory %s: %s", existingPath, err)
-	}
-	fullBasePath, err := filepath.EvalSymlinks(base)
-	if err != nil {
-		return fmt.Errorf("cannot read link %s: %s", base, err)
-	}
-	if !PathWithinBase(fullExistingPath, fullBasePath) {
-		return fmt.Errorf("path %s is outside of allowed base %s", fullExistingPath, err)
-	}
-
-	// lock all intermediate directories from fullBasePath to fullExistingPath (top to bottom)
-	fileHandles, err := lockAndCheckSubPathWithoutSymlink(fullBasePath, fullExistingPath)
-	defer unlockPath(fileHandles)
-	if err != nil {
-		return err
-	}
-
-	glog.V(4).Infof("%q already exists, %q to create", fullExistingPath, filepath.Join(toCreate...))
-	currentPath := fullExistingPath
-	// create the directories one by one, making sure nobody can change
-	// created directory into symlink by lock that directory immediately
-	for _, dir := range toCreate {
-		currentPath = filepath.Join(currentPath, dir)
-		glog.V(4).Infof("Creating %s", dir)
-		if err := os.Mkdir(currentPath, perm); err != nil {
-			return fmt.Errorf("cannot create directory %s: %s", currentPath, err)
-		}
-		handle, err := lockPath(currentPath)
-		if err != nil {
-			return fmt.Errorf("cannot lock path %s: %s", currentPath, err)
-		}
-		defer syscall.CloseHandle(syscall.Handle(handle))
-		// make sure newly created directory does not contain symlink after lock
-		stat, err := os.Lstat(currentPath)
-		if err != nil {
-			return fmt.Errorf("Lstat(%q) error: %v", currentPath, err)
-		}
-		if stat.Mode()&os.ModeSymlink != 0 {
-			return fmt.Errorf("subpath %q is an unexpected symlink after Mkdir", currentPath)
-		}
-	}
-
-	return nil
-}
-
-// findExistingPrefix finds prefix of pathname that exists. In addition, it
-// returns list of remaining directories that don't exist yet.
-func findExistingPrefix(base, pathname string) (string, []string, error) {
-	rel, err := filepath.Rel(base, pathname)
-	if err != nil {
-		return base, nil, err
-	}
-
-	if startsWithBackstep(rel) {
-		return base, nil, fmt.Errorf("pathname(%s) is not within base(%s)", pathname, base)
-	}
-
-	if rel == "." {
-		// base and pathname are equal
-		return pathname, []string{}, nil
-	}
-
-	dirs := strings.Split(rel, string(filepath.Separator))
-
-	parent := base
-	currentPath := base
-	for i, dir := range dirs {
-		parent = currentPath
-		currentPath = filepath.Join(parent, dir)
-		if _, err := os.Lstat(currentPath); err != nil {
-			if os.IsNotExist(err) {
-				return parent, dirs[i:], nil
-			}
-			return base, nil, err
-		}
-	}
-
-	return pathname, []string{}, nil
-=======
->>>>>>> 8c4f3a9d
 }