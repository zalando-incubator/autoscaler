// +build linux

/*
Copyright 2014 The Kubernetes Authors.

Licensed under the Apache License, Version 2.0 (the "License");
you may not use this file except in compliance with the License.
You may obtain a copy of the License at

    http://www.apache.org/licenses/LICENSE-2.0

Unless required by applicable law or agreed to in writing, software
distributed under the License is distributed on an "AS IS" BASIS,
WITHOUT WARRANTIES OR CONDITIONS OF ANY KIND, either express or implied.
See the License for the specific language governing permissions and
limitations under the License.
*/

package mount

import (
	"fmt"
	"os"
	"path/filepath"
	"strings"

	"k8s.io/klog"
	"k8s.io/utils/nsenter"
	utilpath "k8s.io/utils/path"
)

const (
	// hostProcMountsPath is the default mount path for rootfs
	hostProcMountsPath = "/rootfs/proc/1/mounts"
	// hostProcMountinfoPath is the default mount info path for rootfs
	hostProcMountinfoPath = "/rootfs/proc/1/mountinfo"
)

// Currently, all docker containers receive their own mount namespaces.
// NsenterMounter works by executing nsenter to run commands in
// the host's mount namespace.
type NsenterMounter struct {
	ne *nsenter.Nsenter
	// rootDir is location of /var/lib/kubelet directory.
	rootDir string
}

// NewNsenterMounter creates a new mounter for kubelet that runs as a container.
func NewNsenterMounter(rootDir string, ne *nsenter.Nsenter) *NsenterMounter {
	return &NsenterMounter{
		rootDir: rootDir,
		ne:      ne,
	}
}

// NsenterMounter implements mount.Interface
var _ = Interface(&NsenterMounter{})

// Mount runs mount(8) in the host's root mount namespace.  Aside from this
// aspect, Mount has the same semantics as the mounter returned by mount.New()
func (n *NsenterMounter) Mount(source string, target string, fstype string, options []string) error {
	bind, bindOpts, bindRemountOpts := isBind(options)

	if bind {
		err := n.doNsenterMount(source, target, fstype, bindOpts)
		if err != nil {
			return err
		}
		return n.doNsenterMount(source, target, fstype, bindRemountOpts)
	}

	return n.doNsenterMount(source, target, fstype, options)
}

// doNsenterMount nsenters the host's mount namespace and performs the
// requested mount.
func (n *NsenterMounter) doNsenterMount(source, target, fstype string, options []string) error {
	klog.V(5).Infof("nsenter mount %s %s %s %v", source, target, fstype, options)
	cmd, args := n.makeNsenterArgs(source, target, fstype, options)
	outputBytes, err := n.ne.Exec(cmd, args).CombinedOutput()
	if len(outputBytes) != 0 {
		klog.V(5).Infof("Output of mounting %s to %s: %v", source, target, string(outputBytes))
	}
	return err
}

// makeNsenterArgs makes a list of argument to nsenter in order to do the
// requested mount.
func (n *NsenterMounter) makeNsenterArgs(source, target, fstype string, options []string) (string, []string) {
	mountCmd := n.ne.AbsHostPath("mount")
	mountArgs := makeMountArgs(source, target, fstype, options)

	if systemdRunPath, hasSystemd := n.ne.SupportsSystemd(); hasSystemd {
		// Complete command line:
		// nsenter --mount=/rootfs/proc/1/ns/mnt -- /bin/systemd-run --description=... --scope -- /bin/mount -t <type> <what> <where>
		// Expected flow is:
		// * nsenter breaks out of container's mount namespace and executes
		//   host's systemd-run.
		// * systemd-run creates a transient scope (=~ cgroup) and executes its
		//   argument (/bin/mount) there.
		// * mount does its job, forks a fuse daemon if necessary and finishes.
		//   (systemd-run --scope finishes at this point, returning mount's exit
		//   code and stdout/stderr - thats one of --scope benefits).
		// * systemd keeps the fuse daemon running in the scope (i.e. in its own
		//   cgroup) until the fuse daemon dies (another --scope benefit).
		//   Kubelet container can be restarted and the fuse daemon survives.
		// * When the daemon dies (e.g. during unmount) systemd removes the
		//   scope automatically.
		mountCmd, mountArgs = addSystemdScope(systemdRunPath, target, mountCmd, mountArgs)
	} else {
		// Fall back to simple mount when the host has no systemd.
		// Complete command line:
		// nsenter --mount=/rootfs/proc/1/ns/mnt -- /bin/mount -t <type> <what> <where>
		// Expected flow is:
		// * nsenter breaks out of container's mount namespace and executes host's /bin/mount.
		// * mount does its job, forks a fuse daemon if necessary and finishes.
		// * Any fuse daemon runs in cgroup of kubelet docker container,
		//   restart of kubelet container will kill it!

		// No code here, mountCmd and mountArgs use /bin/mount
	}

	return mountCmd, mountArgs
}

// Unmount runs umount(8) in the host's mount namespace.
func (n *NsenterMounter) Unmount(target string) error {
	args := []string{target}
	// No need to execute systemd-run here, it's enough that unmount is executed
	// in the host's mount namespace. It will finish appropriate fuse daemon(s)
	// running in any scope.
	klog.V(5).Infof("nsenter unmount args: %v", args)
	outputBytes, err := n.ne.Exec("umount", args).CombinedOutput()
	if len(outputBytes) != 0 {
		klog.V(5).Infof("Output of unmounting %s: %v", target, string(outputBytes))
	}
	return err
}

// List returns a list of all mounted filesystems in the host's mount namespace.
func (*NsenterMounter) List() ([]MountPoint, error) {
	return listProcMounts(hostProcMountsPath)
}

func (m *NsenterMounter) IsNotMountPoint(dir string) (bool, error) {
	return isNotMountPoint(m, dir)
}

func (*NsenterMounter) IsMountPointMatch(mp MountPoint, dir string) bool {
	deletedDir := fmt.Sprintf("%s\\040(deleted)", dir)
	return (mp.Path == dir) || (mp.Path == deletedDir)
}

// IsLikelyNotMountPoint determines whether a path is a mountpoint by calling findmnt
// in the host's root mount namespace.
func (n *NsenterMounter) IsLikelyNotMountPoint(file string) (bool, error) {
	file, err := filepath.Abs(file)
	if err != nil {
		return true, err
	}

	// Check the directory exists
	if _, err = os.Stat(file); os.IsNotExist(err) {
		klog.V(5).Infof("findmnt: directory %s does not exist", file)
		return true, err
	}

	// Resolve any symlinks in file, kernel would do the same and use the resolved path in /proc/mounts
	resolvedFile, err := n.EvalHostSymlinks(file)
	if err != nil {
		return true, err
	}

	// Add --first-only option: since we are testing for the absence of a mountpoint, it is sufficient to get only
	// the first of multiple possible mountpoints using --first-only.
	// Also add fstype output to make sure that the output of target file will give the full path
	// TODO: Need more refactoring for this function. Track the solution with issue #26996
	args := []string{"-o", "target,fstype", "--noheadings", "--first-only", "--target", resolvedFile}
	klog.V(5).Infof("nsenter findmnt args: %v", args)
	out, err := n.ne.Exec("findmnt", args).CombinedOutput()
	if err != nil {
		klog.V(2).Infof("Failed findmnt command for path %s: %s %v", resolvedFile, out, err)
		// Different operating systems behave differently for paths which are not mount points.
		// On older versions (e.g. 2.20.1) we'd get error, on newer ones (e.g. 2.26.2) we'd get "/".
		// It's safer to assume that it's not a mount point.
		return true, nil
	}
	mountTarget, err := parseFindMnt(string(out))
	if err != nil {
		return false, err
	}

	klog.V(5).Infof("IsLikelyNotMountPoint findmnt output for path %s: %v:", resolvedFile, mountTarget)

	if mountTarget == resolvedFile {
		klog.V(5).Infof("IsLikelyNotMountPoint: %s is a mount point", resolvedFile)
		return false, nil
	}
	klog.V(5).Infof("IsLikelyNotMountPoint: %s is not a mount point", resolvedFile)
	return true, nil
}

// parse output of "findmnt -o target,fstype" and return just the target
func parseFindMnt(out string) (string, error) {
	// cut trailing newline
	out = strings.TrimSuffix(out, "\n")
	// cut everything after the last space - it's the filesystem type
	i := strings.LastIndex(out, " ")
	if i == -1 {
		return "", fmt.Errorf("error parsing findmnt output, expected at least one space: %q", out)
	}
	return out[:i], nil
}

// DeviceOpened checks if block device in use by calling Open with O_EXCL flag.
// Returns true if open returns errno EBUSY, and false if errno is nil.
// Returns an error if errno is any error other than EBUSY.
// Returns with error if pathname is not a device.
func (n *NsenterMounter) DeviceOpened(pathname string) (bool, error) {
	return exclusiveOpenFailsOnDevice(pathname)
}

// PathIsDevice uses FileInfo returned from os.Stat to check if path refers
// to a device.
func (n *NsenterMounter) PathIsDevice(pathname string) (bool, error) {
	pathType, err := n.GetFileType(pathname)
	isDevice := pathType == FileTypeCharDev || pathType == FileTypeBlockDev
	return isDevice, err
}

//GetDeviceNameFromMount given a mount point, find the volume id from checking /proc/mounts
func (n *NsenterMounter) GetDeviceNameFromMount(mountPath, pluginDir string) (string, error) {
	return getDeviceNameFromMount(n, mountPath, pluginDir)
}

func (n *NsenterMounter) MakeRShared(path string) error {
	return doMakeRShared(path, hostProcMountinfoPath)
}

func (mounter *NsenterMounter) GetFileType(pathname string) (FileType, error) {
	var pathType FileType
	outputBytes, err := mounter.ne.Exec("stat", []string{"-L", "--printf=%F", pathname}).CombinedOutput()
	if err != nil {
		if strings.Contains(string(outputBytes), "No such file") {
			err = fmt.Errorf("%s does not exist", pathname)
		} else {
			err = fmt.Errorf("stat %s error: %v", pathname, string(outputBytes))
		}
		return pathType, err
	}

	switch string(outputBytes) {
	case "socket":
		return FileTypeSocket, nil
	case "character special file":
		return FileTypeCharDev, nil
	case "block special file":
		return FileTypeBlockDev, nil
	case "directory":
		return FileTypeDirectory, nil
	case "regular file":
		return FileTypeFile, nil
	}

	return pathType, fmt.Errorf("only recognise file, directory, socket, block device and character device")
}

func (mounter *NsenterMounter) MakeDir(pathname string) error {
	args := []string{"-p", pathname}
	if _, err := mounter.ne.Exec("mkdir", args).CombinedOutput(); err != nil {
		return err
	}
	return nil
}

func (mounter *NsenterMounter) MakeFile(pathname string) error {
	args := []string{pathname}
	if _, err := mounter.ne.Exec("touch", args).CombinedOutput(); err != nil {
		return err
	}
	return nil
}

func (mounter *NsenterMounter) ExistsPath(pathname string) (bool, error) {
	// Resolve the symlinks but allow the target not to exist. EvalSymlinks
	// would return an generic error when the target does not exist.
	hostPath, err := mounter.ne.EvalSymlinks(pathname, false /* mustExist */)
	if err != nil {
		return false, err
	}
	kubeletpath := mounter.ne.KubeletPath(hostPath)
	return utilpath.Exists(utilpath.CheckFollowSymlink, kubeletpath)
}

func (mounter *NsenterMounter) EvalHostSymlinks(pathname string) (string, error) {
	return mounter.ne.EvalSymlinks(pathname, true)
}

<<<<<<< HEAD
func (mounter *NsenterMounter) CleanSubPaths(podDir string, volumeName string) error {
	return doCleanSubPaths(mounter, podDir, volumeName)
}

func (mounter *NsenterMounter) PrepareSafeSubpath(subPath Subpath) (newHostPath string, cleanupAction func(), err error) {
	// Bind-mount the subpath to avoid using symlinks in subpaths.
	newHostPath, err = doNsEnterBindSubPath(mounter, subPath)

	// There is no action when the container starts. Bind-mount will be cleaned
	// when container stops by CleanSubPaths.
	cleanupAction = nil
	return newHostPath, cleanupAction, err
}

func (mounter *NsenterMounter) SafeMakeDir(subdir string, base string, perm os.FileMode) error {
	fullSubdirPath := filepath.Join(base, subdir)
	evaluatedSubdirPath, err := mounter.ne.EvalSymlinks(fullSubdirPath, false /* mustExist */)
	if err != nil {
		return fmt.Errorf("error resolving symlinks in %s: %s", fullSubdirPath, err)
	}
	evaluatedSubdirPath = filepath.Clean(evaluatedSubdirPath)

	evaluatedBase, err := mounter.ne.EvalSymlinks(base, true /* mustExist */)
	if err != nil {
		return fmt.Errorf("error resolving symlinks in %s: %s", base, err)
	}
	evaluatedBase = filepath.Clean(evaluatedBase)

	rootDir := filepath.Clean(mounter.rootDir)
	if PathWithinBase(evaluatedBase, rootDir) {
		// Base is in /var/lib/kubelet. This directory is shared between the
		// container with kubelet and the host. We don't need to add '/rootfs'.
		// This is useful when /rootfs is mounted as read-only - we can still
		// create subpaths for paths in /var/lib/kubelet.
		return doSafeMakeDir(evaluatedSubdirPath, evaluatedBase, perm)
	}

	// Base is somewhere on the host's filesystem. Add /rootfs and try to make
	// the directory there.
	// This requires /rootfs to be writable.
	kubeletSubdirPath := mounter.ne.KubeletPath(evaluatedSubdirPath)
	kubeletBase := mounter.ne.KubeletPath(evaluatedBase)
	return doSafeMakeDir(kubeletSubdirPath, kubeletBase, perm)
}

func (mounter *NsenterMounter) GetMountRefs(pathname string) ([]string, error) {
	exists, err := mounter.ExistsPath(pathname)
	if err != nil {
		return nil, err
	}
	if !exists {
		return []string{}, nil
=======
func (mounter *NsenterMounter) GetMountRefs(pathname string) ([]string, error) {
	pathExists, pathErr := PathExists(pathname)
	if !pathExists || IsCorruptedMnt(pathErr) {
		return []string{}, nil
	} else if pathErr != nil {
		return nil, fmt.Errorf("Error checking path %s: %v", pathname, pathErr)
>>>>>>> 8c4f3a9d
	}
	hostpath, err := mounter.ne.EvalSymlinks(pathname, true /* mustExist */)
	if err != nil {
		return nil, err
	}
	return searchMountPoints(hostpath, hostProcMountinfoPath)
}

func (mounter *NsenterMounter) GetFSGroup(pathname string) (int64, error) {
	hostPath, err := mounter.ne.EvalSymlinks(pathname, true /* mustExist */)
	if err != nil {
		return -1, err
	}
	kubeletpath := mounter.ne.KubeletPath(hostPath)
	return getFSGroup(kubeletpath)
}

func (mounter *NsenterMounter) GetSELinuxSupport(pathname string) (bool, error) {
	return getSELinuxSupport(pathname, hostProcMountsPath)
}

func (mounter *NsenterMounter) GetMode(pathname string) (os.FileMode, error) {
	hostPath, err := mounter.ne.EvalSymlinks(pathname, true /* mustExist */)
	if err != nil {
		return 0, err
	}
	kubeletpath := mounter.ne.KubeletPath(hostPath)
	return getMode(kubeletpath)
}<|MERGE_RESOLUTION|>--- conflicted
+++ resolved
@@ -296,67 +296,12 @@
 	return mounter.ne.EvalSymlinks(pathname, true)
 }
 
-<<<<<<< HEAD
-func (mounter *NsenterMounter) CleanSubPaths(podDir string, volumeName string) error {
-	return doCleanSubPaths(mounter, podDir, volumeName)
-}
-
-func (mounter *NsenterMounter) PrepareSafeSubpath(subPath Subpath) (newHostPath string, cleanupAction func(), err error) {
-	// Bind-mount the subpath to avoid using symlinks in subpaths.
-	newHostPath, err = doNsEnterBindSubPath(mounter, subPath)
-
-	// There is no action when the container starts. Bind-mount will be cleaned
-	// when container stops by CleanSubPaths.
-	cleanupAction = nil
-	return newHostPath, cleanupAction, err
-}
-
-func (mounter *NsenterMounter) SafeMakeDir(subdir string, base string, perm os.FileMode) error {
-	fullSubdirPath := filepath.Join(base, subdir)
-	evaluatedSubdirPath, err := mounter.ne.EvalSymlinks(fullSubdirPath, false /* mustExist */)
-	if err != nil {
-		return fmt.Errorf("error resolving symlinks in %s: %s", fullSubdirPath, err)
-	}
-	evaluatedSubdirPath = filepath.Clean(evaluatedSubdirPath)
-
-	evaluatedBase, err := mounter.ne.EvalSymlinks(base, true /* mustExist */)
-	if err != nil {
-		return fmt.Errorf("error resolving symlinks in %s: %s", base, err)
-	}
-	evaluatedBase = filepath.Clean(evaluatedBase)
-
-	rootDir := filepath.Clean(mounter.rootDir)
-	if PathWithinBase(evaluatedBase, rootDir) {
-		// Base is in /var/lib/kubelet. This directory is shared between the
-		// container with kubelet and the host. We don't need to add '/rootfs'.
-		// This is useful when /rootfs is mounted as read-only - we can still
-		// create subpaths for paths in /var/lib/kubelet.
-		return doSafeMakeDir(evaluatedSubdirPath, evaluatedBase, perm)
-	}
-
-	// Base is somewhere on the host's filesystem. Add /rootfs and try to make
-	// the directory there.
-	// This requires /rootfs to be writable.
-	kubeletSubdirPath := mounter.ne.KubeletPath(evaluatedSubdirPath)
-	kubeletBase := mounter.ne.KubeletPath(evaluatedBase)
-	return doSafeMakeDir(kubeletSubdirPath, kubeletBase, perm)
-}
-
-func (mounter *NsenterMounter) GetMountRefs(pathname string) ([]string, error) {
-	exists, err := mounter.ExistsPath(pathname)
-	if err != nil {
-		return nil, err
-	}
-	if !exists {
-		return []string{}, nil
-=======
 func (mounter *NsenterMounter) GetMountRefs(pathname string) ([]string, error) {
 	pathExists, pathErr := PathExists(pathname)
 	if !pathExists || IsCorruptedMnt(pathErr) {
 		return []string{}, nil
 	} else if pathErr != nil {
 		return nil, fmt.Errorf("Error checking path %s: %v", pathname, pathErr)
->>>>>>> 8c4f3a9d
 	}
 	hostpath, err := mounter.ne.EvalSymlinks(pathname, true /* mustExist */)
 	if err != nil {
