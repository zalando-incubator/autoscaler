--- conflicted
+++ resolved
@@ -38,15 +38,9 @@
 )
 
 const (
-<<<<<<< HEAD
-	defaultStorageAccountType       = storage.StandardLRS
-	defaultAzureDiskKind            = v1.AzureManagedDisk
-	defaultAzureDataDiskCachingMode = v1.AzureDataDiskCachingNone
-=======
 	defaultStorageAccountType       = compute.StandardLRS
 	defaultAzureDiskKind            = v1.AzureManagedDisk
 	defaultAzureDataDiskCachingMode = v1.AzureDataDiskCachingReadOnly
->>>>>>> 8c4f3a9d
 )
 
 type dataDisk struct {
@@ -135,13 +129,8 @@
 		return defaultStorageAccountType, nil
 	}
 
-<<<<<<< HEAD
-	sku := storage.SkuName(storageAccountType)
-	supportedSkuNames := storage.PossibleSkuNameValues()
-=======
 	sku := compute.DiskStorageAccountTypes(storageAccountType)
 	supportedSkuNames := compute.PossibleDiskStorageAccountTypesValues()
->>>>>>> 8c4f3a9d
 	for _, s := range supportedSkuNames {
 		if sku == s {
 			return sku, nil
