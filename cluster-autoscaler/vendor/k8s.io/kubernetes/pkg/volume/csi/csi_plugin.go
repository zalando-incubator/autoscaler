--- conflicted
+++ resolved
@@ -27,24 +27,12 @@
 
 	"context"
 
-<<<<<<< HEAD
-	"github.com/golang/glog"
-=======
 	"k8s.io/klog"
->>>>>>> 8c4f3a9d
 
 	api "k8s.io/api/core/v1"
 	apierrs "k8s.io/apimachinery/pkg/api/errors"
 	meta "k8s.io/apimachinery/pkg/apis/meta/v1"
 	"k8s.io/apimachinery/pkg/types"
-<<<<<<< HEAD
-	"k8s.io/apimachinery/pkg/util/wait"
-	utilfeature "k8s.io/apiserver/pkg/util/feature"
-	clientset "k8s.io/client-go/kubernetes"
-	csiapiinformer "k8s.io/csi-api/pkg/client/informers/externalversions"
-	csiinformer "k8s.io/csi-api/pkg/client/informers/externalversions/csi/v1alpha1"
-	csilister "k8s.io/csi-api/pkg/client/listers/csi/v1alpha1"
-=======
 	utilversion "k8s.io/apimachinery/pkg/util/version"
 	"k8s.io/apimachinery/pkg/util/wait"
 	utilfeature "k8s.io/apiserver/pkg/util/feature"
@@ -52,7 +40,6 @@
 	csiinformer "k8s.io/client-go/informers/storage/v1beta1"
 	clientset "k8s.io/client-go/kubernetes"
 	csilister "k8s.io/client-go/listers/storage/v1beta1"
->>>>>>> 8c4f3a9d
 	"k8s.io/kubernetes/pkg/features"
 	"k8s.io/kubernetes/pkg/volume"
 	"k8s.io/kubernetes/pkg/volume/csi/nodeinfomanager"
@@ -101,13 +88,6 @@
 type RegistrationHandler struct {
 }
 
-<<<<<<< HEAD
-// RegistrationHandler is the handler which is fed to the pluginwatcher API.
-type RegistrationHandler struct {
-}
-
-=======
->>>>>>> 8c4f3a9d
 // TODO (verult) consider using a struct instead of global variables
 // csiDrivers map keep track of all registered CSI drivers on the node and their
 // corresponding sockets
@@ -115,67 +95,12 @@
 
 var nim nodeinfomanager.Interface
 
-<<<<<<< HEAD
-var nim nodeinfomanager.Interface
-
-=======
->>>>>>> 8c4f3a9d
 // PluginHandler is the plugin registration handler interface passed to the
 // pluginwatcher module in kubelet
 var PluginHandler = &RegistrationHandler{}
 
 // ValidatePlugin is called by kubelet's plugin watcher upon detection
 // of a new registration socket opened by CSI Driver registrar side car.
-<<<<<<< HEAD
-func (h *RegistrationHandler) ValidatePlugin(pluginName string, endpoint string, versions []string) error {
-	glog.Infof(log("Trying to register a new plugin with name: %s endpoint: %s versions: %s",
-		pluginName, endpoint, strings.Join(versions, ",")))
-
-	return nil
-}
-
-// RegisterPlugin is called when a plugin can be registered
-func (h *RegistrationHandler) RegisterPlugin(pluginName string, endpoint string) error {
-	glog.Infof(log("Register new plugin with name: %s at endpoint: %s", pluginName, endpoint))
-
-	func() {
-		// Storing endpoint of newly registered CSI driver into the map, where CSI driver name will be the key
-		// all other CSI components will be able to get the actual socket of CSI drivers by its name.
-
-		// It's not necessary to lock the entire RegistrationCallback() function because only the CSI
-		// client depends on this driver map, and the CSI client does not depend on node information
-		// updated in the rest of the function.
-		csiDrivers.Lock()
-		defer csiDrivers.Unlock()
-		csiDrivers.driversMap[pluginName] = csiDriver{driverName: pluginName, driverEndpoint: endpoint}
-	}()
-
-	// Get node info from the driver.
-	csi := newCsiDriverClient(pluginName)
-	// TODO (verult) retry with exponential backoff, possibly added in csi client library.
-	ctx, cancel := context.WithTimeout(context.Background(), csiTimeout)
-	defer cancel()
-
-	driverNodeID, maxVolumePerNode, accessibleTopology, err := csi.NodeGetInfo(ctx)
-	if err != nil {
-		unregisterDriver(pluginName)
-		return fmt.Errorf("error during CSI NodeGetInfo() call: %v", err)
-	}
-
-	err = nim.AddNodeInfo(pluginName, driverNodeID, maxVolumePerNode, accessibleTopology)
-	if err != nil {
-		unregisterDriver(pluginName)
-		return fmt.Errorf("error updating CSI node info in the cluster: %v", err)
-	}
-
-	return nil
-}
-
-// DeRegisterPlugin is called when a plugin removed it's socket, signaling
-// it is no longer available
-// TODO: Handle DeRegistration
-func (h *RegistrationHandler) DeRegisterPlugin(pluginName string) {
-=======
 func (h *RegistrationHandler) ValidatePlugin(pluginName string, endpoint string, versions []string, foundInDeprecatedDir bool) error {
 	klog.Infof(log("Trying to validate a new CSI Driver with name: %s endpoint: %s versions: %s, foundInDeprecatedDir: %v",
 		pluginName, endpoint, strings.Join(versions, ","), foundInDeprecatedDir))
@@ -274,30 +199,12 @@
 	if err := unregisterDriver(pluginName); err != nil {
 		klog.Error(log("registrationHandler.DeRegisterPlugin failed: %v", err))
 	}
->>>>>>> 8c4f3a9d
 }
 
 func (p *csiPlugin) Init(host volume.VolumeHost) error {
 	p.host = host
 
 	if utilfeature.DefaultFeatureGate.Enabled(features.CSIDriverRegistry) {
-<<<<<<< HEAD
-		csiClient := host.GetCSIClient()
-		if csiClient == nil {
-			glog.Warning("The client for CSI Custom Resources is not available, skipping informer initialization")
-		} else {
-			// Start informer for CSIDrivers.
-			factory := csiapiinformer.NewSharedInformerFactory(csiClient, csiResyncPeriod)
-			p.csiDriverInformer = factory.Csi().V1alpha1().CSIDrivers()
-			p.csiDriverLister = p.csiDriverInformer.Lister()
-			go factory.Start(wait.NeverStop)
-		}
-	}
-
-	// Initializing csiDrivers map and label management channels
-	csiDrivers = csiDriversStore{driversMap: map[string]csiDriver{}}
-	nim = nodeinfomanager.NewNodeInfoManager(host.GetNodeName(), host)
-=======
 		csiClient := host.GetKubeClient()
 		if csiClient == nil {
 			return errors.New("unable to get Kubernetes client")
@@ -314,7 +221,6 @@
 
 	// TODO(#70514) Init CSINodeInfo object if the CRD exists and create Driver
 	// objects for migrated drivers.
->>>>>>> 8c4f3a9d
 
 	return nil
 }
@@ -482,14 +388,10 @@
 func (p *csiPlugin) SupportsMountOption() bool {
 	// TODO (vladimirvivien) use CSI VolumeCapability.MountVolume.mount_flags
 	// to probe for the result for this method
-<<<<<<< HEAD
-	return false
-=======
 	// (bswartz) Until the CSI spec supports probing, our only option is to
 	// make plugins register their support for mount options or lack thereof
 	// directly with kubernetes.
 	return true
->>>>>>> 8c4f3a9d
 }
 
 func (p *csiPlugin) SupportsBulkVolumeVerification() bool {
@@ -533,8 +435,6 @@
 	}, nil
 }
 
-<<<<<<< HEAD
-=======
 func (p *csiPlugin) CanAttach(spec *volume.Spec) bool {
 	if spec.PersistentVolume == nil {
 		klog.Error(log("plugin.CanAttach test failed, spec missing PersistentVolume"))
@@ -558,7 +458,6 @@
 	return !skipAttach
 }
 
->>>>>>> 8c4f3a9d
 func (p *csiPlugin) NewDeviceUnmounter() (volume.DeviceUnmounter, error) {
 	return p.NewDetacher()
 }
@@ -726,11 +625,7 @@
 	return false, nil
 }
 
-<<<<<<< HEAD
-func (p *csiPlugin) getPublishVolumeInfo(client clientset.Interface, handle, driver, nodeName string) (map[string]string, error) {
-=======
 func (p *csiPlugin) getPublishContext(client clientset.Interface, handle, driver, nodeName string) (map[string]string, error) {
->>>>>>> 8c4f3a9d
 	skip, err := p.skipAttach(driver)
 	if err != nil {
 		return nil, err
@@ -742,11 +637,7 @@
 	attachID := getAttachmentName(handle, driver, nodeName)
 
 	// search for attachment by VolumeAttachment.Spec.Source.PersistentVolumeName
-<<<<<<< HEAD
-	attachment, err := client.StorageV1beta1().VolumeAttachments().Get(attachID, meta.GetOptions{})
-=======
 	attachment, err := client.StorageV1().VolumeAttachments().Get(attachID, meta.GetOptions{})
->>>>>>> 8c4f3a9d
 	if err != nil {
 		return nil, err // This err already has enough context ("VolumeAttachment xyz not found")
 	}
@@ -758,18 +649,6 @@
 	return attachment.Status.AttachmentMetadata, nil
 }
 
-<<<<<<< HEAD
-func unregisterDriver(driverName string) {
-	func() {
-		csiDrivers.Lock()
-		defer csiDrivers.Unlock()
-		delete(csiDrivers.driversMap, driverName)
-	}()
-
-	if err := nim.RemoveNodeInfo(driverName); err != nil {
-		glog.Errorf("Error unregistering CSI driver: %v", err)
-	}
-=======
 func unregisterDriver(driverName string) error {
 	csiDrivers.Delete(driverName)
 
@@ -845,5 +724,4 @@
 	}
 
 	return parsedVersion.Major() == 1
->>>>>>> 8c4f3a9d
 }