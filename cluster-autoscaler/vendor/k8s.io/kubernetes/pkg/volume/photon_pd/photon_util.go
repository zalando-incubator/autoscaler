/*
Copyright 2016 The Kubernetes Authors.

Licensed under the Apache License, Version 2.0 (the "License");
you may not use this file except in compliance with the License.
You may obtain a copy of the License at

    http://www.apache.org/licenses/LICENSE-2.0

Unless required by applicable law or agreed to in writing, software
distributed under the License is distributed on an "AS IS" BASIS,
WITHOUT WARRANTIES OR CONDITIONS OF ANY KIND, either express or implied.
See the License for the specific language governing permissions and
limitations under the License.
*/

package photon_pd

import (
	"errors"
	"fmt"
	"io/ioutil"
	"strings"
	"time"

	"k8s.io/api/core/v1"
	cloudprovider "k8s.io/cloud-provider"
	volumehelpers "k8s.io/cloud-provider/volume/helpers"
	"k8s.io/klog"
	"k8s.io/kubernetes/pkg/cloudprovider/providers/photon"
	"k8s.io/kubernetes/pkg/util/mount"
	"k8s.io/kubernetes/pkg/volume"
	volumeutil "k8s.io/kubernetes/pkg/volume/util"
)

const (
	maxRetries         = 10
	checkSleepDuration = time.Second
	diskByIDPath       = "/dev/disk/by-id/"
	diskPhotonPrefix   = "wwn-0x"
)

var ErrProbeVolume = errors.New("Error scanning attached volumes")

// volNameToDeviceName is a mapping between spec.Name from detacher
// and the device name inside scsi path. Once pvscsi controller is
// supported, this won't be needed.
var volNameToDeviceName = make(map[string]string)

type PhotonDiskUtil struct{}

func removeFromScsiSubsystem(volName string) {
	// TODO: if using pvscsi controller, this won't be needed
	deviceName := volNameToDeviceName[volName]
	fileName := "/sys/block/" + deviceName + "/device/delete"
	data := []byte("1")
	ioutil.WriteFile(fileName, data, 0666)
}

func scsiHostScan() {
	// TODO: if using pvscsi controller, this won't be needed
	scsi_path := "/sys/class/scsi_host/"
	if dirs, err := ioutil.ReadDir(scsi_path); err == nil {
		for _, f := range dirs {
			name := scsi_path + f.Name() + "/scan"
			data := []byte("- - -")
			ioutil.WriteFile(name, data, 0666)
			klog.Errorf("scsiHostScan scan for %s", name)
		}
	}
}

func verifyDevicePath(path string) (string, error) {
	if pathExists, err := mount.PathExists(path); err != nil {
		return "", fmt.Errorf("Error checking if path exists: %v", err)
	} else if pathExists {
		return path, nil
	}

	klog.V(4).Infof("verifyDevicePath: path not exists yet")
	return "", nil
}

// CreateVolume creates a PhotonController persistent disk.
func (util *PhotonDiskUtil) CreateVolume(p *photonPersistentDiskProvisioner) (pdID string, capacityGB int, fstype string, err error) {
	cloud, err := getCloudProvider(p.plugin.host.GetCloudProvider())
	if err != nil {
		klog.Errorf("Photon Controller Util: CreateVolume failed to get cloud provider. Error [%v]", err)
		return "", 0, "", err
	}

	capacity := p.options.PVC.Spec.Resources.Requests[v1.ResourceName(v1.ResourceStorage)]
	// PhotonController works with GiB, convert to GiB with rounding up
<<<<<<< HEAD
	volSizeGB, err := volumeutil.RoundUpToGiBInt(capacity)
=======
	volSizeGB, err := volumehelpers.RoundUpToGiBInt(capacity)
>>>>>>> 8c4f3a9d
	if err != nil {
		return "", 0, "", err
	}
	name := volumeutil.GenerateVolumeName(p.options.ClusterName, p.options.PVName, 255)
	volumeOptions := &photon.VolumeOptions{
		CapacityGB: volSizeGB,
		Tags:       *p.options.CloudTags,
		Name:       name,
	}

	for parameter, value := range p.options.Parameters {
		switch strings.ToLower(parameter) {
		case "flavor":
			volumeOptions.Flavor = value
		case volume.VolumeParameterFSType:
			fstype = value
			klog.V(4).Infof("Photon Controller Util: Setting fstype to %s", fstype)
		default:
			klog.Errorf("Photon Controller Util: invalid option %s for volume plugin %s.", parameter, p.plugin.GetPluginName())
			return "", 0, "", fmt.Errorf("Photon Controller Util: invalid option %s for volume plugin %s.", parameter, p.plugin.GetPluginName())
		}
	}

	pdID, err = cloud.CreateDisk(volumeOptions)
	if err != nil {
		klog.Errorf("Photon Controller Util: failed to CreateDisk. Error [%v]", err)
		return "", 0, "", err
	}

	klog.V(4).Infof("Successfully created Photon Controller persistent disk %s", name)
	return pdID, volSizeGB, "", nil
}

// DeleteVolume deletes a vSphere volume.
func (util *PhotonDiskUtil) DeleteVolume(pd *photonPersistentDiskDeleter) error {
	cloud, err := getCloudProvider(pd.plugin.host.GetCloudProvider())
	if err != nil {
		klog.Errorf("Photon Controller Util: DeleteVolume failed to get cloud provider. Error [%v]", err)
		return err
	}

	if err = cloud.DeleteDisk(pd.pdID); err != nil {
		klog.Errorf("Photon Controller Util: failed to DeleteDisk for pdID %s. Error [%v]", pd.pdID, err)
		return err
	}

	klog.V(4).Infof("Successfully deleted PhotonController persistent disk %s", pd.pdID)
	return nil
}

func getCloudProvider(cloud cloudprovider.Interface) (*photon.PCCloud, error) {
	if cloud == nil {
		klog.Errorf("Photon Controller Util: Cloud provider not initialized properly")
		return nil, fmt.Errorf("Photon Controller Util: Cloud provider not initialized properly")
	}

	pcc := cloud.(*photon.PCCloud)
	if pcc == nil {
		klog.Errorf("Invalid cloud provider: expected Photon Controller")
		return nil, fmt.Errorf("Invalid cloud provider: expected Photon Controller")
	}
	return pcc, nil
}<|MERGE_RESOLUTION|>--- conflicted
+++ resolved
@@ -91,11 +91,7 @@
 
 	capacity := p.options.PVC.Spec.Resources.Requests[v1.ResourceName(v1.ResourceStorage)]
 	// PhotonController works with GiB, convert to GiB with rounding up
-<<<<<<< HEAD
-	volSizeGB, err := volumeutil.RoundUpToGiBInt(capacity)
-=======
 	volSizeGB, err := volumehelpers.RoundUpToGiBInt(capacity)
->>>>>>> 8c4f3a9d
 	if err != nil {
 		return "", 0, "", err
 	}
