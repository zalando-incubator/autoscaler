/*
Copyright 2014 The Kubernetes Authors.

Licensed under the Apache License, Version 2.0 (the "License");
you may not use this file except in compliance with the License.
You may obtain a copy of the License at

    http://www.apache.org/licenses/LICENSE-2.0

Unless required by applicable law or agreed to in writing, software
distributed under the License is distributed on an "AS IS" BASIS,
WITHOUT WARRANTIES OR CONDITIONS OF ANY KIND, either express or implied.
See the License for the specific language governing permissions and
limitations under the License.
*/

package volume

import (
	"fmt"
	"net"
	"strings"
	"sync"

	authenticationv1 "k8s.io/api/authentication/v1"
	"k8s.io/api/core/v1"
	"k8s.io/apimachinery/pkg/api/resource"
	metav1 "k8s.io/apimachinery/pkg/apis/meta/v1"
	"k8s.io/apimachinery/pkg/types"
	utilerrors "k8s.io/apimachinery/pkg/util/errors"
	"k8s.io/apimachinery/pkg/util/validation"
	clientset "k8s.io/client-go/kubernetes"
	"k8s.io/client-go/tools/record"
<<<<<<< HEAD
	csiclientset "k8s.io/csi-api/pkg/client/clientset/versioned"
	"k8s.io/kubernetes/pkg/cloudprovider"
=======
	cloudprovider "k8s.io/cloud-provider"
	"k8s.io/klog"
>>>>>>> 8c4f3a9d
	"k8s.io/kubernetes/pkg/util/mount"
	"k8s.io/kubernetes/pkg/volume/util/recyclerclient"
	"k8s.io/kubernetes/pkg/volume/util/subpath"
)

type ProbeOperation uint32
type ProbeEvent struct {
	Plugin     VolumePlugin // VolumePlugin that was added/updated/removed. if ProbeEvent.Op is 'ProbeRemove', Plugin should be nil
	PluginName string
	Op         ProbeOperation // The operation to the plugin
}

const (
	// Common parameter which can be specified in StorageClass to specify the desired FSType
	// Provisioners SHOULD implement support for this if they are block device based
	// Must be a filesystem type supported by the host operating system.
	// Ex. "ext4", "xfs", "ntfs". Default value depends on the provisioner
	VolumeParameterFSType = "fstype"

	ProbeAddOrUpdate ProbeOperation = 1 << iota
	ProbeRemove
)

// VolumeOptions contains option information about a volume.
type VolumeOptions struct {
	// The attributes below are required by volume.Provisioner
	// TODO: refactor all of this out of volumes when an admin can configure
	// many kinds of provisioners.

	// Reclamation policy for a persistent volume
	PersistentVolumeReclaimPolicy v1.PersistentVolumeReclaimPolicy
	// Mount options for a persistent volume
	MountOptions []string
	// Suggested PV.Name of the PersistentVolume to provision.
	// This is a generated name guaranteed to be unique in Kubernetes cluster.
	// If you choose not to use it as volume name, ensure uniqueness by either
	// combining it with your value or create unique values of your own.
	PVName string
	// PVC is reference to the claim that lead to provisioning of a new PV.
	// Provisioners *must* create a PV that would be matched by this PVC,
	// i.e. with required capacity, accessMode, labels matching PVC.Selector and
	// so on.
	PVC *v1.PersistentVolumeClaim
	// Unique name of Kubernetes cluster.
	ClusterName string
	// Tags to attach to the real volume in the cloud provider - e.g. AWS EBS
	CloudTags *map[string]string
	// Volume provisioning parameters from StorageClass
	Parameters map[string]string
}

type DynamicPluginProber interface {
	Init() error

	// If an error occurs, events are undefined.
	Probe() (events []ProbeEvent, err error)
}

// VolumePlugin is an interface to volume plugins that can be used on a
// kubernetes node (e.g. by kubelet) to instantiate and manage volumes.
type VolumePlugin interface {
	// Init initializes the plugin.  This will be called exactly once
	// before any New* calls are made - implementations of plugins may
	// depend on this.
	Init(host VolumeHost) error

	// Name returns the plugin's name.  Plugins must use namespaced names
	// such as "example.com/volume" and contain exactly one '/' character.
	// The "kubernetes.io" namespace is reserved for plugins which are
	// bundled with kubernetes.
	GetPluginName() string

	// GetVolumeName returns the name/ID to uniquely identifying the actual
	// backing device, directory, path, etc. referenced by the specified volume
	// spec.
	// For Attachable volumes, this value must be able to be passed back to
	// volume Detach methods to identify the device to act on.
	// If the plugin does not support the given spec, this returns an error.
	GetVolumeName(spec *Spec) (string, error)

	// CanSupport tests whether the plugin supports a given volume
	// specification from the API.  The spec pointer should be considered
	// const.
	CanSupport(spec *Spec) bool

	// IsMigratedToCSI tests whether a CSIDriver implements this plugin's
	// functionality
	IsMigratedToCSI() bool

	// RequiresRemount returns true if this plugin requires mount calls to be
	// reexecuted. Atomically updating volumes, like Downward API, depend on
	// this to update the contents of the volume.
	RequiresRemount() bool

	// NewMounter creates a new volume.Mounter from an API specification.
	// Ownership of the spec pointer in *not* transferred.
	// - spec: The v1.Volume spec
	// - pod: The enclosing pod
	NewMounter(spec *Spec, podRef *v1.Pod, opts VolumeOptions) (Mounter, error)

	// NewUnmounter creates a new volume.Unmounter from recoverable state.
	// - name: The volume name, as per the v1.Volume spec.
	// - podUID: The UID of the enclosing pod
	NewUnmounter(name string, podUID types.UID) (Unmounter, error)

	// ConstructVolumeSpec constructs a volume spec based on the given volume name
	// and volumePath. The spec may have incomplete information due to limited
	// information from input. This function is used by volume manager to reconstruct
	// volume spec by reading the volume directories from disk
	ConstructVolumeSpec(volumeName, volumePath string) (*Spec, error)

	// SupportsMountOption returns true if volume plugins supports Mount options
	// Specifying mount options in a volume plugin that doesn't support
	// user specified mount options will result in error creating persistent volumes
	SupportsMountOption() bool

	// SupportsBulkVolumeVerification checks if volume plugin type is capable
	// of enabling bulk polling of all nodes. This can speed up verification of
	// attached volumes by quite a bit, but underlying pluging must support it.
	SupportsBulkVolumeVerification() bool
}

// PersistentVolumePlugin is an extended interface of VolumePlugin and is used
// by volumes that want to provide long term persistence of data
type PersistentVolumePlugin interface {
	VolumePlugin
	// GetAccessModes describes the ways a given volume can be accessed/mounted.
	GetAccessModes() []v1.PersistentVolumeAccessMode
}

// RecyclableVolumePlugin is an extended interface of VolumePlugin and is used
// by persistent volumes that want to be recycled before being made available
// again to new claims
type RecyclableVolumePlugin interface {
	VolumePlugin

	// Recycle knows how to reclaim this
	// resource after the volume's release from a PersistentVolumeClaim.
	// Recycle will use the provided recorder to write any events that might be
	// interesting to user. It's expected that caller will pass these events to
	// the PV being recycled.
	Recycle(pvName string, spec *Spec, eventRecorder recyclerclient.RecycleEventRecorder) error
}

// DeletableVolumePlugin is an extended interface of VolumePlugin and is used
// by persistent volumes that want to be deleted from the cluster after their
// release from a PersistentVolumeClaim.
type DeletableVolumePlugin interface {
	VolumePlugin
	// NewDeleter creates a new volume.Deleter which knows how to delete this
	// resource in accordance with the underlying storage provider after the
	// volume's release from a claim
	NewDeleter(spec *Spec) (Deleter, error)
}

// ProvisionableVolumePlugin is an extended interface of VolumePlugin and is
// used to create volumes for the cluster.
type ProvisionableVolumePlugin interface {
	VolumePlugin
	// NewProvisioner creates a new volume.Provisioner which knows how to
	// create PersistentVolumes in accordance with the plugin's underlying
	// storage provider
	NewProvisioner(options VolumeOptions) (Provisioner, error)
}

// AttachableVolumePlugin is an extended interface of VolumePlugin and is used for volumes that require attachment
// to a node before mounting.
type AttachableVolumePlugin interface {
	DeviceMountableVolumePlugin
	NewAttacher() (Attacher, error)
	NewDetacher() (Detacher, error)
<<<<<<< HEAD
=======
	// CanAttach tests if provided volume spec is attachable
	CanAttach(spec *Spec) bool
>>>>>>> 8c4f3a9d
}

// DeviceMountableVolumePlugin is an extended interface of VolumePlugin and is used
// for volumes that requires mount device to a node before binding to volume to pod.
type DeviceMountableVolumePlugin interface {
	VolumePlugin
	NewDeviceMounter() (DeviceMounter, error)
	NewDeviceUnmounter() (DeviceUnmounter, error)
	GetDeviceMountRefs(deviceMountPath string) ([]string, error)
}

// ExpandableVolumePlugin is an extended interface of VolumePlugin and is used for volumes that can be
// expanded
type ExpandableVolumePlugin interface {
	VolumePlugin
	ExpandVolumeDevice(spec *Spec, newSize resource.Quantity, oldSize resource.Quantity) (resource.Quantity, error)
	RequiresFSResize() bool
}

// FSResizableVolumePlugin is an extension of ExpandableVolumePlugin and is used for volumes (flex)
// that require extra steps on nodes for expansion to complete
type FSResizableVolumePlugin interface {
	ExpandableVolumePlugin
	ExpandFS(spec *Spec, devicePath, deviceMountPath string, newSize, oldSize resource.Quantity) error
}

// VolumePluginWithAttachLimits is an extended interface of VolumePlugin that restricts number of
// volumes that can be attached to a node.
type VolumePluginWithAttachLimits interface {
	VolumePlugin
	// Return maximum number of volumes that can be attached to a node for this plugin.
	// The key must be same as string returned by VolumeLimitKey function. The returned
	// map may look like:
	//     - { "storage-limits-aws-ebs": 39 }
	//     - { "storage-limits-gce-pd": 10 }
	// A volume plugin may return error from this function - if it can not be used on a given node or not
	// applicable in given environment (where environment could be cloudprovider or any other dependency)
	// For example - calling this function for EBS volume plugin on a GCE node should
	// result in error.
	// The returned values are stored in node allocatable property and will be used
	// by scheduler to determine how many pods with volumes can be scheduled on given node.
	GetVolumeLimits() (map[string]int64, error)
	// Return volume limit key string to be used in node capacity constraints
	// The key must start with prefix storage-limits-. For example:
	//    - storage-limits-aws-ebs
	//    - storage-limits-csi-cinder
	// The key should respect character limit of ResourceName type
	// This function may be called by kubelet or scheduler to identify node allocatable property
	// which stores volumes limits.
	VolumeLimitKey(spec *Spec) string
}

// BlockVolumePlugin is an extend interface of VolumePlugin and is used for block volumes support.
type BlockVolumePlugin interface {
	VolumePlugin
	// NewBlockVolumeMapper creates a new volume.BlockVolumeMapper from an API specification.
	// Ownership of the spec pointer in *not* transferred.
	// - spec: The v1.Volume spec
	// - pod: The enclosing pod
	NewBlockVolumeMapper(spec *Spec, podRef *v1.Pod, opts VolumeOptions) (BlockVolumeMapper, error)
	// NewBlockVolumeUnmapper creates a new volume.BlockVolumeUnmapper from recoverable state.
	// - name: The volume name, as per the v1.Volume spec.
	// - podUID: The UID of the enclosing pod
	NewBlockVolumeUnmapper(name string, podUID types.UID) (BlockVolumeUnmapper, error)
	// ConstructBlockVolumeSpec constructs a volume spec based on the given
	// podUID, volume name and a pod device map path.
	// The spec may have incomplete information due to limited information
	// from input. This function is used by volume manager to reconstruct
	// volume spec by reading the volume directories from disk.
	ConstructBlockVolumeSpec(podUID types.UID, volumeName, volumePath string) (*Spec, error)
}

// VolumeHost is an interface that plugins can use to access the kubelet.
type VolumeHost interface {
	// GetPluginDir returns the absolute path to a directory under which
	// a given plugin may store data.  This directory might not actually
	// exist on disk yet.  For plugin data that is per-pod, see
	// GetPodPluginDir().
	GetPluginDir(pluginName string) string

	// GetVolumeDevicePluginDir returns the absolute path to a directory
	// under which a given plugin may store data.
	// ex. plugins/kubernetes.io/{PluginName}/{DefaultKubeletVolumeDevicesDirName}/{volumePluginDependentPath}/
	GetVolumeDevicePluginDir(pluginName string) string

	// GetPodsDir returns the absolute path to a directory where all the pods
	// information is stored
	GetPodsDir() string

	// GetPodVolumeDir returns the absolute path a directory which
	// represents the named volume under the named plugin for the given
	// pod.  If the specified pod does not exist, the result of this call
	// might not exist.
	GetPodVolumeDir(podUID types.UID, pluginName string, volumeName string) string

	// GetPodPluginDir returns the absolute path to a directory under which
	// a given plugin may store data for a given pod.  If the specified pod
	// does not exist, the result of this call might not exist.  This
	// directory might not actually exist on disk yet.
	GetPodPluginDir(podUID types.UID, pluginName string) string

	// GetPodVolumeDeviceDir returns the absolute path a directory which
	// represents the named plugin for the given pod.
	// If the specified pod does not exist, the result of this call
	// might not exist.
	// ex. pods/{podUid}/{DefaultKubeletVolumeDevicesDirName}/{escapeQualifiedPluginName}/
	GetPodVolumeDeviceDir(podUID types.UID, pluginName string) string

	// GetKubeClient returns a client interface
	GetKubeClient() clientset.Interface

	// GetCSIClient returns a client interface to csi.storage.k8s.io
	GetCSIClient() csiclientset.Interface

	// NewWrapperMounter finds an appropriate plugin with which to handle
	// the provided spec.  This is used to implement volume plugins which
	// "wrap" other plugins.  For example, the "secret" volume is
	// implemented in terms of the "emptyDir" volume.
	NewWrapperMounter(volName string, spec Spec, pod *v1.Pod, opts VolumeOptions) (Mounter, error)

	// NewWrapperUnmounter finds an appropriate plugin with which to handle
	// the provided spec.  See comments on NewWrapperMounter for more
	// context.
	NewWrapperUnmounter(volName string, spec Spec, podUID types.UID) (Unmounter, error)

	// Get cloud provider from kubelet.
	GetCloudProvider() cloudprovider.Interface

	// Get mounter interface.
	GetMounter(pluginName string) mount.Interface

	// Returns the hostname of the host kubelet is running on
	GetHostName() string

	// Returns host IP or nil in the case of error.
	GetHostIP() (net.IP, error)

	// Returns node allocatable.
	GetNodeAllocatable() (v1.ResourceList, error)

	// Returns a function that returns a secret.
	GetSecretFunc() func(namespace, name string) (*v1.Secret, error)

	// Returns a function that returns a configmap.
	GetConfigMapFunc() func(namespace, name string) (*v1.ConfigMap, error)

	GetServiceAccountTokenFunc() func(namespace, name string, tr *authenticationv1.TokenRequest) (*authenticationv1.TokenRequest, error)

	DeleteServiceAccountTokenFunc() func(podUID types.UID)

	// Returns an interface that should be used to execute any utilities in volume plugins
	GetExec(pluginName string) mount.Exec

	// Returns the labels on the node
	GetNodeLabels() (map[string]string, error)

	// Returns the name of the node
	GetNodeName() types.NodeName

	// Returns the event recorder of kubelet.
	GetEventRecorder() record.EventRecorder

	// Returns an interface that should be used to execute subpath operations
	GetSubpather() subpath.Interface
}

// VolumePluginMgr tracks registered plugins.
type VolumePluginMgr struct {
	mutex         sync.Mutex
	plugins       map[string]VolumePlugin
	prober        DynamicPluginProber
	probedPlugins map[string]VolumePlugin
	Host          VolumeHost
}

// Spec is an internal representation of a volume.  All API volume types translate to Spec.
type Spec struct {
	Volume           *v1.Volume
	PersistentVolume *v1.PersistentVolume
	ReadOnly         bool
}

// Name returns the name of either Volume or PersistentVolume, one of which must not be nil.
func (spec *Spec) Name() string {
	switch {
	case spec.Volume != nil:
		return spec.Volume.Name
	case spec.PersistentVolume != nil:
		return spec.PersistentVolume.Name
	default:
		return ""
	}
}

// IsKubeletExpandable returns true for volume types that can be expanded only by the node
// and not the controller. Currently Flex volume is the only one in this category since
// it is typically not installed on the controller
func (spec *Spec) IsKubeletExpandable() bool {
	switch {
	case spec.Volume != nil:
		return spec.Volume.FlexVolume != nil
	case spec.PersistentVolume != nil:
		return spec.PersistentVolume.Spec.FlexVolume != nil
	default:
		return false

	}
}

// KubeletExpandablePluginName creates and returns a name for the plugin
// this is used in context on the controller where the plugin lookup fails
// as volume expansion on controller isn't supported, but a plugin name is
// required
func (spec *Spec) KubeletExpandablePluginName() string {
	switch {
	case spec.Volume != nil && spec.Volume.FlexVolume != nil:
		return spec.Volume.FlexVolume.Driver
	case spec.PersistentVolume != nil && spec.PersistentVolume.Spec.FlexVolume != nil:
		return spec.PersistentVolume.Spec.FlexVolume.Driver
	default:
		return ""
	}
}

// VolumeConfig is how volume plugins receive configuration.  An instance
// specific to the plugin will be passed to the plugin's
// ProbeVolumePlugins(config) func.  Reasonable defaults will be provided by
// the binary hosting the plugins while allowing override of those default
// values.  Those config values are then set to an instance of VolumeConfig
// and passed to the plugin.
//
// Values in VolumeConfig are intended to be relevant to several plugins, but
// not necessarily all plugins.  The preference is to leverage strong typing
// in this struct.  All config items must have a descriptive but non-specific
// name (i.e, RecyclerMinimumTimeout is OK but RecyclerMinimumTimeoutForNFS is
// !OK).  An instance of config will be given directly to the plugin, so
// config names specific to plugins are unneeded and wrongly expose plugins in
// this VolumeConfig struct.
//
// OtherAttributes is a map of string values intended for one-off
// configuration of a plugin or config that is only relevant to a single
// plugin.  All values are passed by string and require interpretation by the
// plugin. Passing config as strings is the least desirable option but can be
// used for truly one-off configuration. The binary should still use strong
// typing for this value when binding CLI values before they are passed as
// strings in OtherAttributes.
type VolumeConfig struct {
	// RecyclerPodTemplate is pod template that understands how to scrub clean
	// a persistent volume after its release. The template is used by plugins
	// which override specific properties of the pod in accordance with that
	// plugin. See NewPersistentVolumeRecyclerPodTemplate for the properties
	// that are expected to be overridden.
	RecyclerPodTemplate *v1.Pod

	// RecyclerMinimumTimeout is the minimum amount of time in seconds for the
	// recycler pod's ActiveDeadlineSeconds attribute. Added to the minimum
	// timeout is the increment per Gi of capacity.
	RecyclerMinimumTimeout int

	// RecyclerTimeoutIncrement is the number of seconds added to the recycler
	// pod's ActiveDeadlineSeconds for each Gi of capacity in the persistent
	// volume. Example: 5Gi volume x 30s increment = 150s + 30s minimum = 180s
	// ActiveDeadlineSeconds for recycler pod
	RecyclerTimeoutIncrement int

	// PVName is name of the PersistentVolume instance that is being recycled.
	// It is used to generate unique recycler pod name.
	PVName string

	// OtherAttributes stores config as strings.  These strings are opaque to
	// the system and only understood by the binary hosting the plugin and the
	// plugin itself.
	OtherAttributes map[string]string

	// ProvisioningEnabled configures whether provisioning of this plugin is
	// enabled or not. Currently used only in host_path plugin.
	ProvisioningEnabled bool
}

// NewSpecFromVolume creates an Spec from an v1.Volume
func NewSpecFromVolume(vs *v1.Volume) *Spec {
	return &Spec{
		Volume: vs,
	}
}

// NewSpecFromPersistentVolume creates an Spec from an v1.PersistentVolume
func NewSpecFromPersistentVolume(pv *v1.PersistentVolume, readOnly bool) *Spec {
	return &Spec{
		PersistentVolume: pv,
		ReadOnly:         readOnly,
	}
}

// InitPlugins initializes each plugin.  All plugins must have unique names.
// This must be called exactly once before any New* methods are called on any
// plugins.
func (pm *VolumePluginMgr) InitPlugins(plugins []VolumePlugin, prober DynamicPluginProber, host VolumeHost) error {
	pm.mutex.Lock()
	defer pm.mutex.Unlock()

	pm.Host = host

	if prober == nil {
		// Use a dummy prober to prevent nil deference.
		pm.prober = &dummyPluginProber{}
	} else {
		pm.prober = prober
	}
	if err := pm.prober.Init(); err != nil {
		// Prober init failure should not affect the initialization of other plugins.
		klog.Errorf("Error initializing dynamic plugin prober: %s", err)
		pm.prober = &dummyPluginProber{}
	}

	if pm.plugins == nil {
		pm.plugins = map[string]VolumePlugin{}
	}
	if pm.probedPlugins == nil {
		pm.probedPlugins = map[string]VolumePlugin{}
	}

	allErrs := []error{}
	for _, plugin := range plugins {
		name := plugin.GetPluginName()
		if errs := validation.IsQualifiedName(name); len(errs) != 0 {
			allErrs = append(allErrs, fmt.Errorf("volume plugin has invalid name: %q: %s", name, strings.Join(errs, ";")))
			continue
		}

		if _, found := pm.plugins[name]; found {
			allErrs = append(allErrs, fmt.Errorf("volume plugin %q was registered more than once", name))
			continue
		}
		err := plugin.Init(host)
		if err != nil {
			klog.Errorf("Failed to load volume plugin %s, error: %s", name, err.Error())
			allErrs = append(allErrs, err)
			continue
		}
		pm.plugins[name] = plugin
		klog.V(1).Infof("Loaded volume plugin %q", name)
	}
	return utilerrors.NewAggregate(allErrs)
}

func (pm *VolumePluginMgr) initProbedPlugin(probedPlugin VolumePlugin) error {
	name := probedPlugin.GetPluginName()
	if errs := validation.IsQualifiedName(name); len(errs) != 0 {
		return fmt.Errorf("volume plugin has invalid name: %q: %s", name, strings.Join(errs, ";"))
	}

	err := probedPlugin.Init(pm.Host)
	if err != nil {
		return fmt.Errorf("Failed to load volume plugin %s, error: %s", name, err.Error())
	}

	klog.V(1).Infof("Loaded volume plugin %q", name)
	return nil
}

// FindPluginBySpec looks for a plugin that can support a given volume
// specification.  If no plugins can support or more than one plugin can
// support it, return error.
func (pm *VolumePluginMgr) FindPluginBySpec(spec *Spec) (VolumePlugin, error) {
	pm.mutex.Lock()
	defer pm.mutex.Unlock()

	if spec == nil {
		return nil, fmt.Errorf("Could not find plugin because volume spec is nil")
	}

	matchedPluginNames := []string{}
	matches := []VolumePlugin{}
	for k, v := range pm.plugins {
		if v.CanSupport(spec) {
			matchedPluginNames = append(matchedPluginNames, k)
			matches = append(matches, v)
		}
	}

	pm.refreshProbedPlugins()
	for _, plugin := range pm.probedPlugins {
		if plugin.CanSupport(spec) {
			matchedPluginNames = append(matchedPluginNames, plugin.GetPluginName())
			matches = append(matches, plugin)
		}
	}

	if len(matches) == 0 {
		return nil, fmt.Errorf("no volume plugin matched")
	}
	if len(matches) > 1 {
		return nil, fmt.Errorf("multiple volume plugins matched: %s", strings.Join(matchedPluginNames, ","))
	}
	return matches[0], nil
}

// IsPluginMigratableBySpec looks for a plugin that can support a given volume
// specification and whether that plugin is Migratable. If no plugins can
// support or more than one plugin can support it, return error.
func (pm *VolumePluginMgr) IsPluginMigratableBySpec(spec *Spec) (bool, error) {
	pm.mutex.Lock()
	defer pm.mutex.Unlock()

	if spec == nil {
		return false, fmt.Errorf("could not find if plugin is migratable because volume spec is nil")
	}

	matchedPluginNames := []string{}
	matches := []VolumePlugin{}
	for k, v := range pm.plugins {
		if v.CanSupport(spec) {
			matchedPluginNames = append(matchedPluginNames, k)
			matches = append(matches, v)
		}
	}

	if len(matches) == 0 {
		// Not a known plugin (flex) in which case it is not migratable
		return false, nil
	}
	if len(matches) > 1 {
		return false, fmt.Errorf("multiple volume plugins matched: %s", strings.Join(matchedPluginNames, ","))
	}

	return matches[0].IsMigratedToCSI(), nil
}

// FindPluginByName fetches a plugin by name or by legacy name.  If no plugin
// is found, returns error.
func (pm *VolumePluginMgr) FindPluginByName(name string) (VolumePlugin, error) {
	pm.mutex.Lock()
	defer pm.mutex.Unlock()

	// Once we can get rid of legacy names we can reduce this to a map lookup.
	matchedPluginNames := []string{}
	matches := []VolumePlugin{}
	for k, v := range pm.plugins {
		if v.GetPluginName() == name {
			matchedPluginNames = append(matchedPluginNames, k)
			matches = append(matches, v)
		}
	}

	pm.refreshProbedPlugins()
	for _, plugin := range pm.probedPlugins {
		if plugin.GetPluginName() == name {
			matchedPluginNames = append(matchedPluginNames, plugin.GetPluginName())
			matches = append(matches, plugin)
		}
	}

	if len(matches) == 0 {
		return nil, fmt.Errorf("no volume plugin matched")
	}
	if len(matches) > 1 {
		return nil, fmt.Errorf("multiple volume plugins matched: %s", strings.Join(matchedPluginNames, ","))
	}
	return matches[0], nil
}

// Check if probedPlugin cache update is required.
// If it is, initialize all probed plugins and replace the cache with them.
func (pm *VolumePluginMgr) refreshProbedPlugins() {
	events, err := pm.prober.Probe()
	if err != nil {
		klog.Errorf("Error dynamically probing plugins: %s", err)
		return // Use cached plugins upon failure.
	}

	for _, event := range events {
		if event.Op == ProbeAddOrUpdate {
			if err := pm.initProbedPlugin(event.Plugin); err != nil {
				klog.Errorf("Error initializing dynamically probed plugin %s; error: %s",
					event.Plugin.GetPluginName(), err)
				continue
			}
			pm.probedPlugins[event.Plugin.GetPluginName()] = event.Plugin
		} else if event.Op == ProbeRemove {
			// Plugin is not available on ProbeRemove event, only PluginName
			delete(pm.probedPlugins, event.PluginName)
		} else {
			klog.Errorf("Unknown Operation on PluginName: %s.",
				event.Plugin.GetPluginName())
		}
	}
}

// ListVolumePluginWithLimits returns plugins that have volume limits on nodes
func (pm *VolumePluginMgr) ListVolumePluginWithLimits() []VolumePluginWithAttachLimits {
	matchedPlugins := []VolumePluginWithAttachLimits{}
	for _, v := range pm.plugins {
		if plugin, ok := v.(VolumePluginWithAttachLimits); ok {
			matchedPlugins = append(matchedPlugins, plugin)
		}
	}
	return matchedPlugins
}

// FindPersistentPluginBySpec looks for a persistent volume plugin that can
// support a given volume specification.  If no plugin is found, return an
// error
func (pm *VolumePluginMgr) FindPersistentPluginBySpec(spec *Spec) (PersistentVolumePlugin, error) {
	volumePlugin, err := pm.FindPluginBySpec(spec)
	if err != nil {
		return nil, fmt.Errorf("Could not find volume plugin for spec: %#v", spec)
	}
	if persistentVolumePlugin, ok := volumePlugin.(PersistentVolumePlugin); ok {
		return persistentVolumePlugin, nil
	}
	return nil, fmt.Errorf("no persistent volume plugin matched")
}

// FindVolumePluginWithLimitsBySpec returns volume plugin that has a limit on how many
// of them can be attached to a node
func (pm *VolumePluginMgr) FindVolumePluginWithLimitsBySpec(spec *Spec) (VolumePluginWithAttachLimits, error) {
	volumePlugin, err := pm.FindPluginBySpec(spec)
	if err != nil {
		return nil, fmt.Errorf("Could not find volume plugin for spec : %#v", spec)
	}

	if limitedPlugin, ok := volumePlugin.(VolumePluginWithAttachLimits); ok {
		return limitedPlugin, nil
	}
	return nil, fmt.Errorf("no plugin with limits found")
}

// FindPersistentPluginByName fetches a persistent volume plugin by name.  If
// no plugin is found, returns error.
func (pm *VolumePluginMgr) FindPersistentPluginByName(name string) (PersistentVolumePlugin, error) {
	volumePlugin, err := pm.FindPluginByName(name)
	if err != nil {
		return nil, err
	}
	if persistentVolumePlugin, ok := volumePlugin.(PersistentVolumePlugin); ok {
		return persistentVolumePlugin, nil
	}
	return nil, fmt.Errorf("no persistent volume plugin matched")
}

// FindRecyclablePluginByName fetches a persistent volume plugin by name.  If
// no plugin is found, returns error.
func (pm *VolumePluginMgr) FindRecyclablePluginBySpec(spec *Spec) (RecyclableVolumePlugin, error) {
	volumePlugin, err := pm.FindPluginBySpec(spec)
	if err != nil {
		return nil, err
	}
	if recyclableVolumePlugin, ok := volumePlugin.(RecyclableVolumePlugin); ok {
		return recyclableVolumePlugin, nil
	}
	return nil, fmt.Errorf("no recyclable volume plugin matched")
}

// FindProvisionablePluginByName fetches  a persistent volume plugin by name.  If
// no plugin is found, returns error.
func (pm *VolumePluginMgr) FindProvisionablePluginByName(name string) (ProvisionableVolumePlugin, error) {
	volumePlugin, err := pm.FindPluginByName(name)
	if err != nil {
		return nil, err
	}
	if provisionableVolumePlugin, ok := volumePlugin.(ProvisionableVolumePlugin); ok {
		return provisionableVolumePlugin, nil
	}
	return nil, fmt.Errorf("no provisionable volume plugin matched")
}

// FindDeletablePluginBySppec fetches a persistent volume plugin by spec.  If
// no plugin is found, returns error.
func (pm *VolumePluginMgr) FindDeletablePluginBySpec(spec *Spec) (DeletableVolumePlugin, error) {
	volumePlugin, err := pm.FindPluginBySpec(spec)
	if err != nil {
		return nil, err
	}
	if deletableVolumePlugin, ok := volumePlugin.(DeletableVolumePlugin); ok {
		return deletableVolumePlugin, nil
	}
	return nil, fmt.Errorf("no deletable volume plugin matched")
}

// FindDeletablePluginByName fetches a persistent volume plugin by name.  If
// no plugin is found, returns error.
func (pm *VolumePluginMgr) FindDeletablePluginByName(name string) (DeletableVolumePlugin, error) {
	volumePlugin, err := pm.FindPluginByName(name)
	if err != nil {
		return nil, err
	}
	if deletableVolumePlugin, ok := volumePlugin.(DeletableVolumePlugin); ok {
		return deletableVolumePlugin, nil
	}
	return nil, fmt.Errorf("no deletable volume plugin matched")
}

// FindCreatablePluginBySpec fetches a persistent volume plugin by name.  If
// no plugin is found, returns error.
func (pm *VolumePluginMgr) FindCreatablePluginBySpec(spec *Spec) (ProvisionableVolumePlugin, error) {
	volumePlugin, err := pm.FindPluginBySpec(spec)
	if err != nil {
		return nil, err
	}
	if provisionableVolumePlugin, ok := volumePlugin.(ProvisionableVolumePlugin); ok {
		return provisionableVolumePlugin, nil
	}
	return nil, fmt.Errorf("no creatable volume plugin matched")
}

// FindAttachablePluginBySpec fetches a persistent volume plugin by spec.
// Unlike the other "FindPlugin" methods, this does not return error if no
// plugin is found.  All volumes require a mounter and unmounter, but not
// every volume will have an attacher/detacher.
func (pm *VolumePluginMgr) FindAttachablePluginBySpec(spec *Spec) (AttachableVolumePlugin, error) {
	volumePlugin, err := pm.FindPluginBySpec(spec)
	if err != nil {
		return nil, err
	}
	if attachableVolumePlugin, ok := volumePlugin.(AttachableVolumePlugin); ok {
		if attachableVolumePlugin.CanAttach(spec) {
			return attachableVolumePlugin, nil
		}
	}
	return nil, nil
}

// FindAttachablePluginByName fetches an attachable volume plugin by name.
// Unlike the other "FindPlugin" methods, this does not return error if no
// plugin is found.  All volumes require a mounter and unmounter, but not
// every volume will have an attacher/detacher.
func (pm *VolumePluginMgr) FindAttachablePluginByName(name string) (AttachableVolumePlugin, error) {
	volumePlugin, err := pm.FindPluginByName(name)
	if err != nil {
		return nil, err
	}
	if attachablePlugin, ok := volumePlugin.(AttachableVolumePlugin); ok {
		return attachablePlugin, nil
	}
	return nil, nil
}

// FindDeviceMountablePluginBySpec fetches a persistent volume plugin by spec.
func (pm *VolumePluginMgr) FindDeviceMountablePluginBySpec(spec *Spec) (DeviceMountableVolumePlugin, error) {
	volumePlugin, err := pm.FindPluginBySpec(spec)
	if err != nil {
		return nil, err
	}
	if deviceMountableVolumePlugin, ok := volumePlugin.(DeviceMountableVolumePlugin); ok {
		return deviceMountableVolumePlugin, nil
	}
	return nil, nil
}

// FindDeviceMountablePluginByName fetches a devicemountable volume plugin by name.
func (pm *VolumePluginMgr) FindDeviceMountablePluginByName(name string) (DeviceMountableVolumePlugin, error) {
	volumePlugin, err := pm.FindPluginByName(name)
	if err != nil {
		return nil, err
	}
	if deviceMountableVolumePlugin, ok := volumePlugin.(DeviceMountableVolumePlugin); ok {
		return deviceMountableVolumePlugin, nil
	}
	return nil, nil
}

// FindExpandablePluginBySpec fetches a persistent volume plugin by spec.
func (pm *VolumePluginMgr) FindExpandablePluginBySpec(spec *Spec) (ExpandableVolumePlugin, error) {
	volumePlugin, err := pm.FindPluginBySpec(spec)
	if err != nil {
		if spec.IsKubeletExpandable() {
			// for kubelet expandable volumes, return a noop plugin that
			// returns success for expand on the controller
			klog.V(4).Infof("FindExpandablePluginBySpec(%s) -> returning noopExpandableVolumePluginInstance", spec.Name())
			return &noopExpandableVolumePluginInstance{spec}, nil
		}
		klog.V(4).Infof("FindExpandablePluginBySpec(%s) -> err:%v", spec.Name(), err)
		return nil, err
	}

	if expandableVolumePlugin, ok := volumePlugin.(ExpandableVolumePlugin); ok {
		return expandableVolumePlugin, nil
	}
	return nil, nil
}

// FindExpandablePluginBySpec fetches a persistent volume plugin by name.
func (pm *VolumePluginMgr) FindExpandablePluginByName(name string) (ExpandableVolumePlugin, error) {
	volumePlugin, err := pm.FindPluginByName(name)
	if err != nil {
		return nil, err
	}

	if expandableVolumePlugin, ok := volumePlugin.(ExpandableVolumePlugin); ok {
		return expandableVolumePlugin, nil
	}
	return nil, nil
}

// FindMapperPluginBySpec fetches a block volume plugin by spec.
func (pm *VolumePluginMgr) FindMapperPluginBySpec(spec *Spec) (BlockVolumePlugin, error) {
	volumePlugin, err := pm.FindPluginBySpec(spec)
	if err != nil {
		return nil, err
	}

	if blockVolumePlugin, ok := volumePlugin.(BlockVolumePlugin); ok {
		return blockVolumePlugin, nil
	}
	return nil, nil
}

// FindMapperPluginByName fetches a block volume plugin by name.
func (pm *VolumePluginMgr) FindMapperPluginByName(name string) (BlockVolumePlugin, error) {
	volumePlugin, err := pm.FindPluginByName(name)
	if err != nil {
		return nil, err
	}

	if blockVolumePlugin, ok := volumePlugin.(BlockVolumePlugin); ok {
		return blockVolumePlugin, nil
	}
	return nil, nil
}

// FindFSResizablePluginBySpec fetches a persistent volume plugin by spec
func (pm *VolumePluginMgr) FindFSResizablePluginBySpec(spec *Spec) (FSResizableVolumePlugin, error) {
	volumePlugin, err := pm.FindPluginBySpec(spec)
	if err != nil {
		return nil, err
	}
	if fsResizablePlugin, ok := volumePlugin.(FSResizableVolumePlugin); ok {
		return fsResizablePlugin, nil
	}
	return nil, nil
}

// FindFSResizablePluginByName fetches a persistent volume plugin by name
func (pm *VolumePluginMgr) FindFSResizablePluginByName(name string) (FSResizableVolumePlugin, error) {
	volumePlugin, err := pm.FindPluginByName(name)
	if err != nil {
		return nil, err
	}

	if fsResizablePlugin, ok := volumePlugin.(FSResizableVolumePlugin); ok {
		return fsResizablePlugin, nil
	}

	return nil, nil
}

// NewPersistentVolumeRecyclerPodTemplate creates a template for a recycler
// pod.  By default, a recycler pod simply runs "rm -rf" on a volume and tests
// for emptiness.  Most attributes of the template will be correct for most
// plugin implementations.  The following attributes can be overridden per
// plugin via configuration:
//
// 1.  pod.Spec.Volumes[0].VolumeSource must be overridden.  Recycler
//     implementations without a valid VolumeSource will fail.
// 2.  pod.GenerateName helps distinguish recycler pods by name.  Recommended.
//     Default is "pv-recycler-".
// 3.  pod.Spec.ActiveDeadlineSeconds gives the recycler pod a maximum timeout
//     before failing.  Recommended.  Default is 60 seconds.
//
// See HostPath and NFS for working recycler examples
func NewPersistentVolumeRecyclerPodTemplate() *v1.Pod {
	timeout := int64(60)
	pod := &v1.Pod{
		ObjectMeta: metav1.ObjectMeta{
			GenerateName: "pv-recycler-",
			Namespace:    metav1.NamespaceDefault,
		},
		Spec: v1.PodSpec{
			ActiveDeadlineSeconds: &timeout,
			RestartPolicy:         v1.RestartPolicyNever,
			Volumes: []v1.Volume{
				{
					Name: "vol",
					// IMPORTANT!  All plugins using this template MUST
					// override pod.Spec.Volumes[0].VolumeSource Recycler
					// implementations without a valid VolumeSource will fail.
					VolumeSource: v1.VolumeSource{},
				},
			},
			Containers: []v1.Container{
				{
					Name:    "pv-recycler",
					Image:   "busybox:1.27",
					Command: []string{"/bin/sh"},
					Args:    []string{"-c", "test -e /scrub && rm -rf /scrub/..?* /scrub/.[!.]* /scrub/*  && test -z \"$(ls -A /scrub)\" || exit 1"},
					VolumeMounts: []v1.VolumeMount{
						{
							Name:      "vol",
							MountPath: "/scrub",
						},
					},
				},
			},
		},
	}
	return pod
}

// Check validity of recycle pod template
// List of checks:
// - at least one volume is defined in the recycle pod template
// If successful, returns nil
// if unsuccessful, returns an error.
func ValidateRecyclerPodTemplate(pod *v1.Pod) error {
	if len(pod.Spec.Volumes) < 1 {
		return fmt.Errorf("does not contain any volume(s)")
	}
	return nil
}

type dummyPluginProber struct{}

func (*dummyPluginProber) Init() error                  { return nil }
func (*dummyPluginProber) Probe() ([]ProbeEvent, error) { return nil, nil }<|MERGE_RESOLUTION|>--- conflicted
+++ resolved
@@ -31,13 +31,8 @@
 	"k8s.io/apimachinery/pkg/util/validation"
 	clientset "k8s.io/client-go/kubernetes"
 	"k8s.io/client-go/tools/record"
-<<<<<<< HEAD
-	csiclientset "k8s.io/csi-api/pkg/client/clientset/versioned"
-	"k8s.io/kubernetes/pkg/cloudprovider"
-=======
 	cloudprovider "k8s.io/cloud-provider"
 	"k8s.io/klog"
->>>>>>> 8c4f3a9d
 	"k8s.io/kubernetes/pkg/util/mount"
 	"k8s.io/kubernetes/pkg/volume/util/recyclerclient"
 	"k8s.io/kubernetes/pkg/volume/util/subpath"
@@ -209,11 +204,8 @@
 	DeviceMountableVolumePlugin
 	NewAttacher() (Attacher, error)
 	NewDetacher() (Detacher, error)
-<<<<<<< HEAD
-=======
 	// CanAttach tests if provided volume spec is attachable
 	CanAttach(spec *Spec) bool
->>>>>>> 8c4f3a9d
 }
 
 // DeviceMountableVolumePlugin is an extended interface of VolumePlugin and is used
@@ -324,9 +316,6 @@
 
 	// GetKubeClient returns a client interface
 	GetKubeClient() clientset.Interface
-
-	// GetCSIClient returns a client interface to csi.storage.k8s.io
-	GetCSIClient() csiclientset.Interface
 
 	// NewWrapperMounter finds an appropriate plugin with which to handle
 	// the provided spec.  This is used to implement volume plugins which
