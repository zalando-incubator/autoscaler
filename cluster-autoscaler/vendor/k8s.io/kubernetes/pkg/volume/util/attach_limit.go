/*
Copyright 2018 The Kubernetes Authors.

Licensed under the Apache License, Version 2.0 (the "License");
you may not use this file except in compliance with the License.
You may obtain a copy of the License at

    http://www.apache.org/licenses/LICENSE-2.0

Unless required by applicable law or agreed to in writing, software
distributed under the License is distributed on an "AS IS" BASIS,
WITHOUT WARRANTIES OR CONDITIONS OF ANY KIND, either express or implied.
See the License for the specific language governing permissions and
limitations under the License.
*/

package util

import (
	"crypto/sha1"
	"encoding/hex"
)

// This file is a common place holder for volume limit utility constants
// shared between volume package and scheduler

const (
	// EBSVolumeLimitKey resource name that will store volume limits for EBS
	EBSVolumeLimitKey = "attachable-volumes-aws-ebs"
	// EBSNitroLimitRegex finds nitro instance types with different limit than EBS defaults
	EBSNitroLimitRegex = "^[cmr]5.*|t3|z1d"
	// DefaultMaxEBSVolumes is the limit for volumes attached to an instance.
	// Amazon recommends no more than 40; the system root volume uses at least one.
	// See http://docs.aws.amazon.com/AWSEC2/latest/UserGuide/volume_limits.html#linux-specific-volume-limits
	DefaultMaxEBSVolumes = 39
<<<<<<< HEAD
	// DefaultMaxEBSM5VolumeLimit is default EBS volume limit on m5 and c5 instances
=======
	// DefaultMaxEBSNitroVolumeLimit is default EBS volume limit on m5 and c5 instances
>>>>>>> 8c4f3a9d
	DefaultMaxEBSNitroVolumeLimit = 25
	// AzureVolumeLimitKey stores resource name that will store volume limits for Azure
	AzureVolumeLimitKey = "attachable-volumes-azure-disk"
	// GCEVolumeLimitKey stores resource name that will store volume limits for GCE node
	GCEVolumeLimitKey = "attachable-volumes-gce-pd"

<<<<<<< HEAD
=======
	// CinderVolumeLimitKey contains Volume limit key for Cinder
	CinderVolumeLimitKey = "attachable-volumes-cinder"
	// DefaultMaxCinderVolumes defines the maximum number of PD Volumes for Cinder
	// For Openstack we are keeping this to a high enough value so as depending on backend
	// cluster admins can configure it.
	DefaultMaxCinderVolumes = 256

>>>>>>> 8c4f3a9d
	// CSIAttachLimitPrefix defines prefix used for CSI volumes
	CSIAttachLimitPrefix = "attachable-volumes-csi-"

	// ResourceNameLengthLimit stores maximum allowed Length for a ResourceName
	ResourceNameLengthLimit = 63
)

// GetCSIAttachLimitKey returns limit key used for CSI volumes
func GetCSIAttachLimitKey(driverName string) string {
	csiPrefixLength := len(CSIAttachLimitPrefix)
	totalkeyLength := csiPrefixLength + len(driverName)
	if totalkeyLength >= ResourceNameLengthLimit {
		charsFromDriverName := driverName[:23]
		hash := sha1.New()
		hash.Write([]byte(driverName))
		hashed := hex.EncodeToString(hash.Sum(nil))
		hashed = hashed[:16]
		return CSIAttachLimitPrefix + charsFromDriverName + hashed
	}
	return CSIAttachLimitPrefix + driverName
}<|MERGE_RESOLUTION|>--- conflicted
+++ resolved
@@ -33,19 +33,13 @@
 	// Amazon recommends no more than 40; the system root volume uses at least one.
 	// See http://docs.aws.amazon.com/AWSEC2/latest/UserGuide/volume_limits.html#linux-specific-volume-limits
 	DefaultMaxEBSVolumes = 39
-<<<<<<< HEAD
-	// DefaultMaxEBSM5VolumeLimit is default EBS volume limit on m5 and c5 instances
-=======
 	// DefaultMaxEBSNitroVolumeLimit is default EBS volume limit on m5 and c5 instances
->>>>>>> 8c4f3a9d
 	DefaultMaxEBSNitroVolumeLimit = 25
 	// AzureVolumeLimitKey stores resource name that will store volume limits for Azure
 	AzureVolumeLimitKey = "attachable-volumes-azure-disk"
 	// GCEVolumeLimitKey stores resource name that will store volume limits for GCE node
 	GCEVolumeLimitKey = "attachable-volumes-gce-pd"
 
-<<<<<<< HEAD
-=======
 	// CinderVolumeLimitKey contains Volume limit key for Cinder
 	CinderVolumeLimitKey = "attachable-volumes-cinder"
 	// DefaultMaxCinderVolumes defines the maximum number of PD Volumes for Cinder
@@ -53,7 +47,6 @@
 	// cluster admins can configure it.
 	DefaultMaxCinderVolumes = 256
 
->>>>>>> 8c4f3a9d
 	// CSIAttachLimitPrefix defines prefix used for CSI volumes
 	CSIAttachLimitPrefix = "attachable-volumes-csi-"
 
