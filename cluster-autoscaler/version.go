--- conflicted
+++ resolved
@@ -17,8 +17,4 @@
 package main
 
 // ClusterAutoscalerVersion contains version of CA.
-<<<<<<< HEAD
-const ClusterAutoscalerVersion = "1.12.2"
-=======
-const ClusterAutoscalerVersion = "1.14.5"
->>>>>>> 8c4f3a9d
+const ClusterAutoscalerVersion = "1.14.5"