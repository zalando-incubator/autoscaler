--- conflicted
+++ resolved
@@ -6,11 +6,7 @@
   working_dir: /go/src/k8s.io/autoscaler
   vm: large
   env:
-<<<<<<< HEAD
     VERSION: "v1.14.5-internal"
-=======
-    VERSION: "v1.12.2-internal-2"
->>>>>>> 53b5f550
     DOWNSTREAM: "registry-write.opensource.zalan.do/teapot/kube-cluster-autoscaler"
   commands:
   - desc: "Installing dependencies"
