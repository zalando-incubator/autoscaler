# Vertical Pod Autoscaler

## Contents
- [Intro](#intro)
- [Installation](#intallation)
  - [Prerequisites](#prerequisites)
  - [Install command](#install-command)
  - [Quick start](#quick-start)
  - [Test your installation](#test-your-installation)
  - [Example VPA configuration](#example-vpa-configuration)
  - [Troubleshooting](#troubleshooting)
  - [Components of VPA](#component-of-vpa)
  - [Tear down](#tear-down)
- [Known limitations](#known-limitation)
  - [Limitations of beta version](#limitations-of-beta-version)

# Intro

Vertical Pod Autoscaler (VPA) frees the users from necessity of setting
up-to-date resource requests for the containers in their pods.
When configured, it will set the requests automatically based on usage and
thus allow proper scheduling onto nodes so that appropriate resource amount is
available for each pod.

It can both down-scale pods that are over-requesting resources, and also up-scale pods that are under-requesting resources based on their usage over time.

Autoscaling is configured with a
[Custom Resource Definition object](https://kubernetes.io/docs/concepts/api-extension/custom-resources/)
called [VerticalPodAutoscaler](https://github.com/kubernetes/autoscaler/blob/master/vertical-pod-autoscaler/pkg/apis/autoscaling.k8s.io/v1beta2/types.go).
It allows to specify which pods should be vertically autoscaled as well as if/how the
resource recommendations are applied.

To enable vertical pod autoscaling on your cluster please follow the installation
procedure described below.

# Installation

The current default version is Vertical Pod Autoscaler 0.4.0

**NOTE:** version 0.4 requires at least Kubernetes 1.11 to work (needs certain
Custom Resource Definition capabilities). With older Kubernetes versions we
suggest using the [latest 0.3 version](https://github.com/kubernetes/autoscaler/blob/vpa-release-0.3/vertical-pod-autoscaler/README.md) 

### Notice on switching to v1beta2 version (0.3.X to >=0.4.0)

In 0.4.0 we introduced a new version of the API - `autoscaling.k8s.io/v1beta2`.
Full API is accessible [here](https://github.com/kubernetes/autoscaler/blob/master/vertical-pod-autoscaler/pkg/apis/autoscaling.k8s.io/v1beta2/types.go).

The change introduced is in the way you express which pods should be scaled by a
given Vertical Pod Autoscaler. In short we are moving from label selectors to
controller references. This change is introduced due to two main reasons:
* Use of selectors is prone to misconfigurations - e.g. VPA objects targeting
all pods, overlapping VPA objects
* This change aligns VPA with [Horizontal Pod Autoscaler
  API](https://github.com/kubernetes/api/blob/master/autoscaling/v1/types.go)

Let's see an example ilustrating the change:

**[DEPRECATED]** In `v1beta1` pods to scale by VPA are specified by a
[kubernetes label selector](https://kubernetes.io/docs/concepts/overview/working-with-objects/labels/#label-selectors).

```yaml
apiVersion: "autoscaling.k8s.io/v1beta1"
kind: VerticalPodAutoscaler
metadata:
  name: hamster-vpa-deprecated
spec:
  selector: # selector is the deprecated way
    matchLabels:
      app: hamster
```

**[RECOMMENDED]** In `v1beta2` pods to scale by VPA are specified by a
target reference. This target will usually be a Deployment, as configured in the
example below.

```yaml
apiVersion: "autoscaling.k8s.io/v1beta2"
kind: VerticalPodAutoscaler
metadata:
  name: hamster-vpa
spec:
  targetRef:
    apiVersion: "extensions/v1beta1"
    kind:       Deployment
    name:       hamster
```

The target object can be a well known controller (Deployment, ReplicaSet, DaemonSet, StatefulSet etc.)
or any object that implements the scale subresource. VPA uses ScaleStatus to
retrieve the pod set controlled by this object.
If VerticalPodAutoscaler cannot use specified target it will report
ConfigUnsupported condition.

Note that VerticalPodAutoscaler does not require full implementation
of scale subresource - it will not use it to modify the replica count.
The only thing retrieved is a label selector matching pods grouped by this controller.

See complete examples:
* [v1beta2](./examples/hamster.yaml)
* [v1beta1](./examples/hamster-deprecated.yaml)

You can perform a 0.3 to 0.4 upgrade without losing your VPA objects.
The recommended way is as follows:

1. Run `./hack/vpa-apply-upgrade.sh` - this will restart your VPA installation with
a new version, add the new API and keep all your VPA objects.
1. Your `v1beta1` objects will be marked as deprecated but still work
1. Switch your VPA definition to
`apiVersion: "autoscaling.k8s.io/v1beta2"`
1. Modify the VPA spec to:
```yaml
spec:
  # Note the empty selector field - this is needed to remove previously defined selector
  selector:
  targetRef:
    apiVersion: "extensions/v1beta1"
    kind:       "Deployment"
    name:       "<deployment_name>" # This matches the deployment name
```
5. Kubectl apply -f the above

You can also first try the new API in the `"Off"` mode.

### Notice on switching from alpha to beta (<0.3.0 to 0.4.0+)

**NOTE:** We highly recommend switching to the 0.4.X version. However,
for instructions on switching to 0.3.X see the [0.3 version README](https://github.com/kubernetes/autoscaler/blob/vpa-release-0.3/vertical-pod-autoscaler/README.md)

Between versions 0.2.x and 0.4.x there is an alpha to beta switch which includes
a change of VPA apiVersion. The safest way to switch is to use `vpa-down.sh`
script to tear down the old installation of VPA first. This will delete your old
VPA objects that have been defined with `poc.autoscaling.k8s.io/v1alpha1`
apiVersion. Then use `vpa-up.sh` to bring up the new version of VPA and create
your VPA objects from the scratch, passing apiVersion
`autoscaling.k8s.io/v1beta2` and switching from selector to targetRef, as
described in the prevous section.

### Prerequisites

* VPA version 0.4+ requires Kubernetes 1.11. For older versions see [latest 0.3 version](https://github.com/kubernetes/autoscaler/blob/vpa-release-0.3/vertical-pod-autoscaler/README.md)
* `kubectl` should be connected to the cluster you want to install VPA in.
* The metrics server must be deployed in your cluster. Read more about [Metrics Server](https://github.com/kubernetes-incubator/metrics-server).
* If you are using a GKE Kubernetes cluster, you will need to grant your current Google
  identity `cluster-admin` role. Otherwise you won't be authorized to grant extra
  privileges to the VPA system components.
  ```console
  $ gcloud info | grep Account    # get current google identity
  Account: [myname@example.org]

  $ kubectl create clusterrolebinding myname-cluster-admin-binding --clusterrole=cluster-admin --user=myname@example.org
  Clusterrolebinding "myname-cluster-admin-binding" created
  ```
* If you already have another version of VPA installed in your cluster, you have to tear down
  the existing installation first with:
  ```
  ./hack/vpa-down.sh
  ```

### Install command

To install VPA, please download the source code of VPA (for example with `git clone https://github.com/kubernetes/autoscaler.git`)
and run the following command inside the `vertical-pod-autoscaler` directory:

```
./hack/vpa-up.sh
```

Note: the script currently reads environment variables: `$REGISTRY` and `$TAG`.
Make sure you leave them unset unless you want to use a non-default version of VPA.

The script issues multiple `kubectl` commands to the
cluster that insert the configuration and start all needed pods (see
[architecture](https://github.com/kubernetes/community/blob/master/contributors/design-proposals/autoscaling/vertical-pod-autoscaler.md#architecture-overview))
in the `kube-system` namespace. It also generates
and uploads a secret (a CA cert) used by VPA Admission Controller when communicating
with the API server.

### Quick start

After [installation](#installation) the system is ready to recommend and set
resource requests for your pods.
In order to use it you need to insert a *Vertical Pod Autoscaler* resource for
each controller that you want to have automatically computed resource requirements.
This will be most commonly a **Deployment**.
There are three modes in which *VPAs* operate:

* `"Auto"`: VPA assigns resource requests on pod creation as well as updates
  them on existing pods using the preferred update mechanism. Currently this is
  equivalent to `"Recreate"` (see below). Once restart free ("in-place") update
  of pod requests is available, it may be used as the preferred update mechanism by
  the `"Auto"` mode. **NOTE:** This feature of VPA is experimental and may cause downtime
  for your applications.
* `"Recreate"`: VPA assigns resource requests on pod creation as well as updates
  them on existing pods by evicting them when the requested resources differ significantly
  from the new recommendation (respecting the Pod Disruption Budget, if defined).
  This mode should be used rarely, only if you need to ensure that the pods are restarted
  whenever the resource request changes. Otherwise prefer the `"Auto"` mode which may take
  advantage of restart free updates once they are available. **NOTE:** This feature of VPA
  is experimental and may cause dowtime for your applications.
* `"Initial"`: VPA only assigns resource requests on pod creation and never changes them
  later.
* `"Off"`: VPA does not automatically change resource requirements of the pods.
  The recommendations are calculated and can be inspected in the VPA object.

### Test your installation

A simple way to check if Vertical Pod Autoscaler is fully operational in your
cluster is to create a sample deployment and a corresponding VPA config:
```
kubectl create -f examples/hamster.yaml
```

The above command creates a deployment with 2 pods, each running a single container
that requests 100 millicores and tries to utilize slightly above 500 millicores.
The command also creates a VPA config pointing at the deployment.
VPA will observe the behavior of the pods and after about 5 minutes they should get
updated with a higher CPU request
(note that VPA does not modify the template in the deployment, but the actual requests
of the pods are updated). To see VPA config and current recommended resource requests run:
```
kubectl describe vpa
```


*Note: if your cluster has little free capacity these pods may be unable to schedule.
You may need to add more nodes or adjust examples/hamster.yaml to use less CPU.*

### Example VPA configuration

```
apiVersion: autoscaling.k8s.io/v1beta2
kind: VerticalPodAutoscaler
metadata:
  name: my-app-vpa
spec:
  targetRef:
    apiVersion: "extensions/v1beta1"
    kind:       Deployment
    name:       my-app
  updatePolicy:
    updateMode: "Auto"
```

### Troubleshooting

To diagnose problems with a VPA installation, perform the following steps:

* Check if all system components are running:
```
kubectl --namespace=kube-system get pods|grep vpa
```
The above command should list 3 pods (recommender, updater and admission-controller)
all in state Running.

* Check if the system components log any errors.
For each of the pods returned by the previous command do:
```
kubectl --namespace=kube-system logs [pod name]| grep -e '^E[0-9]\{4\}'
```

* Check that the VPA Custom Resource Definition was created:
```
kubectl get customresourcedefinition|grep verticalpodautoscalers
```

### Components of VPA

The project consists of 3 components:

* [Recommender](https://github.com/kubernetes/autoscaler/blob/master/vertical-pod-autoscaler/pkg/recommender/README.md) - it monitors the current and past resource consumption and, based on it,
provides recommended values containers' cpu and memory requests.

* [Updater](https://github.com/kubernetes/autoscaler/blob/master/vertical-pod-autoscaler/pkg/updater/README.md) - it checks which of the managed pods have correct resources set and, if not,
kills them so that they can be recreated by their controllers with the updated requests.

* [Admission Plugin](https://github.com/kubernetes/autoscaler/blob/master/vertical-pod-autoscaler/pkg/admission-controller/README.md) - it sets the correct resource requests on new pods (either just created
or recreated by their controller due to Updater's activity).

More on the architecture can be found [HERE](https://github.com/kubernetes/community/blob/master/contributors/design-proposals/autoscaling/vertical-pod-autoscaler.md).

### Tear down

Note that if you stop running VPA in your cluster, the resource requests
for the pods already modified by VPA will not change, but any new pods
will get resources as defined in your controllers (i.e. deployment or
replicaset) and not according to previous recommendations made by VPA.

To stop using Vertical Pod Autoscaling in your cluster:
* If running on GKE, clean up role bindings created in [Prerequisites](#prerequisites):
```
kubectl delete clusterrolebinding myname-cluster-admin-binding
```
* Tear down VPA components:
```
./hack/vpa-down.sh
```

# Known limitations

## Limitations of beta version

<<<<<<< HEAD
* Whenever VPA updates the pod resources the pod is recreated, which causes all
  running containers to be restarted. The pod may be recreated on a different node.
* Vertical Pod Autoscaler **should not be used with the [Horizontal Pod Autoscaler](https://kubernetes.io/docs/tasks/run-application/horizontal-pod-autoscale/) (HPA) on CPU or memory** at this moment. 
  However, you can use VPA with [HPA on custom and external metrics](https://kubernetes.io/docs/tasks/run-application/horizontal-pod-autoscale/#support-for-custom-metrics).
* VPA in `Auto` mode can only be used on pods that run under a controller
  (such as Deployment), which is responsible for restarting deleted pods.
  **Using VPA in `Auto` mode with a pod not running under any controller will
  cause the pod to be deleted and not recreated**.
=======
* Updating running pods is an experimental feature of VPA. Whenever VPA updates
  the pod resources the pod is recreated, which causes all running containers to
  be restarted. The pod may be recreated on a different node.
* VPA does not evict pods which are not run under a controller. For such pods
  `Auto` mode is currently equivalent to `Initial`.
* Vertical Pod Autoscaler **should not be used with the [Horizontal Pod Autoscaler](https://kubernetes.io/docs/tasks/run-application/horizontal-pod-autoscale/) (HPA) on CPU or memory** at this moment. 
  However, you can use VPA with [HPA on custom and external metrics](https://kubernetes.io/docs/tasks/run-application/horizontal-pod-autoscale/#support-for-custom-metrics).
>>>>>>> 8c4f3a9d
* The VPA admission controller is an admission webhook. If you add other admission webhooks
  to you cluster, it is important to analyze how they interact and whether they may conflict
  with each other. The order of admission controllers is defined by a flag on APIserver.
* VPA reacts to most out-of-memory events, but not in all situations.
* VPA performance has not been tested in large clusters.
* VPA recommendation might exceed available resources (e.g. Node size, available
  size, available quota) and cause **pods to go pending**. This can be partly 
  addressed by using VPA together with [Cluster Autoscaler](https://github.com/kubernetes/autoscaler/blob/master/cluster-autoscaler/FAQ.md#basics).
* Multiple VPA resources matching the same pod have undefined behavior.
* VPA does not change resource limits. This implies that recommendations are
  capped to limits during actuation.
  **NOTE** This behaviour is likely to change so please don't rely on it.

# Related links

* [FAQ](FAQ.md)
* [Design
  proposal](https://github.com/kubernetes/community/blob/master/contributors/design-proposals/autoscaling/vertical-pod-autoscaler.md)
* [API
  definition](pkg/apis/autoscaling.k8s.io/v1beta2/types.go)<|MERGE_RESOLUTION|>--- conflicted
+++ resolved
@@ -300,16 +300,6 @@
 
 ## Limitations of beta version
 
-<<<<<<< HEAD
-* Whenever VPA updates the pod resources the pod is recreated, which causes all
-  running containers to be restarted. The pod may be recreated on a different node.
-* Vertical Pod Autoscaler **should not be used with the [Horizontal Pod Autoscaler](https://kubernetes.io/docs/tasks/run-application/horizontal-pod-autoscale/) (HPA) on CPU or memory** at this moment. 
-  However, you can use VPA with [HPA on custom and external metrics](https://kubernetes.io/docs/tasks/run-application/horizontal-pod-autoscale/#support-for-custom-metrics).
-* VPA in `Auto` mode can only be used on pods that run under a controller
-  (such as Deployment), which is responsible for restarting deleted pods.
-  **Using VPA in `Auto` mode with a pod not running under any controller will
-  cause the pod to be deleted and not recreated**.
-=======
 * Updating running pods is an experimental feature of VPA. Whenever VPA updates
   the pod resources the pod is recreated, which causes all running containers to
   be restarted. The pod may be recreated on a different node.
@@ -317,7 +307,6 @@
   `Auto` mode is currently equivalent to `Initial`.
 * Vertical Pod Autoscaler **should not be used with the [Horizontal Pod Autoscaler](https://kubernetes.io/docs/tasks/run-application/horizontal-pod-autoscale/) (HPA) on CPU or memory** at this moment. 
   However, you can use VPA with [HPA on custom and external metrics](https://kubernetes.io/docs/tasks/run-application/horizontal-pod-autoscale/#support-for-custom-metrics).
->>>>>>> 8c4f3a9d
 * The VPA admission controller is an admission webhook. If you add other admission webhooks
   to you cluster, it is important to analyze how they interact and whether they may conflict
   with each other. The order of admission controllers is defined by a flag on APIserver.
