--- conflicted
+++ resolved
@@ -3,11 +3,7 @@
 TAG?=dev
 REGISTRY?=staging-k8s.gcr.io
 FLAGS=
-<<<<<<< HEAD
-TEST_ENVVAR=LD_FLAGS=-s
-=======
 TEST_ENVVAR=LD_FLAGS=-s GO111MODULE=on
->>>>>>> 87eae1d2
 ENVVAR=CGO_ENABLED=0 $(TEST_ENVVAR)
 GOOS?=linux
 COMPONENT=recommender
@@ -23,13 +19,8 @@
 build-binary-with-vendor: clean
 	$(ENVVAR) GOOS=$(GOOS) go build -mod vendor -o ${COMPONENT}
 
-<<<<<<< HEAD
-test-unit: clean deps build
-	$(TEST_ENVVAR) godep go test --test.short -race ./... $(FLAGS)
-=======
 test-unit: clean build
 	$(TEST_ENVVAR) go test --test.short -race ./... $(FLAGS)
->>>>>>> 87eae1d2
 
 docker-build:
 ifndef REGISTRY
