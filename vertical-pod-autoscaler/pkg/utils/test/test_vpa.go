--- conflicted
+++ resolved
@@ -21,11 +21,7 @@
 
 	core "k8s.io/api/core/v1"
 	meta "k8s.io/apimachinery/pkg/apis/meta/v1"
-<<<<<<< HEAD
-	vpa_types "k8s.io/autoscaler/vertical-pod-autoscaler/pkg/apis/poc.autoscaling.k8s.io/v1alpha1"
-=======
 	vpa_types "k8s.io/autoscaler/vertical-pod-autoscaler/pkg/apis/autoscaling.k8s.io/v1beta2"
->>>>>>> 8c4f3a9d
 )
 
 // VerticalPodAutoscalerBuilder helps building test instances of VerticalPodAutoscaler.
@@ -58,10 +54,6 @@
 	vpaName           string
 	containerName     string
 	namespace         string
-<<<<<<< HEAD
-	labelSelector     *meta.LabelSelector
-=======
->>>>>>> 8c4f3a9d
 	updatePolicy      *vpa_types.PodUpdatePolicy
 	creationTimestamp time.Time
 	minAllowed        core.ResourceList
@@ -88,19 +80,6 @@
 	return &c
 }
 
-<<<<<<< HEAD
-func (b *verticalPodAutoscalerBuilder) WithSelector(labelSelector string) VerticalPodAutoscalerBuilder {
-	c := *b
-	if labelSelector, err := meta.ParseToLabelSelector(labelSelector); err != nil {
-		panic(err)
-	} else {
-		c.labelSelector = labelSelector
-	}
-	return &c
-}
-
-=======
->>>>>>> 8c4f3a9d
 func (b *verticalPodAutoscalerBuilder) WithUpdateMode(updateMode vpa_types.UpdateMode) VerticalPodAutoscalerBuilder {
 	c := *b
 	if c.updatePolicy == nil {
